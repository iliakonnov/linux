/*
 * Kernel-based Virtual Machine driver for Linux
 *
 * derived from drivers/kvm/kvm_main.c
 *
 * Copyright (C) 2006 Qumranet, Inc.
 * Copyright (C) 2008 Qumranet, Inc.
 * Copyright IBM Corporation, 2008
 * Copyright 2010 Red Hat, Inc. and/or its affiliates.
 *
 * Authors:
 *   Avi Kivity   <avi@qumranet.com>
 *   Yaniv Kamay  <yaniv@qumranet.com>
 *   Amit Shah    <amit.shah@qumranet.com>
 *   Ben-Ami Yassour <benami@il.ibm.com>
 *
 * This work is licensed under the terms of the GNU GPL, version 2.  See
 * the COPYING file in the top-level directory.
 *
 */

#include <linux/kvm_host.h>
#include "irq.h"
#include "mmu.h"
#include "i8254.h"
#include "tss.h"
#include "kvm_cache_regs.h"
#include "x86.h"
#include "cpuid.h"
#include "pmu.h"
#include "hyperv.h"

#include <linux/clocksource.h>
#include <linux/interrupt.h>
#include <linux/kvm.h>
#include <linux/fs.h>
#include <linux/vmalloc.h>
#include <linux/export.h>
#include <linux/moduleparam.h>
#include <linux/mman.h>
#include <linux/highmem.h>
#include <linux/iommu.h>
#include <linux/intel-iommu.h>
#include <linux/cpufreq.h>
#include <linux/user-return-notifier.h>
#include <linux/srcu.h>
#include <linux/slab.h>
#include <linux/perf_event.h>
#include <linux/uaccess.h>
#include <linux/hash.h>
#include <linux/pci.h>
#include <linux/timekeeper_internal.h>
#include <linux/pvclock_gtod.h>
#include <linux/kvm_irqfd.h>
#include <linux/irqbypass.h>
#include <linux/sched/stat.h>
#include <linux/mem_encrypt.h>

#include <trace/events/kvm.h>

#include <asm/debugreg.h>
#include <asm/msr.h>
#include <asm/desc.h>
#include <asm/mce.h>
#include <linux/kernel_stat.h>
#include <asm/fpu/internal.h> /* Ugh! */
#include <asm/pvclock.h>
#include <asm/div64.h>
#include <asm/irq_remapping.h>

#define CREATE_TRACE_POINTS
#include "trace.h"

#define MAX_IO_MSRS 256
#define KVM_MAX_MCE_BANKS 32
u64 __read_mostly kvm_mce_cap_supported = MCG_CTL_P | MCG_SER_P;
EXPORT_SYMBOL_GPL(kvm_mce_cap_supported);

#define emul_to_vcpu(ctxt) \
	container_of(ctxt, struct kvm_vcpu, arch.emulate_ctxt)

/* EFER defaults:
 * - enable syscall per default because its emulated by KVM
 * - enable LME and LMA per default on 64 bit KVM
 */
#ifdef CONFIG_X86_64
static
u64 __read_mostly efer_reserved_bits = ~((u64)(EFER_SCE | EFER_LME | EFER_LMA));
#else
static u64 __read_mostly efer_reserved_bits = ~((u64)EFER_SCE);
#endif

#define VM_STAT(x) offsetof(struct kvm, stat.x), KVM_STAT_VM
#define VCPU_STAT(x) offsetof(struct kvm_vcpu, stat.x), KVM_STAT_VCPU

#define KVM_X2APIC_API_VALID_FLAGS (KVM_X2APIC_API_USE_32BIT_IDS | \
                                    KVM_X2APIC_API_DISABLE_BROADCAST_QUIRK)

static void update_cr8_intercept(struct kvm_vcpu *vcpu);
static void process_nmi(struct kvm_vcpu *vcpu);
static void enter_smm(struct kvm_vcpu *vcpu);
static void __kvm_set_rflags(struct kvm_vcpu *vcpu, unsigned long rflags);

struct kvm_x86_ops *kvm_x86_ops __read_mostly;
EXPORT_SYMBOL_GPL(kvm_x86_ops);

static bool __read_mostly ignore_msrs = 0;
module_param(ignore_msrs, bool, S_IRUGO | S_IWUSR);

static bool __read_mostly report_ignored_msrs = true;
module_param(report_ignored_msrs, bool, S_IRUGO | S_IWUSR);

unsigned int min_timer_period_us = 500;
module_param(min_timer_period_us, uint, S_IRUGO | S_IWUSR);

static bool __read_mostly kvmclock_periodic_sync = true;
module_param(kvmclock_periodic_sync, bool, S_IRUGO);

bool __read_mostly kvm_has_tsc_control;
EXPORT_SYMBOL_GPL(kvm_has_tsc_control);
u32  __read_mostly kvm_max_guest_tsc_khz;
EXPORT_SYMBOL_GPL(kvm_max_guest_tsc_khz);
u8   __read_mostly kvm_tsc_scaling_ratio_frac_bits;
EXPORT_SYMBOL_GPL(kvm_tsc_scaling_ratio_frac_bits);
u64  __read_mostly kvm_max_tsc_scaling_ratio;
EXPORT_SYMBOL_GPL(kvm_max_tsc_scaling_ratio);
u64 __read_mostly kvm_default_tsc_scaling_ratio;
EXPORT_SYMBOL_GPL(kvm_default_tsc_scaling_ratio);

/* tsc tolerance in parts per million - default to 1/2 of the NTP threshold */
static u32 __read_mostly tsc_tolerance_ppm = 250;
module_param(tsc_tolerance_ppm, uint, S_IRUGO | S_IWUSR);

/* lapic timer advance (tscdeadline mode only) in nanoseconds */
unsigned int __read_mostly lapic_timer_advance_ns = 0;
module_param(lapic_timer_advance_ns, uint, S_IRUGO | S_IWUSR);

static bool __read_mostly vector_hashing = true;
module_param(vector_hashing, bool, S_IRUGO);

#define KVM_NR_SHARED_MSRS 16

struct kvm_shared_msrs_global {
	int nr;
	u32 msrs[KVM_NR_SHARED_MSRS];
};

struct kvm_shared_msrs {
	struct user_return_notifier urn;
	bool registered;
	struct kvm_shared_msr_values {
		u64 host;
		u64 curr;
	} values[KVM_NR_SHARED_MSRS];
};

static struct kvm_shared_msrs_global __read_mostly shared_msrs_global;
static struct kvm_shared_msrs __percpu *shared_msrs;

struct kvm_stats_debugfs_item debugfs_entries[] = {
	{ "pf_fixed", VCPU_STAT(pf_fixed) },
	{ "pf_guest", VCPU_STAT(pf_guest) },
	{ "tlb_flush", VCPU_STAT(tlb_flush) },
	{ "invlpg", VCPU_STAT(invlpg) },
	{ "exits", VCPU_STAT(exits) },
	{ "io_exits", VCPU_STAT(io_exits) },
	{ "mmio_exits", VCPU_STAT(mmio_exits) },
	{ "signal_exits", VCPU_STAT(signal_exits) },
	{ "irq_window", VCPU_STAT(irq_window_exits) },
	{ "nmi_window", VCPU_STAT(nmi_window_exits) },
	{ "halt_exits", VCPU_STAT(halt_exits) },
	{ "halt_successful_poll", VCPU_STAT(halt_successful_poll) },
	{ "halt_attempted_poll", VCPU_STAT(halt_attempted_poll) },
	{ "halt_poll_invalid", VCPU_STAT(halt_poll_invalid) },
	{ "halt_wakeup", VCPU_STAT(halt_wakeup) },
	{ "hypercalls", VCPU_STAT(hypercalls) },
	{ "request_irq", VCPU_STAT(request_irq_exits) },
	{ "irq_exits", VCPU_STAT(irq_exits) },
	{ "host_state_reload", VCPU_STAT(host_state_reload) },
	{ "efer_reload", VCPU_STAT(efer_reload) },
	{ "fpu_reload", VCPU_STAT(fpu_reload) },
	{ "insn_emulation", VCPU_STAT(insn_emulation) },
	{ "insn_emulation_fail", VCPU_STAT(insn_emulation_fail) },
	{ "irq_injections", VCPU_STAT(irq_injections) },
	{ "nmi_injections", VCPU_STAT(nmi_injections) },
	{ "req_event", VCPU_STAT(req_event) },
	{ "mmu_shadow_zapped", VM_STAT(mmu_shadow_zapped) },
	{ "mmu_pte_write", VM_STAT(mmu_pte_write) },
	{ "mmu_pte_updated", VM_STAT(mmu_pte_updated) },
	{ "mmu_pde_zapped", VM_STAT(mmu_pde_zapped) },
	{ "mmu_flooded", VM_STAT(mmu_flooded) },
	{ "mmu_recycled", VM_STAT(mmu_recycled) },
	{ "mmu_cache_miss", VM_STAT(mmu_cache_miss) },
	{ "mmu_unsync", VM_STAT(mmu_unsync) },
	{ "remote_tlb_flush", VM_STAT(remote_tlb_flush) },
	{ "largepages", VM_STAT(lpages) },
	{ "max_mmu_page_hash_collisions",
		VM_STAT(max_mmu_page_hash_collisions) },
	{ NULL }
};

u64 __read_mostly host_xcr0;

static int emulator_fix_hypercall(struct x86_emulate_ctxt *ctxt);

static inline void kvm_async_pf_hash_reset(struct kvm_vcpu *vcpu)
{
	int i;
	for (i = 0; i < roundup_pow_of_two(ASYNC_PF_PER_VCPU); i++)
		vcpu->arch.apf.gfns[i] = ~0;
}

static void kvm_on_user_return(struct user_return_notifier *urn)
{
	unsigned slot;
	struct kvm_shared_msrs *locals
		= container_of(urn, struct kvm_shared_msrs, urn);
	struct kvm_shared_msr_values *values;
	unsigned long flags;

	/*
	 * Disabling irqs at this point since the following code could be
	 * interrupted and executed through kvm_arch_hardware_disable()
	 */
	local_irq_save(flags);
	if (locals->registered) {
		locals->registered = false;
		user_return_notifier_unregister(urn);
	}
	local_irq_restore(flags);
	for (slot = 0; slot < shared_msrs_global.nr; ++slot) {
		values = &locals->values[slot];
		if (values->host != values->curr) {
			wrmsrl(shared_msrs_global.msrs[slot], values->host);
			values->curr = values->host;
		}
	}
}

static void shared_msr_update(unsigned slot, u32 msr)
{
	u64 value;
	unsigned int cpu = smp_processor_id();
	struct kvm_shared_msrs *smsr = per_cpu_ptr(shared_msrs, cpu);

	/* only read, and nobody should modify it at this time,
	 * so don't need lock */
	if (slot >= shared_msrs_global.nr) {
		printk(KERN_ERR "kvm: invalid MSR slot!");
		return;
	}
	rdmsrl_safe(msr, &value);
	smsr->values[slot].host = value;
	smsr->values[slot].curr = value;
}

void kvm_define_shared_msr(unsigned slot, u32 msr)
{
	BUG_ON(slot >= KVM_NR_SHARED_MSRS);
	shared_msrs_global.msrs[slot] = msr;
	if (slot >= shared_msrs_global.nr)
		shared_msrs_global.nr = slot + 1;
}
EXPORT_SYMBOL_GPL(kvm_define_shared_msr);

static void kvm_shared_msr_cpu_online(void)
{
	unsigned i;

	for (i = 0; i < shared_msrs_global.nr; ++i)
		shared_msr_update(i, shared_msrs_global.msrs[i]);
}

int kvm_set_shared_msr(unsigned slot, u64 value, u64 mask)
{
	unsigned int cpu = smp_processor_id();
	struct kvm_shared_msrs *smsr = per_cpu_ptr(shared_msrs, cpu);
	int err;

	if (((value ^ smsr->values[slot].curr) & mask) == 0)
		return 0;
	smsr->values[slot].curr = value;
	err = wrmsrl_safe(shared_msrs_global.msrs[slot], value);
	if (err)
		return 1;

	if (!smsr->registered) {
		smsr->urn.on_user_return = kvm_on_user_return;
		user_return_notifier_register(&smsr->urn);
		smsr->registered = true;
	}
	return 0;
}
EXPORT_SYMBOL_GPL(kvm_set_shared_msr);

static void drop_user_return_notifiers(void)
{
	unsigned int cpu = smp_processor_id();
	struct kvm_shared_msrs *smsr = per_cpu_ptr(shared_msrs, cpu);

	if (smsr->registered)
		kvm_on_user_return(&smsr->urn);
}

u64 kvm_get_apic_base(struct kvm_vcpu *vcpu)
{
	return vcpu->arch.apic_base;
}
EXPORT_SYMBOL_GPL(kvm_get_apic_base);

int kvm_set_apic_base(struct kvm_vcpu *vcpu, struct msr_data *msr_info)
{
	u64 old_state = vcpu->arch.apic_base &
		(MSR_IA32_APICBASE_ENABLE | X2APIC_ENABLE);
	u64 new_state = msr_info->data &
		(MSR_IA32_APICBASE_ENABLE | X2APIC_ENABLE);
	u64 reserved_bits = ((~0ULL) << cpuid_maxphyaddr(vcpu)) | 0x2ff |
		(guest_cpuid_has(vcpu, X86_FEATURE_X2APIC) ? 0 : X2APIC_ENABLE);

	if ((msr_info->data & reserved_bits) || new_state == X2APIC_ENABLE)
		return 1;
	if (!msr_info->host_initiated &&
	    ((new_state == MSR_IA32_APICBASE_ENABLE &&
	      old_state == (MSR_IA32_APICBASE_ENABLE | X2APIC_ENABLE)) ||
	     (new_state == (MSR_IA32_APICBASE_ENABLE | X2APIC_ENABLE) &&
	      old_state == 0)))
		return 1;

	kvm_lapic_set_base(vcpu, msr_info->data);
	return 0;
}
EXPORT_SYMBOL_GPL(kvm_set_apic_base);

asmlinkage __visible void kvm_spurious_fault(void)
{
	/* Fault while not rebooting.  We want the trace. */
	BUG();
}
EXPORT_SYMBOL_GPL(kvm_spurious_fault);

#define EXCPT_BENIGN		0
#define EXCPT_CONTRIBUTORY	1
#define EXCPT_PF		2

static int exception_class(int vector)
{
	switch (vector) {
	case PF_VECTOR:
		return EXCPT_PF;
	case DE_VECTOR:
	case TS_VECTOR:
	case NP_VECTOR:
	case SS_VECTOR:
	case GP_VECTOR:
		return EXCPT_CONTRIBUTORY;
	default:
		break;
	}
	return EXCPT_BENIGN;
}

#define EXCPT_FAULT		0
#define EXCPT_TRAP		1
#define EXCPT_ABORT		2
#define EXCPT_INTERRUPT		3

static int exception_type(int vector)
{
	unsigned int mask;

	if (WARN_ON(vector > 31 || vector == NMI_VECTOR))
		return EXCPT_INTERRUPT;

	mask = 1 << vector;

	/* #DB is trap, as instruction watchpoints are handled elsewhere */
	if (mask & ((1 << DB_VECTOR) | (1 << BP_VECTOR) | (1 << OF_VECTOR)))
		return EXCPT_TRAP;

	if (mask & ((1 << DF_VECTOR) | (1 << MC_VECTOR)))
		return EXCPT_ABORT;

	/* Reserved exceptions will result in fault */
	return EXCPT_FAULT;
}

static void kvm_multiple_exception(struct kvm_vcpu *vcpu,
		unsigned nr, bool has_error, u32 error_code,
		bool reinject)
{
	u32 prev_nr;
	int class1, class2;

	kvm_make_request(KVM_REQ_EVENT, vcpu);

	if (!vcpu->arch.exception.pending && !vcpu->arch.exception.injected) {
	queue:
		if (has_error && !is_protmode(vcpu))
			has_error = false;
		if (reinject) {
			/*
			 * On vmentry, vcpu->arch.exception.pending is only
			 * true if an event injection was blocked by
			 * nested_run_pending.  In that case, however,
			 * vcpu_enter_guest requests an immediate exit,
			 * and the guest shouldn't proceed far enough to
			 * need reinjection.
			 */
			WARN_ON_ONCE(vcpu->arch.exception.pending);
			vcpu->arch.exception.injected = true;
		} else {
			vcpu->arch.exception.pending = true;
			vcpu->arch.exception.injected = false;
		}
		vcpu->arch.exception.has_error_code = has_error;
		vcpu->arch.exception.nr = nr;
		vcpu->arch.exception.error_code = error_code;
		return;
	}

	/* to check exception */
	prev_nr = vcpu->arch.exception.nr;
	if (prev_nr == DF_VECTOR) {
		/* triple fault -> shutdown */
		kvm_make_request(KVM_REQ_TRIPLE_FAULT, vcpu);
		return;
	}
	class1 = exception_class(prev_nr);
	class2 = exception_class(nr);
	if ((class1 == EXCPT_CONTRIBUTORY && class2 == EXCPT_CONTRIBUTORY)
		|| (class1 == EXCPT_PF && class2 != EXCPT_BENIGN)) {
		/*
		 * Generate double fault per SDM Table 5-5.  Set
		 * exception.pending = true so that the double fault
		 * can trigger a nested vmexit.
		 */
		vcpu->arch.exception.pending = true;
		vcpu->arch.exception.injected = false;
		vcpu->arch.exception.has_error_code = true;
		vcpu->arch.exception.nr = DF_VECTOR;
		vcpu->arch.exception.error_code = 0;
	} else
		/* replace previous exception with a new one in a hope
		   that instruction re-execution will regenerate lost
		   exception */
		goto queue;
}

void kvm_queue_exception(struct kvm_vcpu *vcpu, unsigned nr)
{
	kvm_multiple_exception(vcpu, nr, false, 0, false);
}
EXPORT_SYMBOL_GPL(kvm_queue_exception);

void kvm_requeue_exception(struct kvm_vcpu *vcpu, unsigned nr)
{
	kvm_multiple_exception(vcpu, nr, false, 0, true);
}
EXPORT_SYMBOL_GPL(kvm_requeue_exception);

int kvm_complete_insn_gp(struct kvm_vcpu *vcpu, int err)
{
	if (err)
		kvm_inject_gp(vcpu, 0);
	else
		return kvm_skip_emulated_instruction(vcpu);

	return 1;
}
EXPORT_SYMBOL_GPL(kvm_complete_insn_gp);

void kvm_inject_page_fault(struct kvm_vcpu *vcpu, struct x86_exception *fault)
{
	++vcpu->stat.pf_guest;
	vcpu->arch.exception.nested_apf =
		is_guest_mode(vcpu) && fault->async_page_fault;
	if (vcpu->arch.exception.nested_apf)
		vcpu->arch.apf.nested_apf_token = fault->address;
	else
		vcpu->arch.cr2 = fault->address;
	kvm_queue_exception_e(vcpu, PF_VECTOR, fault->error_code);
}
EXPORT_SYMBOL_GPL(kvm_inject_page_fault);

static bool kvm_propagate_fault(struct kvm_vcpu *vcpu, struct x86_exception *fault)
{
	if (mmu_is_nested(vcpu) && !fault->nested_page_fault)
		vcpu->arch.nested_mmu.inject_page_fault(vcpu, fault);
	else
		vcpu->arch.mmu.inject_page_fault(vcpu, fault);

	return fault->nested_page_fault;
}

void kvm_inject_nmi(struct kvm_vcpu *vcpu)
{
	atomic_inc(&vcpu->arch.nmi_queued);
	kvm_make_request(KVM_REQ_NMI, vcpu);
}
EXPORT_SYMBOL_GPL(kvm_inject_nmi);

void kvm_queue_exception_e(struct kvm_vcpu *vcpu, unsigned nr, u32 error_code)
{
	kvm_multiple_exception(vcpu, nr, true, error_code, false);
}
EXPORT_SYMBOL_GPL(kvm_queue_exception_e);

void kvm_requeue_exception_e(struct kvm_vcpu *vcpu, unsigned nr, u32 error_code)
{
	kvm_multiple_exception(vcpu, nr, true, error_code, true);
}
EXPORT_SYMBOL_GPL(kvm_requeue_exception_e);

/*
 * Checks if cpl <= required_cpl; if true, return true.  Otherwise queue
 * a #GP and return false.
 */
bool kvm_require_cpl(struct kvm_vcpu *vcpu, int required_cpl)
{
	if (kvm_x86_ops->get_cpl(vcpu) <= required_cpl)
		return true;
	kvm_queue_exception_e(vcpu, GP_VECTOR, 0);
	return false;
}
EXPORT_SYMBOL_GPL(kvm_require_cpl);

bool kvm_require_dr(struct kvm_vcpu *vcpu, int dr)
{
	if ((dr != 4 && dr != 5) || !kvm_read_cr4_bits(vcpu, X86_CR4_DE))
		return true;

	kvm_queue_exception(vcpu, UD_VECTOR);
	return false;
}
EXPORT_SYMBOL_GPL(kvm_require_dr);

/*
 * This function will be used to read from the physical memory of the currently
 * running guest. The difference to kvm_vcpu_read_guest_page is that this function
 * can read from guest physical or from the guest's guest physical memory.
 */
int kvm_read_guest_page_mmu(struct kvm_vcpu *vcpu, struct kvm_mmu *mmu,
			    gfn_t ngfn, void *data, int offset, int len,
			    u32 access)
{
	struct x86_exception exception;
	gfn_t real_gfn;
	gpa_t ngpa;

	ngpa     = gfn_to_gpa(ngfn);
	real_gfn = mmu->translate_gpa(vcpu, ngpa, access, &exception);
	if (real_gfn == UNMAPPED_GVA)
		return -EFAULT;

	real_gfn = gpa_to_gfn(real_gfn);

	return kvm_vcpu_read_guest_page(vcpu, real_gfn, data, offset, len);
}
EXPORT_SYMBOL_GPL(kvm_read_guest_page_mmu);

static int kvm_read_nested_guest_page(struct kvm_vcpu *vcpu, gfn_t gfn,
			       void *data, int offset, int len, u32 access)
{
	return kvm_read_guest_page_mmu(vcpu, vcpu->arch.walk_mmu, gfn,
				       data, offset, len, access);
}

/*
 * Load the pae pdptrs.  Return true is they are all valid.
 */
int load_pdptrs(struct kvm_vcpu *vcpu, struct kvm_mmu *mmu, unsigned long cr3)
{
	gfn_t pdpt_gfn = cr3 >> PAGE_SHIFT;
	unsigned offset = ((cr3 & (PAGE_SIZE-1)) >> 5) << 2;
	int i;
	int ret;
	u64 pdpte[ARRAY_SIZE(mmu->pdptrs)];

	ret = kvm_read_guest_page_mmu(vcpu, mmu, pdpt_gfn, pdpte,
				      offset * sizeof(u64), sizeof(pdpte),
				      PFERR_USER_MASK|PFERR_WRITE_MASK);
	if (ret < 0) {
		ret = 0;
		goto out;
	}
	for (i = 0; i < ARRAY_SIZE(pdpte); ++i) {
		if ((pdpte[i] & PT_PRESENT_MASK) &&
		    (pdpte[i] &
		     vcpu->arch.mmu.guest_rsvd_check.rsvd_bits_mask[0][2])) {
			ret = 0;
			goto out;
		}
	}
	ret = 1;

	memcpy(mmu->pdptrs, pdpte, sizeof(mmu->pdptrs));
	__set_bit(VCPU_EXREG_PDPTR,
		  (unsigned long *)&vcpu->arch.regs_avail);
	__set_bit(VCPU_EXREG_PDPTR,
		  (unsigned long *)&vcpu->arch.regs_dirty);
out:

	return ret;
}
EXPORT_SYMBOL_GPL(load_pdptrs);

bool pdptrs_changed(struct kvm_vcpu *vcpu)
{
	u64 pdpte[ARRAY_SIZE(vcpu->arch.walk_mmu->pdptrs)];
	bool changed = true;
	int offset;
	gfn_t gfn;
	int r;

	if (is_long_mode(vcpu) || !is_pae(vcpu))
		return false;

	if (!test_bit(VCPU_EXREG_PDPTR,
		      (unsigned long *)&vcpu->arch.regs_avail))
		return true;

	gfn = (kvm_read_cr3(vcpu) & 0xffffffe0ul) >> PAGE_SHIFT;
	offset = (kvm_read_cr3(vcpu) & 0xffffffe0ul) & (PAGE_SIZE - 1);
	r = kvm_read_nested_guest_page(vcpu, gfn, pdpte, offset, sizeof(pdpte),
				       PFERR_USER_MASK | PFERR_WRITE_MASK);
	if (r < 0)
		goto out;
	changed = memcmp(pdpte, vcpu->arch.walk_mmu->pdptrs, sizeof(pdpte)) != 0;
out:

	return changed;
}
EXPORT_SYMBOL_GPL(pdptrs_changed);

int kvm_set_cr0(struct kvm_vcpu *vcpu, unsigned long cr0)
{
	unsigned long old_cr0 = kvm_read_cr0(vcpu);
	unsigned long update_bits = X86_CR0_PG | X86_CR0_WP;

	cr0 |= X86_CR0_ET;

#ifdef CONFIG_X86_64
	if (cr0 & 0xffffffff00000000UL)
		return 1;
#endif

	cr0 &= ~CR0_RESERVED_BITS;

	if ((cr0 & X86_CR0_NW) && !(cr0 & X86_CR0_CD))
		return 1;

	if ((cr0 & X86_CR0_PG) && !(cr0 & X86_CR0_PE))
		return 1;

	if (!is_paging(vcpu) && (cr0 & X86_CR0_PG)) {
#ifdef CONFIG_X86_64
		if ((vcpu->arch.efer & EFER_LME)) {
			int cs_db, cs_l;

			if (!is_pae(vcpu))
				return 1;
			kvm_x86_ops->get_cs_db_l_bits(vcpu, &cs_db, &cs_l);
			if (cs_l)
				return 1;
		} else
#endif
		if (is_pae(vcpu) && !load_pdptrs(vcpu, vcpu->arch.walk_mmu,
						 kvm_read_cr3(vcpu)))
			return 1;
	}

	if (!(cr0 & X86_CR0_PG) && kvm_read_cr4_bits(vcpu, X86_CR4_PCIDE))
		return 1;

	kvm_x86_ops->set_cr0(vcpu, cr0);

	if ((cr0 ^ old_cr0) & X86_CR0_PG) {
		kvm_clear_async_pf_completion_queue(vcpu);
		kvm_async_pf_hash_reset(vcpu);
	}

	if ((cr0 ^ old_cr0) & update_bits)
		kvm_mmu_reset_context(vcpu);

	if (((cr0 ^ old_cr0) & X86_CR0_CD) &&
	    kvm_arch_has_noncoherent_dma(vcpu->kvm) &&
	    !kvm_check_has_quirk(vcpu->kvm, KVM_X86_QUIRK_CD_NW_CLEARED))
		kvm_zap_gfn_range(vcpu->kvm, 0, ~0ULL);

	return 0;
}
EXPORT_SYMBOL_GPL(kvm_set_cr0);

void kvm_lmsw(struct kvm_vcpu *vcpu, unsigned long msw)
{
	(void)kvm_set_cr0(vcpu, kvm_read_cr0_bits(vcpu, ~0x0eul) | (msw & 0x0f));
}
EXPORT_SYMBOL_GPL(kvm_lmsw);

static void kvm_load_guest_xcr0(struct kvm_vcpu *vcpu)
{
	if (kvm_read_cr4_bits(vcpu, X86_CR4_OSXSAVE) &&
			!vcpu->guest_xcr0_loaded) {
		/* kvm_set_xcr() also depends on this */
		xsetbv(XCR_XFEATURE_ENABLED_MASK, vcpu->arch.xcr0);
		vcpu->guest_xcr0_loaded = 1;
	}
}

static void kvm_put_guest_xcr0(struct kvm_vcpu *vcpu)
{
	if (vcpu->guest_xcr0_loaded) {
		if (vcpu->arch.xcr0 != host_xcr0)
			xsetbv(XCR_XFEATURE_ENABLED_MASK, host_xcr0);
		vcpu->guest_xcr0_loaded = 0;
	}
}

static int __kvm_set_xcr(struct kvm_vcpu *vcpu, u32 index, u64 xcr)
{
	u64 xcr0 = xcr;
	u64 old_xcr0 = vcpu->arch.xcr0;
	u64 valid_bits;

	/* Only support XCR_XFEATURE_ENABLED_MASK(xcr0) now  */
	if (index != XCR_XFEATURE_ENABLED_MASK)
		return 1;
	if (!(xcr0 & XFEATURE_MASK_FP))
		return 1;
	if ((xcr0 & XFEATURE_MASK_YMM) && !(xcr0 & XFEATURE_MASK_SSE))
		return 1;

	/*
	 * Do not allow the guest to set bits that we do not support
	 * saving.  However, xcr0 bit 0 is always set, even if the
	 * emulated CPU does not support XSAVE (see fx_init).
	 */
	valid_bits = vcpu->arch.guest_supported_xcr0 | XFEATURE_MASK_FP;
	if (xcr0 & ~valid_bits)
		return 1;

	if ((!(xcr0 & XFEATURE_MASK_BNDREGS)) !=
	    (!(xcr0 & XFEATURE_MASK_BNDCSR)))
		return 1;

	if (xcr0 & XFEATURE_MASK_AVX512) {
		if (!(xcr0 & XFEATURE_MASK_YMM))
			return 1;
		if ((xcr0 & XFEATURE_MASK_AVX512) != XFEATURE_MASK_AVX512)
			return 1;
	}
	vcpu->arch.xcr0 = xcr0;

	if ((xcr0 ^ old_xcr0) & XFEATURE_MASK_EXTEND)
		kvm_update_cpuid(vcpu);
	return 0;
}

int kvm_set_xcr(struct kvm_vcpu *vcpu, u32 index, u64 xcr)
{
	if (kvm_x86_ops->get_cpl(vcpu) != 0 ||
	    __kvm_set_xcr(vcpu, index, xcr)) {
		kvm_inject_gp(vcpu, 0);
		return 1;
	}
	return 0;
}
EXPORT_SYMBOL_GPL(kvm_set_xcr);

int kvm_set_cr4(struct kvm_vcpu *vcpu, unsigned long cr4)
{
	unsigned long old_cr4 = kvm_read_cr4(vcpu);
	unsigned long pdptr_bits = X86_CR4_PGE | X86_CR4_PSE | X86_CR4_PAE |
				   X86_CR4_SMEP | X86_CR4_SMAP | X86_CR4_PKE;

	if (cr4 & CR4_RESERVED_BITS)
		return 1;

	if (!guest_cpuid_has(vcpu, X86_FEATURE_XSAVE) && (cr4 & X86_CR4_OSXSAVE))
		return 1;

	if (!guest_cpuid_has(vcpu, X86_FEATURE_SMEP) && (cr4 & X86_CR4_SMEP))
		return 1;

	if (!guest_cpuid_has(vcpu, X86_FEATURE_SMAP) && (cr4 & X86_CR4_SMAP))
		return 1;

	if (!guest_cpuid_has(vcpu, X86_FEATURE_FSGSBASE) && (cr4 & X86_CR4_FSGSBASE))
		return 1;

	if (!guest_cpuid_has(vcpu, X86_FEATURE_PKU) && (cr4 & X86_CR4_PKE))
		return 1;

	if (!guest_cpuid_has(vcpu, X86_FEATURE_LA57) && (cr4 & X86_CR4_LA57))
		return 1;

	if (is_long_mode(vcpu)) {
		if (!(cr4 & X86_CR4_PAE))
			return 1;
	} else if (is_paging(vcpu) && (cr4 & X86_CR4_PAE)
		   && ((cr4 ^ old_cr4) & pdptr_bits)
		   && !load_pdptrs(vcpu, vcpu->arch.walk_mmu,
				   kvm_read_cr3(vcpu)))
		return 1;

	if ((cr4 & X86_CR4_PCIDE) && !(old_cr4 & X86_CR4_PCIDE)) {
		if (!guest_cpuid_has(vcpu, X86_FEATURE_PCID))
			return 1;

		/* PCID can not be enabled when cr3[11:0]!=000H or EFER.LMA=0 */
		if ((kvm_read_cr3(vcpu) & X86_CR3_PCID_MASK) || !is_long_mode(vcpu))
			return 1;
	}

	if (kvm_x86_ops->set_cr4(vcpu, cr4))
		return 1;

	if (((cr4 ^ old_cr4) & pdptr_bits) ||
	    (!(cr4 & X86_CR4_PCIDE) && (old_cr4 & X86_CR4_PCIDE)))
		kvm_mmu_reset_context(vcpu);

	if ((cr4 ^ old_cr4) & (X86_CR4_OSXSAVE | X86_CR4_PKE))
		kvm_update_cpuid(vcpu);

	return 0;
}
EXPORT_SYMBOL_GPL(kvm_set_cr4);

int kvm_set_cr3(struct kvm_vcpu *vcpu, unsigned long cr3)
{
#ifdef CONFIG_X86_64
	cr3 &= ~CR3_PCID_INVD;
#endif

	if (cr3 == kvm_read_cr3(vcpu) && !pdptrs_changed(vcpu)) {
		kvm_mmu_sync_roots(vcpu);
		kvm_make_request(KVM_REQ_TLB_FLUSH, vcpu);
		return 0;
	}

	if (is_long_mode(vcpu) &&
	    (cr3 & rsvd_bits(cpuid_maxphyaddr(vcpu), 62)))
		return 1;
	else if (is_pae(vcpu) && is_paging(vcpu) &&
		   !load_pdptrs(vcpu, vcpu->arch.walk_mmu, cr3))
		return 1;

	vcpu->arch.cr3 = cr3;
	__set_bit(VCPU_EXREG_CR3, (ulong *)&vcpu->arch.regs_avail);
	kvm_mmu_new_cr3(vcpu);
	return 0;
}
EXPORT_SYMBOL_GPL(kvm_set_cr3);

int kvm_set_cr8(struct kvm_vcpu *vcpu, unsigned long cr8)
{
	if (cr8 & CR8_RESERVED_BITS)
		return 1;
	if (lapic_in_kernel(vcpu))
		kvm_lapic_set_tpr(vcpu, cr8);
	else
		vcpu->arch.cr8 = cr8;
	return 0;
}
EXPORT_SYMBOL_GPL(kvm_set_cr8);

unsigned long kvm_get_cr8(struct kvm_vcpu *vcpu)
{
	if (lapic_in_kernel(vcpu))
		return kvm_lapic_get_cr8(vcpu);
	else
		return vcpu->arch.cr8;
}
EXPORT_SYMBOL_GPL(kvm_get_cr8);

static void kvm_update_dr0123(struct kvm_vcpu *vcpu)
{
	int i;

	if (!(vcpu->guest_debug & KVM_GUESTDBG_USE_HW_BP)) {
		for (i = 0; i < KVM_NR_DB_REGS; i++)
			vcpu->arch.eff_db[i] = vcpu->arch.db[i];
		vcpu->arch.switch_db_regs |= KVM_DEBUGREG_RELOAD;
	}
}

static void kvm_update_dr6(struct kvm_vcpu *vcpu)
{
	if (!(vcpu->guest_debug & KVM_GUESTDBG_USE_HW_BP))
		kvm_x86_ops->set_dr6(vcpu, vcpu->arch.dr6);
}

static void kvm_update_dr7(struct kvm_vcpu *vcpu)
{
	unsigned long dr7;

	if (vcpu->guest_debug & KVM_GUESTDBG_USE_HW_BP)
		dr7 = vcpu->arch.guest_debug_dr7;
	else
		dr7 = vcpu->arch.dr7;
	kvm_x86_ops->set_dr7(vcpu, dr7);
	vcpu->arch.switch_db_regs &= ~KVM_DEBUGREG_BP_ENABLED;
	if (dr7 & DR7_BP_EN_MASK)
		vcpu->arch.switch_db_regs |= KVM_DEBUGREG_BP_ENABLED;
}

static u64 kvm_dr6_fixed(struct kvm_vcpu *vcpu)
{
	u64 fixed = DR6_FIXED_1;

	if (!guest_cpuid_has(vcpu, X86_FEATURE_RTM))
		fixed |= DR6_RTM;
	return fixed;
}

static int __kvm_set_dr(struct kvm_vcpu *vcpu, int dr, unsigned long val)
{
	switch (dr) {
	case 0 ... 3:
		vcpu->arch.db[dr] = val;
		if (!(vcpu->guest_debug & KVM_GUESTDBG_USE_HW_BP))
			vcpu->arch.eff_db[dr] = val;
		break;
	case 4:
		/* fall through */
	case 6:
		if (val & 0xffffffff00000000ULL)
			return -1; /* #GP */
		vcpu->arch.dr6 = (val & DR6_VOLATILE) | kvm_dr6_fixed(vcpu);
		kvm_update_dr6(vcpu);
		break;
	case 5:
		/* fall through */
	default: /* 7 */
		if (val & 0xffffffff00000000ULL)
			return -1; /* #GP */
		vcpu->arch.dr7 = (val & DR7_VOLATILE) | DR7_FIXED_1;
		kvm_update_dr7(vcpu);
		break;
	}

	return 0;
}

int kvm_set_dr(struct kvm_vcpu *vcpu, int dr, unsigned long val)
{
	if (__kvm_set_dr(vcpu, dr, val)) {
		kvm_inject_gp(vcpu, 0);
		return 1;
	}
	return 0;
}
EXPORT_SYMBOL_GPL(kvm_set_dr);

int kvm_get_dr(struct kvm_vcpu *vcpu, int dr, unsigned long *val)
{
	switch (dr) {
	case 0 ... 3:
		*val = vcpu->arch.db[dr];
		break;
	case 4:
		/* fall through */
	case 6:
		if (vcpu->guest_debug & KVM_GUESTDBG_USE_HW_BP)
			*val = vcpu->arch.dr6;
		else
			*val = kvm_x86_ops->get_dr6(vcpu);
		break;
	case 5:
		/* fall through */
	default: /* 7 */
		*val = vcpu->arch.dr7;
		break;
	}
	return 0;
}
EXPORT_SYMBOL_GPL(kvm_get_dr);

bool kvm_rdpmc(struct kvm_vcpu *vcpu)
{
	u32 ecx = kvm_register_read(vcpu, VCPU_REGS_RCX);
	u64 data;
	int err;

	err = kvm_pmu_rdpmc(vcpu, ecx, &data);
	if (err)
		return err;
	kvm_register_write(vcpu, VCPU_REGS_RAX, (u32)data);
	kvm_register_write(vcpu, VCPU_REGS_RDX, data >> 32);
	return err;
}
EXPORT_SYMBOL_GPL(kvm_rdpmc);

/*
 * List of msr numbers which we expose to userspace through KVM_GET_MSRS
 * and KVM_SET_MSRS, and KVM_GET_MSR_INDEX_LIST.
 *
 * This list is modified at module load time to reflect the
 * capabilities of the host cpu. This capabilities test skips MSRs that are
 * kvm-specific. Those are put in emulated_msrs; filtering of emulated_msrs
 * may depend on host virtualization features rather than host cpu features.
 */

static u32 msrs_to_save[] = {
	MSR_IA32_SYSENTER_CS, MSR_IA32_SYSENTER_ESP, MSR_IA32_SYSENTER_EIP,
	MSR_STAR,
#ifdef CONFIG_X86_64
	MSR_CSTAR, MSR_KERNEL_GS_BASE, MSR_SYSCALL_MASK, MSR_LSTAR,
#endif
	MSR_IA32_TSC, MSR_IA32_CR_PAT, MSR_VM_HSAVE_PA,
	MSR_IA32_FEATURE_CONTROL, MSR_IA32_BNDCFGS, MSR_TSC_AUX,
};

static unsigned num_msrs_to_save;

static u32 emulated_msrs[] = {
	MSR_KVM_SYSTEM_TIME, MSR_KVM_WALL_CLOCK,
	MSR_KVM_SYSTEM_TIME_NEW, MSR_KVM_WALL_CLOCK_NEW,
	HV_X64_MSR_GUEST_OS_ID, HV_X64_MSR_HYPERCALL,
	HV_X64_MSR_TIME_REF_COUNT, HV_X64_MSR_REFERENCE_TSC,
	HV_X64_MSR_TSC_FREQUENCY, HV_X64_MSR_APIC_FREQUENCY,
	HV_X64_MSR_CRASH_P0, HV_X64_MSR_CRASH_P1, HV_X64_MSR_CRASH_P2,
	HV_X64_MSR_CRASH_P3, HV_X64_MSR_CRASH_P4, HV_X64_MSR_CRASH_CTL,
	HV_X64_MSR_RESET,
	HV_X64_MSR_VP_INDEX,
	HV_X64_MSR_VP_RUNTIME,
	HV_X64_MSR_SCONTROL,
	HV_X64_MSR_STIMER0_CONFIG,
	HV_X64_MSR_APIC_ASSIST_PAGE, MSR_KVM_ASYNC_PF_EN, MSR_KVM_STEAL_TIME,
	MSR_KVM_PV_EOI_EN,

	MSR_IA32_TSC_ADJUST,
	MSR_IA32_TSCDEADLINE,
	MSR_IA32_MISC_ENABLE,
	MSR_IA32_MCG_STATUS,
	MSR_IA32_MCG_CTL,
	MSR_IA32_MCG_EXT_CTL,
	MSR_IA32_SMBASE,
	MSR_PLATFORM_INFO,
	MSR_MISC_FEATURES_ENABLES,
};

static unsigned num_emulated_msrs;

bool kvm_valid_efer(struct kvm_vcpu *vcpu, u64 efer)
{
	if (efer & efer_reserved_bits)
		return false;

	if (efer & EFER_FFXSR && !guest_cpuid_has(vcpu, X86_FEATURE_FXSR_OPT))
			return false;

	if (efer & EFER_SVME && !guest_cpuid_has(vcpu, X86_FEATURE_SVM))
			return false;

	return true;
}
EXPORT_SYMBOL_GPL(kvm_valid_efer);

static int set_efer(struct kvm_vcpu *vcpu, u64 efer)
{
	u64 old_efer = vcpu->arch.efer;

	if (!kvm_valid_efer(vcpu, efer))
		return 1;

	if (is_paging(vcpu)
	    && (vcpu->arch.efer & EFER_LME) != (efer & EFER_LME))
		return 1;

	efer &= ~EFER_LMA;
	efer |= vcpu->arch.efer & EFER_LMA;

	kvm_x86_ops->set_efer(vcpu, efer);

	/* Update reserved bits */
	if ((efer ^ old_efer) & EFER_NX)
		kvm_mmu_reset_context(vcpu);

	return 0;
}

void kvm_enable_efer_bits(u64 mask)
{
       efer_reserved_bits &= ~mask;
}
EXPORT_SYMBOL_GPL(kvm_enable_efer_bits);

/*
 * Writes msr value into into the appropriate "register".
 * Returns 0 on success, non-0 otherwise.
 * Assumes vcpu_load() was already called.
 */
int kvm_set_msr(struct kvm_vcpu *vcpu, struct msr_data *msr)
{
	switch (msr->index) {
	case MSR_FS_BASE:
	case MSR_GS_BASE:
	case MSR_KERNEL_GS_BASE:
	case MSR_CSTAR:
	case MSR_LSTAR:
		if (is_noncanonical_address(msr->data, vcpu))
			return 1;
		break;
	case MSR_IA32_SYSENTER_EIP:
	case MSR_IA32_SYSENTER_ESP:
		/*
		 * IA32_SYSENTER_ESP and IA32_SYSENTER_EIP cause #GP if
		 * non-canonical address is written on Intel but not on
		 * AMD (which ignores the top 32-bits, because it does
		 * not implement 64-bit SYSENTER).
		 *
		 * 64-bit code should hence be able to write a non-canonical
		 * value on AMD.  Making the address canonical ensures that
		 * vmentry does not fail on Intel after writing a non-canonical
		 * value, and that something deterministic happens if the guest
		 * invokes 64-bit SYSENTER.
		 */
		msr->data = get_canonical(msr->data, vcpu_virt_addr_bits(vcpu));
	}
	return kvm_x86_ops->set_msr(vcpu, msr);
}
EXPORT_SYMBOL_GPL(kvm_set_msr);

/*
 * Adapt set_msr() to msr_io()'s calling convention
 */
static int do_get_msr(struct kvm_vcpu *vcpu, unsigned index, u64 *data)
{
	struct msr_data msr;
	int r;

	msr.index = index;
	msr.host_initiated = true;
	r = kvm_get_msr(vcpu, &msr);
	if (r)
		return r;

	*data = msr.data;
	return 0;
}

static int do_set_msr(struct kvm_vcpu *vcpu, unsigned index, u64 *data)
{
	struct msr_data msr;

	msr.data = *data;
	msr.index = index;
	msr.host_initiated = true;
	return kvm_set_msr(vcpu, &msr);
}

#ifdef CONFIG_X86_64
struct pvclock_gtod_data {
	seqcount_t	seq;

	struct { /* extract of a clocksource struct */
		int vclock_mode;
		u64	cycle_last;
		u64	mask;
		u32	mult;
		u32	shift;
	} clock;

	u64		boot_ns;
	u64		nsec_base;
	u64		wall_time_sec;
};

static struct pvclock_gtod_data pvclock_gtod_data;

static void update_pvclock_gtod(struct timekeeper *tk)
{
	struct pvclock_gtod_data *vdata = &pvclock_gtod_data;
	u64 boot_ns;

	boot_ns = ktime_to_ns(ktime_add(tk->tkr_mono.base, tk->offs_boot));

	write_seqcount_begin(&vdata->seq);

	/* copy pvclock gtod data */
	vdata->clock.vclock_mode	= tk->tkr_mono.clock->archdata.vclock_mode;
	vdata->clock.cycle_last		= tk->tkr_mono.cycle_last;
	vdata->clock.mask		= tk->tkr_mono.mask;
	vdata->clock.mult		= tk->tkr_mono.mult;
	vdata->clock.shift		= tk->tkr_mono.shift;

	vdata->boot_ns			= boot_ns;
	vdata->nsec_base		= tk->tkr_mono.xtime_nsec;

	vdata->wall_time_sec            = tk->xtime_sec;

	write_seqcount_end(&vdata->seq);
}
#endif

void kvm_set_pending_timer(struct kvm_vcpu *vcpu)
{
	/*
	 * Note: KVM_REQ_PENDING_TIMER is implicitly checked in
	 * vcpu_enter_guest.  This function is only called from
	 * the physical CPU that is running vcpu.
	 */
	kvm_make_request(KVM_REQ_PENDING_TIMER, vcpu);
}

static void kvm_write_wall_clock(struct kvm *kvm, gpa_t wall_clock)
{
	int version;
	int r;
	struct pvclock_wall_clock wc;
	struct timespec64 boot;

	if (!wall_clock)
		return;

	r = kvm_read_guest(kvm, wall_clock, &version, sizeof(version));
	if (r)
		return;

	if (version & 1)
		++version;  /* first time write, random junk */

	++version;

	if (kvm_write_guest(kvm, wall_clock, &version, sizeof(version)))
		return;

	/*
	 * The guest calculates current wall clock time by adding
	 * system time (updated by kvm_guest_time_update below) to the
	 * wall clock specified here.  guest system time equals host
	 * system time for us, thus we must fill in host boot time here.
	 */
	getboottime64(&boot);

	if (kvm->arch.kvmclock_offset) {
		struct timespec64 ts = ns_to_timespec64(kvm->arch.kvmclock_offset);
		boot = timespec64_sub(boot, ts);
	}
	wc.sec = (u32)boot.tv_sec; /* overflow in 2106 guest time */
	wc.nsec = boot.tv_nsec;
	wc.version = version;

	kvm_write_guest(kvm, wall_clock, &wc, sizeof(wc));

	version++;
	kvm_write_guest(kvm, wall_clock, &version, sizeof(version));
}

static uint32_t div_frac(uint32_t dividend, uint32_t divisor)
{
	do_shl32_div32(dividend, divisor);
	return dividend;
}

static void kvm_get_time_scale(uint64_t scaled_hz, uint64_t base_hz,
			       s8 *pshift, u32 *pmultiplier)
{
	uint64_t scaled64;
	int32_t  shift = 0;
	uint64_t tps64;
	uint32_t tps32;

	tps64 = base_hz;
	scaled64 = scaled_hz;
	while (tps64 > scaled64*2 || tps64 & 0xffffffff00000000ULL) {
		tps64 >>= 1;
		shift--;
	}

	tps32 = (uint32_t)tps64;
	while (tps32 <= scaled64 || scaled64 & 0xffffffff00000000ULL) {
		if (scaled64 & 0xffffffff00000000ULL || tps32 & 0x80000000)
			scaled64 >>= 1;
		else
			tps32 <<= 1;
		shift++;
	}

	*pshift = shift;
	*pmultiplier = div_frac(scaled64, tps32);

	pr_debug("%s: base_hz %llu => %llu, shift %d, mul %u\n",
		 __func__, base_hz, scaled_hz, shift, *pmultiplier);
}

#ifdef CONFIG_X86_64
static atomic_t kvm_guest_has_master_clock = ATOMIC_INIT(0);
#endif

static DEFINE_PER_CPU(unsigned long, cpu_tsc_khz);
static unsigned long max_tsc_khz;

static u32 adjust_tsc_khz(u32 khz, s32 ppm)
{
	u64 v = (u64)khz * (1000000 + ppm);
	do_div(v, 1000000);
	return v;
}

static int set_tsc_khz(struct kvm_vcpu *vcpu, u32 user_tsc_khz, bool scale)
{
	u64 ratio;

	/* Guest TSC same frequency as host TSC? */
	if (!scale) {
		vcpu->arch.tsc_scaling_ratio = kvm_default_tsc_scaling_ratio;
		return 0;
	}

	/* TSC scaling supported? */
	if (!kvm_has_tsc_control) {
		if (user_tsc_khz > tsc_khz) {
			vcpu->arch.tsc_catchup = 1;
			vcpu->arch.tsc_always_catchup = 1;
			return 0;
		} else {
			WARN(1, "user requested TSC rate below hardware speed\n");
			return -1;
		}
	}

	/* TSC scaling required  - calculate ratio */
	ratio = mul_u64_u32_div(1ULL << kvm_tsc_scaling_ratio_frac_bits,
				user_tsc_khz, tsc_khz);

	if (ratio == 0 || ratio >= kvm_max_tsc_scaling_ratio) {
		WARN_ONCE(1, "Invalid TSC scaling ratio - virtual-tsc-khz=%u\n",
			  user_tsc_khz);
		return -1;
	}

	vcpu->arch.tsc_scaling_ratio = ratio;
	return 0;
}

static int kvm_set_tsc_khz(struct kvm_vcpu *vcpu, u32 user_tsc_khz)
{
	u32 thresh_lo, thresh_hi;
	int use_scaling = 0;

	/* tsc_khz can be zero if TSC calibration fails */
	if (user_tsc_khz == 0) {
		/* set tsc_scaling_ratio to a safe value */
		vcpu->arch.tsc_scaling_ratio = kvm_default_tsc_scaling_ratio;
		return -1;
	}

	/* Compute a scale to convert nanoseconds in TSC cycles */
	kvm_get_time_scale(user_tsc_khz * 1000LL, NSEC_PER_SEC,
			   &vcpu->arch.virtual_tsc_shift,
			   &vcpu->arch.virtual_tsc_mult);
	vcpu->arch.virtual_tsc_khz = user_tsc_khz;

	/*
	 * Compute the variation in TSC rate which is acceptable
	 * within the range of tolerance and decide if the
	 * rate being applied is within that bounds of the hardware
	 * rate.  If so, no scaling or compensation need be done.
	 */
	thresh_lo = adjust_tsc_khz(tsc_khz, -tsc_tolerance_ppm);
	thresh_hi = adjust_tsc_khz(tsc_khz, tsc_tolerance_ppm);
	if (user_tsc_khz < thresh_lo || user_tsc_khz > thresh_hi) {
		pr_debug("kvm: requested TSC rate %u falls outside tolerance [%u,%u]\n", user_tsc_khz, thresh_lo, thresh_hi);
		use_scaling = 1;
	}
	return set_tsc_khz(vcpu, user_tsc_khz, use_scaling);
}

static u64 compute_guest_tsc(struct kvm_vcpu *vcpu, s64 kernel_ns)
{
	u64 tsc = pvclock_scale_delta(kernel_ns-vcpu->arch.this_tsc_nsec,
				      vcpu->arch.virtual_tsc_mult,
				      vcpu->arch.virtual_tsc_shift);
	tsc += vcpu->arch.this_tsc_write;
	return tsc;
}

static void kvm_track_tsc_matching(struct kvm_vcpu *vcpu)
{
#ifdef CONFIG_X86_64
	bool vcpus_matched;
	struct kvm_arch *ka = &vcpu->kvm->arch;
	struct pvclock_gtod_data *gtod = &pvclock_gtod_data;

	vcpus_matched = (ka->nr_vcpus_matched_tsc + 1 ==
			 atomic_read(&vcpu->kvm->online_vcpus));

	/*
	 * Once the masterclock is enabled, always perform request in
	 * order to update it.
	 *
	 * In order to enable masterclock, the host clocksource must be TSC
	 * and the vcpus need to have matched TSCs.  When that happens,
	 * perform request to enable masterclock.
	 */
	if (ka->use_master_clock ||
	    (gtod->clock.vclock_mode == VCLOCK_TSC && vcpus_matched))
		kvm_make_request(KVM_REQ_MASTERCLOCK_UPDATE, vcpu);

	trace_kvm_track_tsc(vcpu->vcpu_id, ka->nr_vcpus_matched_tsc,
			    atomic_read(&vcpu->kvm->online_vcpus),
		            ka->use_master_clock, gtod->clock.vclock_mode);
#endif
}

static void update_ia32_tsc_adjust_msr(struct kvm_vcpu *vcpu, s64 offset)
{
	u64 curr_offset = vcpu->arch.tsc_offset;
	vcpu->arch.ia32_tsc_adjust_msr += offset - curr_offset;
}

/*
 * Multiply tsc by a fixed point number represented by ratio.
 *
 * The most significant 64-N bits (mult) of ratio represent the
 * integral part of the fixed point number; the remaining N bits
 * (frac) represent the fractional part, ie. ratio represents a fixed
 * point number (mult + frac * 2^(-N)).
 *
 * N equals to kvm_tsc_scaling_ratio_frac_bits.
 */
static inline u64 __scale_tsc(u64 ratio, u64 tsc)
{
	return mul_u64_u64_shr(tsc, ratio, kvm_tsc_scaling_ratio_frac_bits);
}

u64 kvm_scale_tsc(struct kvm_vcpu *vcpu, u64 tsc)
{
	u64 _tsc = tsc;
	u64 ratio = vcpu->arch.tsc_scaling_ratio;

	if (ratio != kvm_default_tsc_scaling_ratio)
		_tsc = __scale_tsc(ratio, tsc);

	return _tsc;
}
EXPORT_SYMBOL_GPL(kvm_scale_tsc);

static u64 kvm_compute_tsc_offset(struct kvm_vcpu *vcpu, u64 target_tsc)
{
	u64 tsc;

	tsc = kvm_scale_tsc(vcpu, rdtsc());

	return target_tsc - tsc;
}

u64 kvm_read_l1_tsc(struct kvm_vcpu *vcpu, u64 host_tsc)
{
	return vcpu->arch.tsc_offset + kvm_scale_tsc(vcpu, host_tsc);
}
EXPORT_SYMBOL_GPL(kvm_read_l1_tsc);

static void kvm_vcpu_write_tsc_offset(struct kvm_vcpu *vcpu, u64 offset)
{
	kvm_x86_ops->write_tsc_offset(vcpu, offset);
	vcpu->arch.tsc_offset = offset;
}

void kvm_write_tsc(struct kvm_vcpu *vcpu, struct msr_data *msr)
{
	struct kvm *kvm = vcpu->kvm;
	u64 offset, ns, elapsed;
	unsigned long flags;
	bool matched;
	bool already_matched;
	u64 data = msr->data;
	bool synchronizing = false;

	raw_spin_lock_irqsave(&kvm->arch.tsc_write_lock, flags);
	offset = kvm_compute_tsc_offset(vcpu, data);
	ns = ktime_get_boot_ns();
	elapsed = ns - kvm->arch.last_tsc_nsec;

	if (vcpu->arch.virtual_tsc_khz) {
		if (data == 0 && msr->host_initiated) {
			/*
			 * detection of vcpu initialization -- need to sync
			 * with other vCPUs. This particularly helps to keep
			 * kvm_clock stable after CPU hotplug
			 */
			synchronizing = true;
		} else {
			u64 tsc_exp = kvm->arch.last_tsc_write +
						nsec_to_cycles(vcpu, elapsed);
			u64 tsc_hz = vcpu->arch.virtual_tsc_khz * 1000LL;
			/*
			 * Special case: TSC write with a small delta (1 second)
			 * of virtual cycle time against real time is
			 * interpreted as an attempt to synchronize the CPU.
			 */
			synchronizing = data < tsc_exp + tsc_hz &&
					data + tsc_hz > tsc_exp;
		}
	}

	/*
	 * For a reliable TSC, we can match TSC offsets, and for an unstable
	 * TSC, we add elapsed time in this computation.  We could let the
	 * compensation code attempt to catch up if we fall behind, but
	 * it's better to try to match offsets from the beginning.
         */
	if (synchronizing &&
	    vcpu->arch.virtual_tsc_khz == kvm->arch.last_tsc_khz) {
		if (!check_tsc_unstable()) {
			offset = kvm->arch.cur_tsc_offset;
			pr_debug("kvm: matched tsc offset for %llu\n", data);
		} else {
			u64 delta = nsec_to_cycles(vcpu, elapsed);
			data += delta;
			offset = kvm_compute_tsc_offset(vcpu, data);
			pr_debug("kvm: adjusted tsc offset by %llu\n", delta);
		}
		matched = true;
		already_matched = (vcpu->arch.this_tsc_generation == kvm->arch.cur_tsc_generation);
	} else {
		/*
		 * We split periods of matched TSC writes into generations.
		 * For each generation, we track the original measured
		 * nanosecond time, offset, and write, so if TSCs are in
		 * sync, we can match exact offset, and if not, we can match
		 * exact software computation in compute_guest_tsc()
		 *
		 * These values are tracked in kvm->arch.cur_xxx variables.
		 */
		kvm->arch.cur_tsc_generation++;
		kvm->arch.cur_tsc_nsec = ns;
		kvm->arch.cur_tsc_write = data;
		kvm->arch.cur_tsc_offset = offset;
		matched = false;
		pr_debug("kvm: new tsc generation %llu, clock %llu\n",
			 kvm->arch.cur_tsc_generation, data);
	}

	/*
	 * We also track th most recent recorded KHZ, write and time to
	 * allow the matching interval to be extended at each write.
	 */
	kvm->arch.last_tsc_nsec = ns;
	kvm->arch.last_tsc_write = data;
	kvm->arch.last_tsc_khz = vcpu->arch.virtual_tsc_khz;

	vcpu->arch.last_guest_tsc = data;

	/* Keep track of which generation this VCPU has synchronized to */
	vcpu->arch.this_tsc_generation = kvm->arch.cur_tsc_generation;
	vcpu->arch.this_tsc_nsec = kvm->arch.cur_tsc_nsec;
	vcpu->arch.this_tsc_write = kvm->arch.cur_tsc_write;

	if (!msr->host_initiated && guest_cpuid_has(vcpu, X86_FEATURE_TSC_ADJUST))
		update_ia32_tsc_adjust_msr(vcpu, offset);

	kvm_vcpu_write_tsc_offset(vcpu, offset);
	raw_spin_unlock_irqrestore(&kvm->arch.tsc_write_lock, flags);

	spin_lock(&kvm->arch.pvclock_gtod_sync_lock);
	if (!matched) {
		kvm->arch.nr_vcpus_matched_tsc = 0;
	} else if (!already_matched) {
		kvm->arch.nr_vcpus_matched_tsc++;
	}

	kvm_track_tsc_matching(vcpu);
	spin_unlock(&kvm->arch.pvclock_gtod_sync_lock);
}

EXPORT_SYMBOL_GPL(kvm_write_tsc);

static inline void adjust_tsc_offset_guest(struct kvm_vcpu *vcpu,
					   s64 adjustment)
{
	kvm_vcpu_write_tsc_offset(vcpu, vcpu->arch.tsc_offset + adjustment);
}

static inline void adjust_tsc_offset_host(struct kvm_vcpu *vcpu, s64 adjustment)
{
	if (vcpu->arch.tsc_scaling_ratio != kvm_default_tsc_scaling_ratio)
		WARN_ON(adjustment < 0);
	adjustment = kvm_scale_tsc(vcpu, (u64) adjustment);
	adjust_tsc_offset_guest(vcpu, adjustment);
}

#ifdef CONFIG_X86_64

static u64 read_tsc(void)
{
	u64 ret = (u64)rdtsc_ordered();
	u64 last = pvclock_gtod_data.clock.cycle_last;

	if (likely(ret >= last))
		return ret;

	/*
	 * GCC likes to generate cmov here, but this branch is extremely
	 * predictable (it's just a function of time and the likely is
	 * very likely) and there's a data dependence, so force GCC
	 * to generate a branch instead.  I don't barrier() because
	 * we don't actually need a barrier, and if this function
	 * ever gets inlined it will generate worse code.
	 */
	asm volatile ("");
	return last;
}

static inline u64 vgettsc(u64 *cycle_now)
{
	long v;
	struct pvclock_gtod_data *gtod = &pvclock_gtod_data;

	*cycle_now = read_tsc();

	v = (*cycle_now - gtod->clock.cycle_last) & gtod->clock.mask;
	return v * gtod->clock.mult;
}

static int do_monotonic_boot(s64 *t, u64 *cycle_now)
{
	struct pvclock_gtod_data *gtod = &pvclock_gtod_data;
	unsigned long seq;
	int mode;
	u64 ns;

	do {
		seq = read_seqcount_begin(&gtod->seq);
		mode = gtod->clock.vclock_mode;
		ns = gtod->nsec_base;
		ns += vgettsc(cycle_now);
		ns >>= gtod->clock.shift;
		ns += gtod->boot_ns;
	} while (unlikely(read_seqcount_retry(&gtod->seq, seq)));
	*t = ns;

	return mode;
}

static int do_realtime(struct timespec *ts, u64 *cycle_now)
{
	struct pvclock_gtod_data *gtod = &pvclock_gtod_data;
	unsigned long seq;
	int mode;
	u64 ns;

	do {
		seq = read_seqcount_begin(&gtod->seq);
		mode = gtod->clock.vclock_mode;
		ts->tv_sec = gtod->wall_time_sec;
		ns = gtod->nsec_base;
		ns += vgettsc(cycle_now);
		ns >>= gtod->clock.shift;
	} while (unlikely(read_seqcount_retry(&gtod->seq, seq)));

	ts->tv_sec += __iter_div_u64_rem(ns, NSEC_PER_SEC, &ns);
	ts->tv_nsec = ns;

	return mode;
}

/* returns true if host is using tsc clocksource */
static bool kvm_get_time_and_clockread(s64 *kernel_ns, u64 *cycle_now)
{
	/* checked again under seqlock below */
	if (pvclock_gtod_data.clock.vclock_mode != VCLOCK_TSC)
		return false;

	return do_monotonic_boot(kernel_ns, cycle_now) == VCLOCK_TSC;
}

/* returns true if host is using tsc clocksource */
static bool kvm_get_walltime_and_clockread(struct timespec *ts,
					   u64 *cycle_now)
{
	/* checked again under seqlock below */
	if (pvclock_gtod_data.clock.vclock_mode != VCLOCK_TSC)
		return false;

	return do_realtime(ts, cycle_now) == VCLOCK_TSC;
}
#endif

/*
 *
 * Assuming a stable TSC across physical CPUS, and a stable TSC
 * across virtual CPUs, the following condition is possible.
 * Each numbered line represents an event visible to both
 * CPUs at the next numbered event.
 *
 * "timespecX" represents host monotonic time. "tscX" represents
 * RDTSC value.
 *
 * 		VCPU0 on CPU0		|	VCPU1 on CPU1
 *
 * 1.  read timespec0,tsc0
 * 2.					| timespec1 = timespec0 + N
 * 					| tsc1 = tsc0 + M
 * 3. transition to guest		| transition to guest
 * 4. ret0 = timespec0 + (rdtsc - tsc0) |
 * 5.				        | ret1 = timespec1 + (rdtsc - tsc1)
 * 				        | ret1 = timespec0 + N + (rdtsc - (tsc0 + M))
 *
 * Since ret0 update is visible to VCPU1 at time 5, to obey monotonicity:
 *
 * 	- ret0 < ret1
 *	- timespec0 + (rdtsc - tsc0) < timespec0 + N + (rdtsc - (tsc0 + M))
 *		...
 *	- 0 < N - M => M < N
 *
 * That is, when timespec0 != timespec1, M < N. Unfortunately that is not
 * always the case (the difference between two distinct xtime instances
 * might be smaller then the difference between corresponding TSC reads,
 * when updating guest vcpus pvclock areas).
 *
 * To avoid that problem, do not allow visibility of distinct
 * system_timestamp/tsc_timestamp values simultaneously: use a master
 * copy of host monotonic time values. Update that master copy
 * in lockstep.
 *
 * Rely on synchronization of host TSCs and guest TSCs for monotonicity.
 *
 */

static void pvclock_update_vm_gtod_copy(struct kvm *kvm)
{
#ifdef CONFIG_X86_64
	struct kvm_arch *ka = &kvm->arch;
	int vclock_mode;
	bool host_tsc_clocksource, vcpus_matched;

	vcpus_matched = (ka->nr_vcpus_matched_tsc + 1 ==
			atomic_read(&kvm->online_vcpus));

	/*
	 * If the host uses TSC clock, then passthrough TSC as stable
	 * to the guest.
	 */
	host_tsc_clocksource = kvm_get_time_and_clockread(
					&ka->master_kernel_ns,
					&ka->master_cycle_now);

	ka->use_master_clock = host_tsc_clocksource && vcpus_matched
				&& !ka->backwards_tsc_observed
				&& !ka->boot_vcpu_runs_old_kvmclock;

	if (ka->use_master_clock)
		atomic_set(&kvm_guest_has_master_clock, 1);

	vclock_mode = pvclock_gtod_data.clock.vclock_mode;
	trace_kvm_update_master_clock(ka->use_master_clock, vclock_mode,
					vcpus_matched);
#endif
}

void kvm_make_mclock_inprogress_request(struct kvm *kvm)
{
	kvm_make_all_cpus_request(kvm, KVM_REQ_MCLOCK_INPROGRESS);
}

static void kvm_gen_update_masterclock(struct kvm *kvm)
{
#ifdef CONFIG_X86_64
	int i;
	struct kvm_vcpu *vcpu;
	struct kvm_arch *ka = &kvm->arch;

	spin_lock(&ka->pvclock_gtod_sync_lock);
	kvm_make_mclock_inprogress_request(kvm);
	/* no guest entries from this point */
	pvclock_update_vm_gtod_copy(kvm);

	kvm_for_each_vcpu(i, vcpu, kvm)
		kvm_make_request(KVM_REQ_CLOCK_UPDATE, vcpu);

	/* guest entries allowed */
	kvm_for_each_vcpu(i, vcpu, kvm)
		kvm_clear_request(KVM_REQ_MCLOCK_INPROGRESS, vcpu);

	spin_unlock(&ka->pvclock_gtod_sync_lock);
#endif
}

u64 get_kvmclock_ns(struct kvm *kvm)
{
	struct kvm_arch *ka = &kvm->arch;
	struct pvclock_vcpu_time_info hv_clock;
	u64 ret;

	spin_lock(&ka->pvclock_gtod_sync_lock);
	if (!ka->use_master_clock) {
		spin_unlock(&ka->pvclock_gtod_sync_lock);
		return ktime_get_boot_ns() + ka->kvmclock_offset;
	}

	hv_clock.tsc_timestamp = ka->master_cycle_now;
	hv_clock.system_time = ka->master_kernel_ns + ka->kvmclock_offset;
	spin_unlock(&ka->pvclock_gtod_sync_lock);

	/* both __this_cpu_read() and rdtsc() should be on the same cpu */
	get_cpu();

	if (__this_cpu_read(cpu_tsc_khz)) {
		kvm_get_time_scale(NSEC_PER_SEC, __this_cpu_read(cpu_tsc_khz) * 1000LL,
				   &hv_clock.tsc_shift,
				   &hv_clock.tsc_to_system_mul);
		ret = __pvclock_read_cycles(&hv_clock, rdtsc());
	} else
		ret = ktime_get_boot_ns() + ka->kvmclock_offset;

	put_cpu();

	return ret;
}

static void kvm_setup_pvclock_page(struct kvm_vcpu *v)
{
	struct kvm_vcpu_arch *vcpu = &v->arch;
	struct pvclock_vcpu_time_info guest_hv_clock;

	if (unlikely(kvm_read_guest_cached(v->kvm, &vcpu->pv_time,
		&guest_hv_clock, sizeof(guest_hv_clock))))
		return;

	/* This VCPU is paused, but it's legal for a guest to read another
	 * VCPU's kvmclock, so we really have to follow the specification where
	 * it says that version is odd if data is being modified, and even after
	 * it is consistent.
	 *
	 * Version field updates must be kept separate.  This is because
	 * kvm_write_guest_cached might use a "rep movs" instruction, and
	 * writes within a string instruction are weakly ordered.  So there
	 * are three writes overall.
	 *
	 * As a small optimization, only write the version field in the first
	 * and third write.  The vcpu->pv_time cache is still valid, because the
	 * version field is the first in the struct.
	 */
	BUILD_BUG_ON(offsetof(struct pvclock_vcpu_time_info, version) != 0);

	if (guest_hv_clock.version & 1)
		++guest_hv_clock.version;  /* first time write, random junk */

	vcpu->hv_clock.version = guest_hv_clock.version + 1;
	kvm_write_guest_cached(v->kvm, &vcpu->pv_time,
				&vcpu->hv_clock,
				sizeof(vcpu->hv_clock.version));

	smp_wmb();

	/* retain PVCLOCK_GUEST_STOPPED if set in guest copy */
	vcpu->hv_clock.flags |= (guest_hv_clock.flags & PVCLOCK_GUEST_STOPPED);

	if (vcpu->pvclock_set_guest_stopped_request) {
		vcpu->hv_clock.flags |= PVCLOCK_GUEST_STOPPED;
		vcpu->pvclock_set_guest_stopped_request = false;
	}

	trace_kvm_pvclock_update(v->vcpu_id, &vcpu->hv_clock);

	kvm_write_guest_cached(v->kvm, &vcpu->pv_time,
				&vcpu->hv_clock,
				sizeof(vcpu->hv_clock));

	smp_wmb();

	vcpu->hv_clock.version++;
	kvm_write_guest_cached(v->kvm, &vcpu->pv_time,
				&vcpu->hv_clock,
				sizeof(vcpu->hv_clock.version));
}

static int kvm_guest_time_update(struct kvm_vcpu *v)
{
	unsigned long flags, tgt_tsc_khz;
	struct kvm_vcpu_arch *vcpu = &v->arch;
	struct kvm_arch *ka = &v->kvm->arch;
	s64 kernel_ns;
	u64 tsc_timestamp, host_tsc;
	u8 pvclock_flags;
	bool use_master_clock;

	kernel_ns = 0;
	host_tsc = 0;

	/*
	 * If the host uses TSC clock, then passthrough TSC as stable
	 * to the guest.
	 */
	spin_lock(&ka->pvclock_gtod_sync_lock);
	use_master_clock = ka->use_master_clock;
	if (use_master_clock) {
		host_tsc = ka->master_cycle_now;
		kernel_ns = ka->master_kernel_ns;
	}
	spin_unlock(&ka->pvclock_gtod_sync_lock);

	/* Keep irq disabled to prevent changes to the clock */
	local_irq_save(flags);
	tgt_tsc_khz = __this_cpu_read(cpu_tsc_khz);
	if (unlikely(tgt_tsc_khz == 0)) {
		local_irq_restore(flags);
		kvm_make_request(KVM_REQ_CLOCK_UPDATE, v);
		return 1;
	}
	if (!use_master_clock) {
		host_tsc = rdtsc();
		kernel_ns = ktime_get_boot_ns();
	}

	tsc_timestamp = kvm_read_l1_tsc(v, host_tsc);

	/*
	 * We may have to catch up the TSC to match elapsed wall clock
	 * time for two reasons, even if kvmclock is used.
	 *   1) CPU could have been running below the maximum TSC rate
	 *   2) Broken TSC compensation resets the base at each VCPU
	 *      entry to avoid unknown leaps of TSC even when running
	 *      again on the same CPU.  This may cause apparent elapsed
	 *      time to disappear, and the guest to stand still or run
	 *	very slowly.
	 */
	if (vcpu->tsc_catchup) {
		u64 tsc = compute_guest_tsc(v, kernel_ns);
		if (tsc > tsc_timestamp) {
			adjust_tsc_offset_guest(v, tsc - tsc_timestamp);
			tsc_timestamp = tsc;
		}
	}

	local_irq_restore(flags);

	/* With all the info we got, fill in the values */

	if (kvm_has_tsc_control)
		tgt_tsc_khz = kvm_scale_tsc(v, tgt_tsc_khz);

	if (unlikely(vcpu->hw_tsc_khz != tgt_tsc_khz)) {
		kvm_get_time_scale(NSEC_PER_SEC, tgt_tsc_khz * 1000LL,
				   &vcpu->hv_clock.tsc_shift,
				   &vcpu->hv_clock.tsc_to_system_mul);
		vcpu->hw_tsc_khz = tgt_tsc_khz;
	}

	vcpu->hv_clock.tsc_timestamp = tsc_timestamp;
	vcpu->hv_clock.system_time = kernel_ns + v->kvm->arch.kvmclock_offset;
	vcpu->last_guest_tsc = tsc_timestamp;

	/* If the host uses TSC clocksource, then it is stable */
	pvclock_flags = 0;
	if (use_master_clock)
		pvclock_flags |= PVCLOCK_TSC_STABLE_BIT;

	vcpu->hv_clock.flags = pvclock_flags;

	if (vcpu->pv_time_enabled)
		kvm_setup_pvclock_page(v);
	if (v == kvm_get_vcpu(v->kvm, 0))
		kvm_hv_setup_tsc_page(v->kvm, &vcpu->hv_clock);
	return 0;
}

/*
 * kvmclock updates which are isolated to a given vcpu, such as
 * vcpu->cpu migration, should not allow system_timestamp from
 * the rest of the vcpus to remain static. Otherwise ntp frequency
 * correction applies to one vcpu's system_timestamp but not
 * the others.
 *
 * So in those cases, request a kvmclock update for all vcpus.
 * We need to rate-limit these requests though, as they can
 * considerably slow guests that have a large number of vcpus.
 * The time for a remote vcpu to update its kvmclock is bound
 * by the delay we use to rate-limit the updates.
 */

#define KVMCLOCK_UPDATE_DELAY msecs_to_jiffies(100)

static void kvmclock_update_fn(struct work_struct *work)
{
	int i;
	struct delayed_work *dwork = to_delayed_work(work);
	struct kvm_arch *ka = container_of(dwork, struct kvm_arch,
					   kvmclock_update_work);
	struct kvm *kvm = container_of(ka, struct kvm, arch);
	struct kvm_vcpu *vcpu;

	kvm_for_each_vcpu(i, vcpu, kvm) {
		kvm_make_request(KVM_REQ_CLOCK_UPDATE, vcpu);
		kvm_vcpu_kick(vcpu);
	}
}

static void kvm_gen_kvmclock_update(struct kvm_vcpu *v)
{
	struct kvm *kvm = v->kvm;

	kvm_make_request(KVM_REQ_CLOCK_UPDATE, v);
	schedule_delayed_work(&kvm->arch.kvmclock_update_work,
					KVMCLOCK_UPDATE_DELAY);
}

#define KVMCLOCK_SYNC_PERIOD (300 * HZ)

static void kvmclock_sync_fn(struct work_struct *work)
{
	struct delayed_work *dwork = to_delayed_work(work);
	struct kvm_arch *ka = container_of(dwork, struct kvm_arch,
					   kvmclock_sync_work);
	struct kvm *kvm = container_of(ka, struct kvm, arch);

	if (!kvmclock_periodic_sync)
		return;

	schedule_delayed_work(&kvm->arch.kvmclock_update_work, 0);
	schedule_delayed_work(&kvm->arch.kvmclock_sync_work,
					KVMCLOCK_SYNC_PERIOD);
}

static int set_msr_mce(struct kvm_vcpu *vcpu, struct msr_data *msr_info)
{
	u64 mcg_cap = vcpu->arch.mcg_cap;
	unsigned bank_num = mcg_cap & 0xff;
	u32 msr = msr_info->index;
	u64 data = msr_info->data;

	switch (msr) {
	case MSR_IA32_MCG_STATUS:
		vcpu->arch.mcg_status = data;
		break;
	case MSR_IA32_MCG_CTL:
		if (!(mcg_cap & MCG_CTL_P))
			return 1;
		if (data != 0 && data != ~(u64)0)
			return -1;
		vcpu->arch.mcg_ctl = data;
		break;
	default:
		if (msr >= MSR_IA32_MC0_CTL &&
		    msr < MSR_IA32_MCx_CTL(bank_num)) {
			u32 offset = msr - MSR_IA32_MC0_CTL;
			/* only 0 or all 1s can be written to IA32_MCi_CTL
			 * some Linux kernels though clear bit 10 in bank 4 to
			 * workaround a BIOS/GART TBL issue on AMD K8s, ignore
			 * this to avoid an uncatched #GP in the guest
			 */
			if ((offset & 0x3) == 0 &&
			    data != 0 && (data | (1 << 10)) != ~(u64)0)
				return -1;
			if (!msr_info->host_initiated &&
				(offset & 0x3) == 1 && data != 0)
				return -1;
			vcpu->arch.mce_banks[offset] = data;
			break;
		}
		return 1;
	}
	return 0;
}

static int xen_hvm_config(struct kvm_vcpu *vcpu, u64 data)
{
	struct kvm *kvm = vcpu->kvm;
	int lm = is_long_mode(vcpu);
	u8 *blob_addr = lm ? (u8 *)(long)kvm->arch.xen_hvm_config.blob_addr_64
		: (u8 *)(long)kvm->arch.xen_hvm_config.blob_addr_32;
	u8 blob_size = lm ? kvm->arch.xen_hvm_config.blob_size_64
		: kvm->arch.xen_hvm_config.blob_size_32;
	u32 page_num = data & ~PAGE_MASK;
	u64 page_addr = data & PAGE_MASK;
	u8 *page;
	int r;

	r = -E2BIG;
	if (page_num >= blob_size)
		goto out;
	r = -ENOMEM;
	page = memdup_user(blob_addr + (page_num * PAGE_SIZE), PAGE_SIZE);
	if (IS_ERR(page)) {
		r = PTR_ERR(page);
		goto out;
	}
	if (kvm_vcpu_write_guest(vcpu, page_addr, page, PAGE_SIZE))
		goto out_free;
	r = 0;
out_free:
	kfree(page);
out:
	return r;
}

static int kvm_pv_enable_async_pf(struct kvm_vcpu *vcpu, u64 data)
{
	gpa_t gpa = data & ~0x3f;

	/* Bits 3:5 are reserved, Should be zero */
	if (data & 0x38)
		return 1;

	vcpu->arch.apf.msr_val = data;

	if (!(data & KVM_ASYNC_PF_ENABLED)) {
		kvm_clear_async_pf_completion_queue(vcpu);
		kvm_async_pf_hash_reset(vcpu);
		return 0;
	}

	if (kvm_gfn_to_hva_cache_init(vcpu->kvm, &vcpu->arch.apf.data, gpa,
					sizeof(u32)))
		return 1;

	vcpu->arch.apf.send_user_only = !(data & KVM_ASYNC_PF_SEND_ALWAYS);
	vcpu->arch.apf.delivery_as_pf_vmexit = data & KVM_ASYNC_PF_DELIVERY_AS_PF_VMEXIT;
	kvm_async_pf_wakeup_all(vcpu);
	return 0;
}

static void kvmclock_reset(struct kvm_vcpu *vcpu)
{
	vcpu->arch.pv_time_enabled = false;
}

static void record_steal_time(struct kvm_vcpu *vcpu)
{
	if (!(vcpu->arch.st.msr_val & KVM_MSR_ENABLED))
		return;

	if (unlikely(kvm_read_guest_cached(vcpu->kvm, &vcpu->arch.st.stime,
		&vcpu->arch.st.steal, sizeof(struct kvm_steal_time))))
		return;

	vcpu->arch.st.steal.preempted = 0;

	if (vcpu->arch.st.steal.version & 1)
		vcpu->arch.st.steal.version += 1;  /* first time write, random junk */

	vcpu->arch.st.steal.version += 1;

	kvm_write_guest_cached(vcpu->kvm, &vcpu->arch.st.stime,
		&vcpu->arch.st.steal, sizeof(struct kvm_steal_time));

	smp_wmb();

	vcpu->arch.st.steal.steal += current->sched_info.run_delay -
		vcpu->arch.st.last_steal;
	vcpu->arch.st.last_steal = current->sched_info.run_delay;

	kvm_write_guest_cached(vcpu->kvm, &vcpu->arch.st.stime,
		&vcpu->arch.st.steal, sizeof(struct kvm_steal_time));

	smp_wmb();

	vcpu->arch.st.steal.version += 1;

	kvm_write_guest_cached(vcpu->kvm, &vcpu->arch.st.stime,
		&vcpu->arch.st.steal, sizeof(struct kvm_steal_time));
}

int kvm_set_msr_common(struct kvm_vcpu *vcpu, struct msr_data *msr_info)
{
	bool pr = false;
	u32 msr = msr_info->index;
	u64 data = msr_info->data;

	switch (msr) {
	case MSR_AMD64_NB_CFG:
	case MSR_IA32_UCODE_REV:
	case MSR_IA32_UCODE_WRITE:
	case MSR_VM_HSAVE_PA:
	case MSR_AMD64_PATCH_LOADER:
	case MSR_AMD64_BU_CFG2:
	case MSR_AMD64_DC_CFG:
		break;

	case MSR_EFER:
		return set_efer(vcpu, data);
	case MSR_K7_HWCR:
		data &= ~(u64)0x40;	/* ignore flush filter disable */
		data &= ~(u64)0x100;	/* ignore ignne emulation enable */
		data &= ~(u64)0x8;	/* ignore TLB cache disable */
		data &= ~(u64)0x40000;  /* ignore Mc status write enable */
		if (data != 0) {
			vcpu_unimpl(vcpu, "unimplemented HWCR wrmsr: 0x%llx\n",
				    data);
			return 1;
		}
		break;
	case MSR_FAM10H_MMIO_CONF_BASE:
		if (data != 0) {
			vcpu_unimpl(vcpu, "unimplemented MMIO_CONF_BASE wrmsr: "
				    "0x%llx\n", data);
			return 1;
		}
		break;
	case MSR_IA32_DEBUGCTLMSR:
		if (!data) {
			/* We support the non-activated case already */
			break;
		} else if (data & ~(DEBUGCTLMSR_LBR | DEBUGCTLMSR_BTF)) {
			/* Values other than LBR and BTF are vendor-specific,
			   thus reserved and should throw a #GP */
			return 1;
		}
		vcpu_unimpl(vcpu, "%s: MSR_IA32_DEBUGCTLMSR 0x%llx, nop\n",
			    __func__, data);
		break;
	case 0x200 ... 0x2ff:
		return kvm_mtrr_set_msr(vcpu, msr, data);
	case MSR_IA32_APICBASE:
		return kvm_set_apic_base(vcpu, msr_info);
	case APIC_BASE_MSR ... APIC_BASE_MSR + 0x3ff:
		return kvm_x2apic_msr_write(vcpu, msr, data);
	case MSR_IA32_TSCDEADLINE:
		kvm_set_lapic_tscdeadline_msr(vcpu, data);
		break;
	case MSR_IA32_TSC_ADJUST:
		if (guest_cpuid_has(vcpu, X86_FEATURE_TSC_ADJUST)) {
			if (!msr_info->host_initiated) {
				s64 adj = data - vcpu->arch.ia32_tsc_adjust_msr;
				adjust_tsc_offset_guest(vcpu, adj);
			}
			vcpu->arch.ia32_tsc_adjust_msr = data;
		}
		break;
	case MSR_IA32_MISC_ENABLE:
		vcpu->arch.ia32_misc_enable_msr = data;
		break;
	case MSR_IA32_SMBASE:
		if (!msr_info->host_initiated)
			return 1;
		vcpu->arch.smbase = data;
		break;
	case MSR_KVM_WALL_CLOCK_NEW:
	case MSR_KVM_WALL_CLOCK:
		vcpu->kvm->arch.wall_clock = data;
		kvm_write_wall_clock(vcpu->kvm, data);
		break;
	case MSR_KVM_SYSTEM_TIME_NEW:
	case MSR_KVM_SYSTEM_TIME: {
		struct kvm_arch *ka = &vcpu->kvm->arch;

		kvmclock_reset(vcpu);

		if (vcpu->vcpu_id == 0 && !msr_info->host_initiated) {
			bool tmp = (msr == MSR_KVM_SYSTEM_TIME);

			if (ka->boot_vcpu_runs_old_kvmclock != tmp)
				kvm_make_request(KVM_REQ_MASTERCLOCK_UPDATE, vcpu);

			ka->boot_vcpu_runs_old_kvmclock = tmp;
		}

		vcpu->arch.time = data;
		kvm_make_request(KVM_REQ_GLOBAL_CLOCK_UPDATE, vcpu);

		/* we verify if the enable bit is set... */
		if (!(data & 1))
			break;

		if (kvm_gfn_to_hva_cache_init(vcpu->kvm,
		     &vcpu->arch.pv_time, data & ~1ULL,
		     sizeof(struct pvclock_vcpu_time_info)))
			vcpu->arch.pv_time_enabled = false;
		else
			vcpu->arch.pv_time_enabled = true;

		break;
	}
	case MSR_KVM_ASYNC_PF_EN:
		if (kvm_pv_enable_async_pf(vcpu, data))
			return 1;
		break;
	case MSR_KVM_STEAL_TIME:

		if (unlikely(!sched_info_on()))
			return 1;

		if (data & KVM_STEAL_RESERVED_MASK)
			return 1;

		if (kvm_gfn_to_hva_cache_init(vcpu->kvm, &vcpu->arch.st.stime,
						data & KVM_STEAL_VALID_BITS,
						sizeof(struct kvm_steal_time)))
			return 1;

		vcpu->arch.st.msr_val = data;

		if (!(data & KVM_MSR_ENABLED))
			break;

		kvm_make_request(KVM_REQ_STEAL_UPDATE, vcpu);

		break;
	case MSR_KVM_PV_EOI_EN:
		if (kvm_lapic_enable_pv_eoi(vcpu, data))
			return 1;
		break;

	case MSR_IA32_MCG_CTL:
	case MSR_IA32_MCG_STATUS:
	case MSR_IA32_MC0_CTL ... MSR_IA32_MCx_CTL(KVM_MAX_MCE_BANKS) - 1:
		return set_msr_mce(vcpu, msr_info);

	case MSR_K7_PERFCTR0 ... MSR_K7_PERFCTR3:
	case MSR_P6_PERFCTR0 ... MSR_P6_PERFCTR1:
		pr = true; /* fall through */
	case MSR_K7_EVNTSEL0 ... MSR_K7_EVNTSEL3:
	case MSR_P6_EVNTSEL0 ... MSR_P6_EVNTSEL1:
		if (kvm_pmu_is_valid_msr(vcpu, msr))
			return kvm_pmu_set_msr(vcpu, msr_info);

		if (pr || data != 0)
			vcpu_unimpl(vcpu, "disabled perfctr wrmsr: "
				    "0x%x data 0x%llx\n", msr, data);
		break;
	case MSR_K7_CLK_CTL:
		/*
		 * Ignore all writes to this no longer documented MSR.
		 * Writes are only relevant for old K7 processors,
		 * all pre-dating SVM, but a recommended workaround from
		 * AMD for these chips. It is possible to specify the
		 * affected processor models on the command line, hence
		 * the need to ignore the workaround.
		 */
		break;
	case HV_X64_MSR_GUEST_OS_ID ... HV_X64_MSR_SINT15:
	case HV_X64_MSR_CRASH_P0 ... HV_X64_MSR_CRASH_P4:
	case HV_X64_MSR_CRASH_CTL:
	case HV_X64_MSR_STIMER0_CONFIG ... HV_X64_MSR_STIMER3_COUNT:
		return kvm_hv_set_msr_common(vcpu, msr, data,
					     msr_info->host_initiated);
	case MSR_IA32_BBL_CR_CTL3:
		/* Drop writes to this legacy MSR -- see rdmsr
		 * counterpart for further detail.
		 */
		if (report_ignored_msrs)
			vcpu_unimpl(vcpu, "ignored wrmsr: 0x%x data 0x%llx\n",
				msr, data);
		break;
	case MSR_AMD64_OSVW_ID_LENGTH:
		if (!guest_cpuid_has(vcpu, X86_FEATURE_OSVW))
			return 1;
		vcpu->arch.osvw.length = data;
		break;
	case MSR_AMD64_OSVW_STATUS:
		if (!guest_cpuid_has(vcpu, X86_FEATURE_OSVW))
			return 1;
		vcpu->arch.osvw.status = data;
		break;
	case MSR_PLATFORM_INFO:
		if (!msr_info->host_initiated ||
		    data & ~MSR_PLATFORM_INFO_CPUID_FAULT ||
		    (!(data & MSR_PLATFORM_INFO_CPUID_FAULT) &&
		     cpuid_fault_enabled(vcpu)))
			return 1;
		vcpu->arch.msr_platform_info = data;
		break;
	case MSR_MISC_FEATURES_ENABLES:
		if (data & ~MSR_MISC_FEATURES_ENABLES_CPUID_FAULT ||
		    (data & MSR_MISC_FEATURES_ENABLES_CPUID_FAULT &&
		     !supports_cpuid_fault(vcpu)))
			return 1;
		vcpu->arch.msr_misc_features_enables = data;
		break;
	default:
		if (msr && (msr == vcpu->kvm->arch.xen_hvm_config.msr))
			return xen_hvm_config(vcpu, data);
		if (kvm_pmu_is_valid_msr(vcpu, msr))
			return kvm_pmu_set_msr(vcpu, msr_info);
		if (!ignore_msrs) {
			vcpu_debug_ratelimited(vcpu, "unhandled wrmsr: 0x%x data 0x%llx\n",
				    msr, data);
			return 1;
		} else {
			if (report_ignored_msrs)
				vcpu_unimpl(vcpu,
					"ignored wrmsr: 0x%x data 0x%llx\n",
					msr, data);
			break;
		}
	}
	return 0;
}
EXPORT_SYMBOL_GPL(kvm_set_msr_common);


/*
 * Reads an msr value (of 'msr_index') into 'pdata'.
 * Returns 0 on success, non-0 otherwise.
 * Assumes vcpu_load() was already called.
 */
int kvm_get_msr(struct kvm_vcpu *vcpu, struct msr_data *msr)
{
	return kvm_x86_ops->get_msr(vcpu, msr);
}
EXPORT_SYMBOL_GPL(kvm_get_msr);

static int get_msr_mce(struct kvm_vcpu *vcpu, u32 msr, u64 *pdata)
{
	u64 data;
	u64 mcg_cap = vcpu->arch.mcg_cap;
	unsigned bank_num = mcg_cap & 0xff;

	switch (msr) {
	case MSR_IA32_P5_MC_ADDR:
	case MSR_IA32_P5_MC_TYPE:
		data = 0;
		break;
	case MSR_IA32_MCG_CAP:
		data = vcpu->arch.mcg_cap;
		break;
	case MSR_IA32_MCG_CTL:
		if (!(mcg_cap & MCG_CTL_P))
			return 1;
		data = vcpu->arch.mcg_ctl;
		break;
	case MSR_IA32_MCG_STATUS:
		data = vcpu->arch.mcg_status;
		break;
	default:
		if (msr >= MSR_IA32_MC0_CTL &&
		    msr < MSR_IA32_MCx_CTL(bank_num)) {
			u32 offset = msr - MSR_IA32_MC0_CTL;
			data = vcpu->arch.mce_banks[offset];
			break;
		}
		return 1;
	}
	*pdata = data;
	return 0;
}

int kvm_get_msr_common(struct kvm_vcpu *vcpu, struct msr_data *msr_info)
{
	switch (msr_info->index) {
	case MSR_IA32_PLATFORM_ID:
	case MSR_IA32_EBL_CR_POWERON:
	case MSR_IA32_DEBUGCTLMSR:
	case MSR_IA32_LASTBRANCHFROMIP:
	case MSR_IA32_LASTBRANCHTOIP:
	case MSR_IA32_LASTINTFROMIP:
	case MSR_IA32_LASTINTTOIP:
	case MSR_K8_SYSCFG:
	case MSR_K8_TSEG_ADDR:
	case MSR_K8_TSEG_MASK:
	case MSR_K7_HWCR:
	case MSR_VM_HSAVE_PA:
	case MSR_K8_INT_PENDING_MSG:
	case MSR_AMD64_NB_CFG:
	case MSR_FAM10H_MMIO_CONF_BASE:
	case MSR_AMD64_BU_CFG2:
	case MSR_IA32_PERF_CTL:
	case MSR_AMD64_DC_CFG:
		msr_info->data = 0;
		break;
	case MSR_K7_EVNTSEL0 ... MSR_K7_EVNTSEL3:
	case MSR_K7_PERFCTR0 ... MSR_K7_PERFCTR3:
	case MSR_P6_PERFCTR0 ... MSR_P6_PERFCTR1:
	case MSR_P6_EVNTSEL0 ... MSR_P6_EVNTSEL1:
		if (kvm_pmu_is_valid_msr(vcpu, msr_info->index))
			return kvm_pmu_get_msr(vcpu, msr_info->index, &msr_info->data);
		msr_info->data = 0;
		break;
	case MSR_IA32_UCODE_REV:
		msr_info->data = 0x100000000ULL;
		break;
	case MSR_MTRRcap:
	case 0x200 ... 0x2ff:
		return kvm_mtrr_get_msr(vcpu, msr_info->index, &msr_info->data);
	case 0xcd: /* fsb frequency */
		msr_info->data = 3;
		break;
		/*
		 * MSR_EBC_FREQUENCY_ID
		 * Conservative value valid for even the basic CPU models.
		 * Models 0,1: 000 in bits 23:21 indicating a bus speed of
		 * 100MHz, model 2 000 in bits 18:16 indicating 100MHz,
		 * and 266MHz for model 3, or 4. Set Core Clock
		 * Frequency to System Bus Frequency Ratio to 1 (bits
		 * 31:24) even though these are only valid for CPU
		 * models > 2, however guests may end up dividing or
		 * multiplying by zero otherwise.
		 */
	case MSR_EBC_FREQUENCY_ID:
		msr_info->data = 1 << 24;
		break;
	case MSR_IA32_APICBASE:
		msr_info->data = kvm_get_apic_base(vcpu);
		break;
	case APIC_BASE_MSR ... APIC_BASE_MSR + 0x3ff:
		return kvm_x2apic_msr_read(vcpu, msr_info->index, &msr_info->data);
		break;
	case MSR_IA32_TSCDEADLINE:
		msr_info->data = kvm_get_lapic_tscdeadline_msr(vcpu);
		break;
	case MSR_IA32_TSC_ADJUST:
		msr_info->data = (u64)vcpu->arch.ia32_tsc_adjust_msr;
		break;
	case MSR_IA32_MISC_ENABLE:
		msr_info->data = vcpu->arch.ia32_misc_enable_msr;
		break;
	case MSR_IA32_SMBASE:
		if (!msr_info->host_initiated)
			return 1;
		msr_info->data = vcpu->arch.smbase;
		break;
	case MSR_IA32_PERF_STATUS:
		/* TSC increment by tick */
		msr_info->data = 1000ULL;
		/* CPU multiplier */
		msr_info->data |= (((uint64_t)4ULL) << 40);
		break;
	case MSR_EFER:
		msr_info->data = vcpu->arch.efer;
		break;
	case MSR_KVM_WALL_CLOCK:
	case MSR_KVM_WALL_CLOCK_NEW:
		msr_info->data = vcpu->kvm->arch.wall_clock;
		break;
	case MSR_KVM_SYSTEM_TIME:
	case MSR_KVM_SYSTEM_TIME_NEW:
		msr_info->data = vcpu->arch.time;
		break;
	case MSR_KVM_ASYNC_PF_EN:
		msr_info->data = vcpu->arch.apf.msr_val;
		break;
	case MSR_KVM_STEAL_TIME:
		msr_info->data = vcpu->arch.st.msr_val;
		break;
	case MSR_KVM_PV_EOI_EN:
		msr_info->data = vcpu->arch.pv_eoi.msr_val;
		break;
	case MSR_IA32_P5_MC_ADDR:
	case MSR_IA32_P5_MC_TYPE:
	case MSR_IA32_MCG_CAP:
	case MSR_IA32_MCG_CTL:
	case MSR_IA32_MCG_STATUS:
	case MSR_IA32_MC0_CTL ... MSR_IA32_MCx_CTL(KVM_MAX_MCE_BANKS) - 1:
		return get_msr_mce(vcpu, msr_info->index, &msr_info->data);
	case MSR_K7_CLK_CTL:
		/*
		 * Provide expected ramp-up count for K7. All other
		 * are set to zero, indicating minimum divisors for
		 * every field.
		 *
		 * This prevents guest kernels on AMD host with CPU
		 * type 6, model 8 and higher from exploding due to
		 * the rdmsr failing.
		 */
		msr_info->data = 0x20000000;
		break;
	case HV_X64_MSR_GUEST_OS_ID ... HV_X64_MSR_SINT15:
	case HV_X64_MSR_CRASH_P0 ... HV_X64_MSR_CRASH_P4:
	case HV_X64_MSR_CRASH_CTL:
	case HV_X64_MSR_STIMER0_CONFIG ... HV_X64_MSR_STIMER3_COUNT:
		return kvm_hv_get_msr_common(vcpu,
					     msr_info->index, &msr_info->data);
		break;
	case MSR_IA32_BBL_CR_CTL3:
		/* This legacy MSR exists but isn't fully documented in current
		 * silicon.  It is however accessed by winxp in very narrow
		 * scenarios where it sets bit #19, itself documented as
		 * a "reserved" bit.  Best effort attempt to source coherent
		 * read data here should the balance of the register be
		 * interpreted by the guest:
		 *
		 * L2 cache control register 3: 64GB range, 256KB size,
		 * enabled, latency 0x1, configured
		 */
		msr_info->data = 0xbe702111;
		break;
	case MSR_AMD64_OSVW_ID_LENGTH:
		if (!guest_cpuid_has(vcpu, X86_FEATURE_OSVW))
			return 1;
		msr_info->data = vcpu->arch.osvw.length;
		break;
	case MSR_AMD64_OSVW_STATUS:
		if (!guest_cpuid_has(vcpu, X86_FEATURE_OSVW))
			return 1;
		msr_info->data = vcpu->arch.osvw.status;
		break;
	case MSR_PLATFORM_INFO:
		msr_info->data = vcpu->arch.msr_platform_info;
		break;
	case MSR_MISC_FEATURES_ENABLES:
		msr_info->data = vcpu->arch.msr_misc_features_enables;
		break;
	default:
		if (kvm_pmu_is_valid_msr(vcpu, msr_info->index))
			return kvm_pmu_get_msr(vcpu, msr_info->index, &msr_info->data);
		if (!ignore_msrs) {
			vcpu_debug_ratelimited(vcpu, "unhandled rdmsr: 0x%x\n",
					       msr_info->index);
			return 1;
		} else {
			if (report_ignored_msrs)
				vcpu_unimpl(vcpu, "ignored rdmsr: 0x%x\n",
					msr_info->index);
			msr_info->data = 0;
		}
		break;
	}
	return 0;
}
EXPORT_SYMBOL_GPL(kvm_get_msr_common);

/*
 * Read or write a bunch of msrs. All parameters are kernel addresses.
 *
 * @return number of msrs set successfully.
 */
static int __msr_io(struct kvm_vcpu *vcpu, struct kvm_msrs *msrs,
		    struct kvm_msr_entry *entries,
		    int (*do_msr)(struct kvm_vcpu *vcpu,
				  unsigned index, u64 *data))
{
	int i, idx;

	idx = srcu_read_lock(&vcpu->kvm->srcu);
	for (i = 0; i < msrs->nmsrs; ++i)
		if (do_msr(vcpu, entries[i].index, &entries[i].data))
			break;
	srcu_read_unlock(&vcpu->kvm->srcu, idx);

	return i;
}

/*
 * Read or write a bunch of msrs. Parameters are user addresses.
 *
 * @return number of msrs set successfully.
 */
static int msr_io(struct kvm_vcpu *vcpu, struct kvm_msrs __user *user_msrs,
		  int (*do_msr)(struct kvm_vcpu *vcpu,
				unsigned index, u64 *data),
		  int writeback)
{
	struct kvm_msrs msrs;
	struct kvm_msr_entry *entries;
	int r, n;
	unsigned size;

	r = -EFAULT;
	if (copy_from_user(&msrs, user_msrs, sizeof msrs))
		goto out;

	r = -E2BIG;
	if (msrs.nmsrs >= MAX_IO_MSRS)
		goto out;

	size = sizeof(struct kvm_msr_entry) * msrs.nmsrs;
	entries = memdup_user(user_msrs->entries, size);
	if (IS_ERR(entries)) {
		r = PTR_ERR(entries);
		goto out;
	}

	r = n = __msr_io(vcpu, &msrs, entries, do_msr);
	if (r < 0)
		goto out_free;

	r = -EFAULT;
	if (writeback && copy_to_user(user_msrs->entries, entries, size))
		goto out_free;

	r = n;

out_free:
	kfree(entries);
out:
	return r;
}

int kvm_vm_ioctl_check_extension(struct kvm *kvm, long ext)
{
	int r;

	switch (ext) {
	case KVM_CAP_IRQCHIP:
	case KVM_CAP_HLT:
	case KVM_CAP_MMU_SHADOW_CACHE_CONTROL:
	case KVM_CAP_SET_TSS_ADDR:
	case KVM_CAP_EXT_CPUID:
	case KVM_CAP_EXT_EMUL_CPUID:
	case KVM_CAP_CLOCKSOURCE:
	case KVM_CAP_PIT:
	case KVM_CAP_NOP_IO_DELAY:
	case KVM_CAP_MP_STATE:
	case KVM_CAP_SYNC_MMU:
	case KVM_CAP_USER_NMI:
	case KVM_CAP_REINJECT_CONTROL:
	case KVM_CAP_IRQ_INJECT_STATUS:
	case KVM_CAP_IOEVENTFD:
	case KVM_CAP_IOEVENTFD_NO_LENGTH:
	case KVM_CAP_PIT2:
	case KVM_CAP_PIT_STATE2:
	case KVM_CAP_SET_IDENTITY_MAP_ADDR:
	case KVM_CAP_XEN_HVM:
	case KVM_CAP_VCPU_EVENTS:
	case KVM_CAP_HYPERV:
	case KVM_CAP_HYPERV_VAPIC:
	case KVM_CAP_HYPERV_SPIN:
	case KVM_CAP_HYPERV_SYNIC:
	case KVM_CAP_HYPERV_SYNIC2:
	case KVM_CAP_HYPERV_VP_INDEX:
	case KVM_CAP_PCI_SEGMENT:
	case KVM_CAP_DEBUGREGS:
	case KVM_CAP_X86_ROBUST_SINGLESTEP:
	case KVM_CAP_XSAVE:
	case KVM_CAP_ASYNC_PF:
	case KVM_CAP_GET_TSC_KHZ:
	case KVM_CAP_KVMCLOCK_CTRL:
	case KVM_CAP_READONLY_MEM:
	case KVM_CAP_HYPERV_TIME:
	case KVM_CAP_IOAPIC_POLARITY_IGNORED:
	case KVM_CAP_TSC_DEADLINE_TIMER:
	case KVM_CAP_ENABLE_CAP_VM:
	case KVM_CAP_DISABLE_QUIRKS:
	case KVM_CAP_SET_BOOT_CPU_ID:
 	case KVM_CAP_SPLIT_IRQCHIP:
	case KVM_CAP_IMMEDIATE_EXIT:
		r = 1;
		break;
	case KVM_CAP_ADJUST_CLOCK:
		r = KVM_CLOCK_TSC_STABLE;
		break;
	case KVM_CAP_X86_GUEST_MWAIT:
		r = kvm_mwait_in_guest();
		break;
	case KVM_CAP_X86_SMM:
		/* SMBASE is usually relocated above 1M on modern chipsets,
		 * and SMM handlers might indeed rely on 4G segment limits,
		 * so do not report SMM to be available if real mode is
		 * emulated via vm86 mode.  Still, do not go to great lengths
		 * to avoid userspace's usage of the feature, because it is a
		 * fringe case that is not enabled except via specific settings
		 * of the module parameters.
		 */
		r = kvm_x86_ops->cpu_has_high_real_mode_segbase();
		break;
	case KVM_CAP_VAPIC:
		r = !kvm_x86_ops->cpu_has_accelerated_tpr();
		break;
	case KVM_CAP_NR_VCPUS:
		r = KVM_SOFT_MAX_VCPUS;
		break;
	case KVM_CAP_MAX_VCPUS:
		r = KVM_MAX_VCPUS;
		break;
	case KVM_CAP_NR_MEMSLOTS:
		r = KVM_USER_MEM_SLOTS;
		break;
	case KVM_CAP_PV_MMU:	/* obsolete */
		r = 0;
		break;
	case KVM_CAP_MCE:
		r = KVM_MAX_MCE_BANKS;
		break;
	case KVM_CAP_XCRS:
		r = boot_cpu_has(X86_FEATURE_XSAVE);
		break;
	case KVM_CAP_TSC_CONTROL:
		r = kvm_has_tsc_control;
		break;
	case KVM_CAP_X2APIC_API:
		r = KVM_X2APIC_API_VALID_FLAGS;
		break;
	default:
		r = 0;
		break;
	}
	return r;

}

long kvm_arch_dev_ioctl(struct file *filp,
			unsigned int ioctl, unsigned long arg)
{
	void __user *argp = (void __user *)arg;
	long r;

	switch (ioctl) {
	case KVM_GET_MSR_INDEX_LIST: {
		struct kvm_msr_list __user *user_msr_list = argp;
		struct kvm_msr_list msr_list;
		unsigned n;

		r = -EFAULT;
		if (copy_from_user(&msr_list, user_msr_list, sizeof msr_list))
			goto out;
		n = msr_list.nmsrs;
		msr_list.nmsrs = num_msrs_to_save + num_emulated_msrs;
		if (copy_to_user(user_msr_list, &msr_list, sizeof msr_list))
			goto out;
		r = -E2BIG;
		if (n < msr_list.nmsrs)
			goto out;
		r = -EFAULT;
		if (copy_to_user(user_msr_list->indices, &msrs_to_save,
				 num_msrs_to_save * sizeof(u32)))
			goto out;
		if (copy_to_user(user_msr_list->indices + num_msrs_to_save,
				 &emulated_msrs,
				 num_emulated_msrs * sizeof(u32)))
			goto out;
		r = 0;
		break;
	}
	case KVM_GET_SUPPORTED_CPUID:
	case KVM_GET_EMULATED_CPUID: {
		struct kvm_cpuid2 __user *cpuid_arg = argp;
		struct kvm_cpuid2 cpuid;

		r = -EFAULT;
		if (copy_from_user(&cpuid, cpuid_arg, sizeof cpuid))
			goto out;

		r = kvm_dev_ioctl_get_cpuid(&cpuid, cpuid_arg->entries,
					    ioctl);
		if (r)
			goto out;

		r = -EFAULT;
		if (copy_to_user(cpuid_arg, &cpuid, sizeof cpuid))
			goto out;
		r = 0;
		break;
	}
	case KVM_X86_GET_MCE_CAP_SUPPORTED: {
		r = -EFAULT;
		if (copy_to_user(argp, &kvm_mce_cap_supported,
				 sizeof(kvm_mce_cap_supported)))
			goto out;
		r = 0;
		break;
	}
	default:
		r = -EINVAL;
	}
out:
	return r;
}

static void wbinvd_ipi(void *garbage)
{
	wbinvd();
}

static bool need_emulate_wbinvd(struct kvm_vcpu *vcpu)
{
	return kvm_arch_has_noncoherent_dma(vcpu->kvm);
}

void kvm_arch_vcpu_load(struct kvm_vcpu *vcpu, int cpu)
{
	/* Address WBINVD may be executed by guest */
	if (need_emulate_wbinvd(vcpu)) {
		if (kvm_x86_ops->has_wbinvd_exit())
			cpumask_set_cpu(cpu, vcpu->arch.wbinvd_dirty_mask);
		else if (vcpu->cpu != -1 && vcpu->cpu != cpu)
			smp_call_function_single(vcpu->cpu,
					wbinvd_ipi, NULL, 1);
	}

	kvm_x86_ops->vcpu_load(vcpu, cpu);

	/* Apply any externally detected TSC adjustments (due to suspend) */
	if (unlikely(vcpu->arch.tsc_offset_adjustment)) {
		adjust_tsc_offset_host(vcpu, vcpu->arch.tsc_offset_adjustment);
		vcpu->arch.tsc_offset_adjustment = 0;
		kvm_make_request(KVM_REQ_CLOCK_UPDATE, vcpu);
	}

	if (unlikely(vcpu->cpu != cpu) || check_tsc_unstable()) {
		s64 tsc_delta = !vcpu->arch.last_host_tsc ? 0 :
				rdtsc() - vcpu->arch.last_host_tsc;
		if (tsc_delta < 0)
			mark_tsc_unstable("KVM discovered backwards TSC");

		if (check_tsc_unstable()) {
			u64 offset = kvm_compute_tsc_offset(vcpu,
						vcpu->arch.last_guest_tsc);
			kvm_vcpu_write_tsc_offset(vcpu, offset);
			vcpu->arch.tsc_catchup = 1;
		}

		if (kvm_lapic_hv_timer_in_use(vcpu))
			kvm_lapic_restart_hv_timer(vcpu);

		/*
		 * On a host with synchronized TSC, there is no need to update
		 * kvmclock on vcpu->cpu migration
		 */
		if (!vcpu->kvm->arch.use_master_clock || vcpu->cpu == -1)
			kvm_make_request(KVM_REQ_GLOBAL_CLOCK_UPDATE, vcpu);
		if (vcpu->cpu != cpu)
			kvm_make_request(KVM_REQ_MIGRATE_TIMER, vcpu);
		vcpu->cpu = cpu;
	}

	kvm_make_request(KVM_REQ_STEAL_UPDATE, vcpu);
}

static void kvm_steal_time_set_preempted(struct kvm_vcpu *vcpu)
{
	if (!(vcpu->arch.st.msr_val & KVM_MSR_ENABLED))
		return;

	vcpu->arch.st.steal.preempted = 1;

	kvm_write_guest_offset_cached(vcpu->kvm, &vcpu->arch.st.stime,
			&vcpu->arch.st.steal.preempted,
			offsetof(struct kvm_steal_time, preempted),
			sizeof(vcpu->arch.st.steal.preempted));
}

void kvm_arch_vcpu_put(struct kvm_vcpu *vcpu)
{
	int idx;

	if (vcpu->preempted)
		vcpu->arch.preempted_in_kernel = !kvm_x86_ops->get_cpl(vcpu);

	/*
	 * Disable page faults because we're in atomic context here.
	 * kvm_write_guest_offset_cached() would call might_fault()
	 * that relies on pagefault_disable() to tell if there's a
	 * bug. NOTE: the write to guest memory may not go through if
	 * during postcopy live migration or if there's heavy guest
	 * paging.
	 */
	pagefault_disable();
	/*
	 * kvm_memslots() will be called by
	 * kvm_write_guest_offset_cached() so take the srcu lock.
	 */
	idx = srcu_read_lock(&vcpu->kvm->srcu);
	kvm_steal_time_set_preempted(vcpu);
	srcu_read_unlock(&vcpu->kvm->srcu, idx);
	pagefault_enable();
	kvm_x86_ops->vcpu_put(vcpu);
	vcpu->arch.last_host_tsc = rdtsc();
}

static int kvm_vcpu_ioctl_get_lapic(struct kvm_vcpu *vcpu,
				    struct kvm_lapic_state *s)
{
	if (kvm_x86_ops->sync_pir_to_irr && vcpu->arch.apicv_active)
		kvm_x86_ops->sync_pir_to_irr(vcpu);

	return kvm_apic_get_state(vcpu, s);
}

static int kvm_vcpu_ioctl_set_lapic(struct kvm_vcpu *vcpu,
				    struct kvm_lapic_state *s)
{
	int r;

	r = kvm_apic_set_state(vcpu, s);
	if (r)
		return r;
	update_cr8_intercept(vcpu);

	return 0;
}

static int kvm_cpu_accept_dm_intr(struct kvm_vcpu *vcpu)
{
	return (!lapic_in_kernel(vcpu) ||
		kvm_apic_accept_pic_intr(vcpu));
}

/*
 * if userspace requested an interrupt window, check that the
 * interrupt window is open.
 *
 * No need to exit to userspace if we already have an interrupt queued.
 */
static int kvm_vcpu_ready_for_interrupt_injection(struct kvm_vcpu *vcpu)
{
	return kvm_arch_interrupt_allowed(vcpu) &&
		!kvm_cpu_has_interrupt(vcpu) &&
		!kvm_event_needs_reinjection(vcpu) &&
		kvm_cpu_accept_dm_intr(vcpu);
}

static int kvm_vcpu_ioctl_interrupt(struct kvm_vcpu *vcpu,
				    struct kvm_interrupt *irq)
{
	if (irq->irq >= KVM_NR_INTERRUPTS)
		return -EINVAL;

	if (!irqchip_in_kernel(vcpu->kvm)) {
		kvm_queue_interrupt(vcpu, irq->irq, false);
		kvm_make_request(KVM_REQ_EVENT, vcpu);
		return 0;
	}

	/*
	 * With in-kernel LAPIC, we only use this to inject EXTINT, so
	 * fail for in-kernel 8259.
	 */
	if (pic_in_kernel(vcpu->kvm))
		return -ENXIO;

	if (vcpu->arch.pending_external_vector != -1)
		return -EEXIST;

	vcpu->arch.pending_external_vector = irq->irq;
	kvm_make_request(KVM_REQ_EVENT, vcpu);
	return 0;
}

static int kvm_vcpu_ioctl_nmi(struct kvm_vcpu *vcpu)
{
	kvm_inject_nmi(vcpu);

	return 0;
}

static int kvm_vcpu_ioctl_smi(struct kvm_vcpu *vcpu)
{
	kvm_make_request(KVM_REQ_SMI, vcpu);

	return 0;
}

static int vcpu_ioctl_tpr_access_reporting(struct kvm_vcpu *vcpu,
					   struct kvm_tpr_access_ctl *tac)
{
	if (tac->flags)
		return -EINVAL;
	vcpu->arch.tpr_access_reporting = !!tac->enabled;
	return 0;
}

static int kvm_vcpu_ioctl_x86_setup_mce(struct kvm_vcpu *vcpu,
					u64 mcg_cap)
{
	int r;
	unsigned bank_num = mcg_cap & 0xff, bank;

	r = -EINVAL;
	if (!bank_num || bank_num >= KVM_MAX_MCE_BANKS)
		goto out;
	if (mcg_cap & ~(kvm_mce_cap_supported | 0xff | 0xff0000))
		goto out;
	r = 0;
	vcpu->arch.mcg_cap = mcg_cap;
	/* Init IA32_MCG_CTL to all 1s */
	if (mcg_cap & MCG_CTL_P)
		vcpu->arch.mcg_ctl = ~(u64)0;
	/* Init IA32_MCi_CTL to all 1s */
	for (bank = 0; bank < bank_num; bank++)
		vcpu->arch.mce_banks[bank*4] = ~(u64)0;

	if (kvm_x86_ops->setup_mce)
		kvm_x86_ops->setup_mce(vcpu);
out:
	return r;
}

static int kvm_vcpu_ioctl_x86_set_mce(struct kvm_vcpu *vcpu,
				      struct kvm_x86_mce *mce)
{
	u64 mcg_cap = vcpu->arch.mcg_cap;
	unsigned bank_num = mcg_cap & 0xff;
	u64 *banks = vcpu->arch.mce_banks;

	if (mce->bank >= bank_num || !(mce->status & MCI_STATUS_VAL))
		return -EINVAL;
	/*
	 * if IA32_MCG_CTL is not all 1s, the uncorrected error
	 * reporting is disabled
	 */
	if ((mce->status & MCI_STATUS_UC) && (mcg_cap & MCG_CTL_P) &&
	    vcpu->arch.mcg_ctl != ~(u64)0)
		return 0;
	banks += 4 * mce->bank;
	/*
	 * if IA32_MCi_CTL is not all 1s, the uncorrected error
	 * reporting is disabled for the bank
	 */
	if ((mce->status & MCI_STATUS_UC) && banks[0] != ~(u64)0)
		return 0;
	if (mce->status & MCI_STATUS_UC) {
		if ((vcpu->arch.mcg_status & MCG_STATUS_MCIP) ||
		    !kvm_read_cr4_bits(vcpu, X86_CR4_MCE)) {
			kvm_make_request(KVM_REQ_TRIPLE_FAULT, vcpu);
			return 0;
		}
		if (banks[1] & MCI_STATUS_VAL)
			mce->status |= MCI_STATUS_OVER;
		banks[2] = mce->addr;
		banks[3] = mce->misc;
		vcpu->arch.mcg_status = mce->mcg_status;
		banks[1] = mce->status;
		kvm_queue_exception(vcpu, MC_VECTOR);
	} else if (!(banks[1] & MCI_STATUS_VAL)
		   || !(banks[1] & MCI_STATUS_UC)) {
		if (banks[1] & MCI_STATUS_VAL)
			mce->status |= MCI_STATUS_OVER;
		banks[2] = mce->addr;
		banks[3] = mce->misc;
		banks[1] = mce->status;
	} else
		banks[1] |= MCI_STATUS_OVER;
	return 0;
}

static void kvm_vcpu_ioctl_x86_get_vcpu_events(struct kvm_vcpu *vcpu,
					       struct kvm_vcpu_events *events)
{
	process_nmi(vcpu);
	/*
	 * FIXME: pass injected and pending separately.  This is only
	 * needed for nested virtualization, whose state cannot be
	 * migrated yet.  For now we can combine them.
	 */
	events->exception.injected =
		(vcpu->arch.exception.pending ||
		 vcpu->arch.exception.injected) &&
		!kvm_exception_is_soft(vcpu->arch.exception.nr);
	events->exception.nr = vcpu->arch.exception.nr;
	events->exception.has_error_code = vcpu->arch.exception.has_error_code;
	events->exception.pad = 0;
	events->exception.error_code = vcpu->arch.exception.error_code;

	events->interrupt.injected =
		vcpu->arch.interrupt.pending && !vcpu->arch.interrupt.soft;
	events->interrupt.nr = vcpu->arch.interrupt.nr;
	events->interrupt.soft = 0;
	events->interrupt.shadow = kvm_x86_ops->get_interrupt_shadow(vcpu);

	events->nmi.injected = vcpu->arch.nmi_injected;
	events->nmi.pending = vcpu->arch.nmi_pending != 0;
	events->nmi.masked = kvm_x86_ops->get_nmi_mask(vcpu);
	events->nmi.pad = 0;

	events->sipi_vector = 0; /* never valid when reporting to user space */

	events->smi.smm = is_smm(vcpu);
	events->smi.pending = vcpu->arch.smi_pending;
	events->smi.smm_inside_nmi =
		!!(vcpu->arch.hflags & HF_SMM_INSIDE_NMI_MASK);
	events->smi.latched_init = kvm_lapic_latched_init(vcpu);

	events->flags = (KVM_VCPUEVENT_VALID_NMI_PENDING
			 | KVM_VCPUEVENT_VALID_SHADOW
			 | KVM_VCPUEVENT_VALID_SMM);
	memset(&events->reserved, 0, sizeof(events->reserved));
}

static void kvm_set_hflags(struct kvm_vcpu *vcpu, unsigned emul_flags);

static int kvm_vcpu_ioctl_x86_set_vcpu_events(struct kvm_vcpu *vcpu,
					      struct kvm_vcpu_events *events)
{
	if (events->flags & ~(KVM_VCPUEVENT_VALID_NMI_PENDING
			      | KVM_VCPUEVENT_VALID_SIPI_VECTOR
			      | KVM_VCPUEVENT_VALID_SHADOW
			      | KVM_VCPUEVENT_VALID_SMM))
		return -EINVAL;

	if (events->exception.injected &&
	    (events->exception.nr > 31 || events->exception.nr == NMI_VECTOR ||
	     is_guest_mode(vcpu)))
		return -EINVAL;

	/* INITs are latched while in SMM */
	if (events->flags & KVM_VCPUEVENT_VALID_SMM &&
	    (events->smi.smm || events->smi.pending) &&
	    vcpu->arch.mp_state == KVM_MP_STATE_INIT_RECEIVED)
		return -EINVAL;

	process_nmi(vcpu);
	vcpu->arch.exception.injected = false;
	vcpu->arch.exception.pending = events->exception.injected;
	vcpu->arch.exception.nr = events->exception.nr;
	vcpu->arch.exception.has_error_code = events->exception.has_error_code;
	vcpu->arch.exception.error_code = events->exception.error_code;

	vcpu->arch.interrupt.pending = events->interrupt.injected;
	vcpu->arch.interrupt.nr = events->interrupt.nr;
	vcpu->arch.interrupt.soft = events->interrupt.soft;
	if (events->flags & KVM_VCPUEVENT_VALID_SHADOW)
		kvm_x86_ops->set_interrupt_shadow(vcpu,
						  events->interrupt.shadow);

	vcpu->arch.nmi_injected = events->nmi.injected;
	if (events->flags & KVM_VCPUEVENT_VALID_NMI_PENDING)
		vcpu->arch.nmi_pending = events->nmi.pending;
	kvm_x86_ops->set_nmi_mask(vcpu, events->nmi.masked);

	if (events->flags & KVM_VCPUEVENT_VALID_SIPI_VECTOR &&
	    lapic_in_kernel(vcpu))
		vcpu->arch.apic->sipi_vector = events->sipi_vector;

	if (events->flags & KVM_VCPUEVENT_VALID_SMM) {
		u32 hflags = vcpu->arch.hflags;
		if (events->smi.smm)
			hflags |= HF_SMM_MASK;
		else
			hflags &= ~HF_SMM_MASK;
		kvm_set_hflags(vcpu, hflags);

		vcpu->arch.smi_pending = events->smi.pending;

		if (events->smi.smm) {
			if (events->smi.smm_inside_nmi)
				vcpu->arch.hflags |= HF_SMM_INSIDE_NMI_MASK;
			else
				vcpu->arch.hflags &= ~HF_SMM_INSIDE_NMI_MASK;
			if (lapic_in_kernel(vcpu)) {
				if (events->smi.latched_init)
					set_bit(KVM_APIC_INIT, &vcpu->arch.apic->pending_events);
				else
					clear_bit(KVM_APIC_INIT, &vcpu->arch.apic->pending_events);
			}
		}
	}

	kvm_make_request(KVM_REQ_EVENT, vcpu);

	return 0;
}

static void kvm_vcpu_ioctl_x86_get_debugregs(struct kvm_vcpu *vcpu,
					     struct kvm_debugregs *dbgregs)
{
	unsigned long val;

	memcpy(dbgregs->db, vcpu->arch.db, sizeof(vcpu->arch.db));
	kvm_get_dr(vcpu, 6, &val);
	dbgregs->dr6 = val;
	dbgregs->dr7 = vcpu->arch.dr7;
	dbgregs->flags = 0;
	memset(&dbgregs->reserved, 0, sizeof(dbgregs->reserved));
}

static int kvm_vcpu_ioctl_x86_set_debugregs(struct kvm_vcpu *vcpu,
					    struct kvm_debugregs *dbgregs)
{
	if (dbgregs->flags)
		return -EINVAL;

	if (dbgregs->dr6 & ~0xffffffffull)
		return -EINVAL;
	if (dbgregs->dr7 & ~0xffffffffull)
		return -EINVAL;

	memcpy(vcpu->arch.db, dbgregs->db, sizeof(vcpu->arch.db));
	kvm_update_dr0123(vcpu);
	vcpu->arch.dr6 = dbgregs->dr6;
	kvm_update_dr6(vcpu);
	vcpu->arch.dr7 = dbgregs->dr7;
	kvm_update_dr7(vcpu);

	return 0;
}

#define XSTATE_COMPACTION_ENABLED (1ULL << 63)

static void fill_xsave(u8 *dest, struct kvm_vcpu *vcpu)
{
	struct xregs_state *xsave = &vcpu->arch.guest_fpu.state.xsave;
	u64 xstate_bv = xsave->header.xfeatures;
	u64 valid;

	/*
	 * Copy legacy XSAVE area, to avoid complications with CPUID
	 * leaves 0 and 1 in the loop below.
	 */
	memcpy(dest, xsave, XSAVE_HDR_OFFSET);

	/* Set XSTATE_BV */
	xstate_bv &= vcpu->arch.guest_supported_xcr0 | XFEATURE_MASK_FPSSE;
	*(u64 *)(dest + XSAVE_HDR_OFFSET) = xstate_bv;

	/*
	 * Copy each region from the possibly compacted offset to the
	 * non-compacted offset.
	 */
	valid = xstate_bv & ~XFEATURE_MASK_FPSSE;
	while (valid) {
		u64 feature = valid & -valid;
		int index = fls64(feature) - 1;
		void *src = get_xsave_addr(xsave, feature);

		if (src) {
			u32 size, offset, ecx, edx;
			cpuid_count(XSTATE_CPUID, index,
				    &size, &offset, &ecx, &edx);
			if (feature == XFEATURE_MASK_PKRU)
				memcpy(dest + offset, &vcpu->arch.pkru,
				       sizeof(vcpu->arch.pkru));
			else
				memcpy(dest + offset, src, size);

		}

		valid -= feature;
	}
}

static void load_xsave(struct kvm_vcpu *vcpu, u8 *src)
{
	struct xregs_state *xsave = &vcpu->arch.guest_fpu.state.xsave;
	u64 xstate_bv = *(u64 *)(src + XSAVE_HDR_OFFSET);
	u64 valid;

	/*
	 * Copy legacy XSAVE area, to avoid complications with CPUID
	 * leaves 0 and 1 in the loop below.
	 */
	memcpy(xsave, src, XSAVE_HDR_OFFSET);

	/* Set XSTATE_BV and possibly XCOMP_BV.  */
	xsave->header.xfeatures = xstate_bv;
	if (boot_cpu_has(X86_FEATURE_XSAVES))
		xsave->header.xcomp_bv = host_xcr0 | XSTATE_COMPACTION_ENABLED;

	/*
	 * Copy each region from the non-compacted offset to the
	 * possibly compacted offset.
	 */
	valid = xstate_bv & ~XFEATURE_MASK_FPSSE;
	while (valid) {
		u64 feature = valid & -valid;
		int index = fls64(feature) - 1;
		void *dest = get_xsave_addr(xsave, feature);

		if (dest) {
			u32 size, offset, ecx, edx;
			cpuid_count(XSTATE_CPUID, index,
				    &size, &offset, &ecx, &edx);
			if (feature == XFEATURE_MASK_PKRU)
				memcpy(&vcpu->arch.pkru, src + offset,
				       sizeof(vcpu->arch.pkru));
			else
				memcpy(dest, src + offset, size);
		}

		valid -= feature;
	}
}

static void kvm_vcpu_ioctl_x86_get_xsave(struct kvm_vcpu *vcpu,
					 struct kvm_xsave *guest_xsave)
{
	if (boot_cpu_has(X86_FEATURE_XSAVE)) {
		memset(guest_xsave, 0, sizeof(struct kvm_xsave));
		fill_xsave((u8 *) guest_xsave->region, vcpu);
	} else {
		memcpy(guest_xsave->region,
			&vcpu->arch.guest_fpu.state.fxsave,
			sizeof(struct fxregs_state));
		*(u64 *)&guest_xsave->region[XSAVE_HDR_OFFSET / sizeof(u32)] =
			XFEATURE_MASK_FPSSE;
	}
}

#define XSAVE_MXCSR_OFFSET 24

static int kvm_vcpu_ioctl_x86_set_xsave(struct kvm_vcpu *vcpu,
					struct kvm_xsave *guest_xsave)
{
	u64 xstate_bv =
		*(u64 *)&guest_xsave->region[XSAVE_HDR_OFFSET / sizeof(u32)];
	u32 mxcsr = *(u32 *)&guest_xsave->region[XSAVE_MXCSR_OFFSET / sizeof(u32)];

	if (boot_cpu_has(X86_FEATURE_XSAVE)) {
		/*
		 * Here we allow setting states that are not present in
		 * CPUID leaf 0xD, index 0, EDX:EAX.  This is for compatibility
		 * with old userspace.
		 */
		if (xstate_bv & ~kvm_supported_xcr0() ||
			mxcsr & ~mxcsr_feature_mask)
			return -EINVAL;
		load_xsave(vcpu, (u8 *)guest_xsave->region);
	} else {
		if (xstate_bv & ~XFEATURE_MASK_FPSSE ||
			mxcsr & ~mxcsr_feature_mask)
			return -EINVAL;
		memcpy(&vcpu->arch.guest_fpu.state.fxsave,
			guest_xsave->region, sizeof(struct fxregs_state));
	}
	return 0;
}

static void kvm_vcpu_ioctl_x86_get_xcrs(struct kvm_vcpu *vcpu,
					struct kvm_xcrs *guest_xcrs)
{
	if (!boot_cpu_has(X86_FEATURE_XSAVE)) {
		guest_xcrs->nr_xcrs = 0;
		return;
	}

	guest_xcrs->nr_xcrs = 1;
	guest_xcrs->flags = 0;
	guest_xcrs->xcrs[0].xcr = XCR_XFEATURE_ENABLED_MASK;
	guest_xcrs->xcrs[0].value = vcpu->arch.xcr0;
}

static int kvm_vcpu_ioctl_x86_set_xcrs(struct kvm_vcpu *vcpu,
				       struct kvm_xcrs *guest_xcrs)
{
	int i, r = 0;

	if (!boot_cpu_has(X86_FEATURE_XSAVE))
		return -EINVAL;

	if (guest_xcrs->nr_xcrs > KVM_MAX_XCRS || guest_xcrs->flags)
		return -EINVAL;

	for (i = 0; i < guest_xcrs->nr_xcrs; i++)
		/* Only support XCR0 currently */
		if (guest_xcrs->xcrs[i].xcr == XCR_XFEATURE_ENABLED_MASK) {
			r = __kvm_set_xcr(vcpu, XCR_XFEATURE_ENABLED_MASK,
				guest_xcrs->xcrs[i].value);
			break;
		}
	if (r)
		r = -EINVAL;
	return r;
}

/*
 * kvm_set_guest_paused() indicates to the guest kernel that it has been
 * stopped by the hypervisor.  This function will be called from the host only.
 * EINVAL is returned when the host attempts to set the flag for a guest that
 * does not support pv clocks.
 */
static int kvm_set_guest_paused(struct kvm_vcpu *vcpu)
{
	if (!vcpu->arch.pv_time_enabled)
		return -EINVAL;
	vcpu->arch.pvclock_set_guest_stopped_request = true;
	kvm_make_request(KVM_REQ_CLOCK_UPDATE, vcpu);
	return 0;
}

static int kvm_vcpu_ioctl_enable_cap(struct kvm_vcpu *vcpu,
				     struct kvm_enable_cap *cap)
{
	if (cap->flags)
		return -EINVAL;

	switch (cap->cap) {
	case KVM_CAP_HYPERV_SYNIC2:
		if (cap->args[0])
			return -EINVAL;
	case KVM_CAP_HYPERV_SYNIC:
		if (!irqchip_in_kernel(vcpu->kvm))
			return -EINVAL;
		return kvm_hv_activate_synic(vcpu, cap->cap ==
					     KVM_CAP_HYPERV_SYNIC2);
	default:
		return -EINVAL;
	}
}

long kvm_arch_vcpu_ioctl(struct file *filp,
			 unsigned int ioctl, unsigned long arg)
{
	struct kvm_vcpu *vcpu = filp->private_data;
	void __user *argp = (void __user *)arg;
	int r;
	union {
		struct kvm_lapic_state *lapic;
		struct kvm_xsave *xsave;
		struct kvm_xcrs *xcrs;
		void *buffer;
	} u;

	u.buffer = NULL;
	switch (ioctl) {
	case KVM_GET_LAPIC: {
		r = -EINVAL;
		if (!lapic_in_kernel(vcpu))
			goto out;
		u.lapic = kzalloc(sizeof(struct kvm_lapic_state), GFP_KERNEL);

		r = -ENOMEM;
		if (!u.lapic)
			goto out;
		r = kvm_vcpu_ioctl_get_lapic(vcpu, u.lapic);
		if (r)
			goto out;
		r = -EFAULT;
		if (copy_to_user(argp, u.lapic, sizeof(struct kvm_lapic_state)))
			goto out;
		r = 0;
		break;
	}
	case KVM_SET_LAPIC: {
		r = -EINVAL;
		if (!lapic_in_kernel(vcpu))
			goto out;
		u.lapic = memdup_user(argp, sizeof(*u.lapic));
		if (IS_ERR(u.lapic))
			return PTR_ERR(u.lapic);

		r = kvm_vcpu_ioctl_set_lapic(vcpu, u.lapic);
		break;
	}
	case KVM_INTERRUPT: {
		struct kvm_interrupt irq;

		r = -EFAULT;
		if (copy_from_user(&irq, argp, sizeof irq))
			goto out;
		r = kvm_vcpu_ioctl_interrupt(vcpu, &irq);
		break;
	}
	case KVM_NMI: {
		r = kvm_vcpu_ioctl_nmi(vcpu);
		break;
	}
	case KVM_SMI: {
		r = kvm_vcpu_ioctl_smi(vcpu);
		break;
	}
	case KVM_SET_CPUID: {
		struct kvm_cpuid __user *cpuid_arg = argp;
		struct kvm_cpuid cpuid;

		r = -EFAULT;
		if (copy_from_user(&cpuid, cpuid_arg, sizeof cpuid))
			goto out;
		r = kvm_vcpu_ioctl_set_cpuid(vcpu, &cpuid, cpuid_arg->entries);
		break;
	}
	case KVM_SET_CPUID2: {
		struct kvm_cpuid2 __user *cpuid_arg = argp;
		struct kvm_cpuid2 cpuid;

		r = -EFAULT;
		if (copy_from_user(&cpuid, cpuid_arg, sizeof cpuid))
			goto out;
		r = kvm_vcpu_ioctl_set_cpuid2(vcpu, &cpuid,
					      cpuid_arg->entries);
		break;
	}
	case KVM_GET_CPUID2: {
		struct kvm_cpuid2 __user *cpuid_arg = argp;
		struct kvm_cpuid2 cpuid;

		r = -EFAULT;
		if (copy_from_user(&cpuid, cpuid_arg, sizeof cpuid))
			goto out;
		r = kvm_vcpu_ioctl_get_cpuid2(vcpu, &cpuid,
					      cpuid_arg->entries);
		if (r)
			goto out;
		r = -EFAULT;
		if (copy_to_user(cpuid_arg, &cpuid, sizeof cpuid))
			goto out;
		r = 0;
		break;
	}
	case KVM_GET_MSRS:
		r = msr_io(vcpu, argp, do_get_msr, 1);
		break;
	case KVM_SET_MSRS:
		r = msr_io(vcpu, argp, do_set_msr, 0);
		break;
	case KVM_TPR_ACCESS_REPORTING: {
		struct kvm_tpr_access_ctl tac;

		r = -EFAULT;
		if (copy_from_user(&tac, argp, sizeof tac))
			goto out;
		r = vcpu_ioctl_tpr_access_reporting(vcpu, &tac);
		if (r)
			goto out;
		r = -EFAULT;
		if (copy_to_user(argp, &tac, sizeof tac))
			goto out;
		r = 0;
		break;
	};
	case KVM_SET_VAPIC_ADDR: {
		struct kvm_vapic_addr va;
		int idx;

		r = -EINVAL;
		if (!lapic_in_kernel(vcpu))
			goto out;
		r = -EFAULT;
		if (copy_from_user(&va, argp, sizeof va))
			goto out;
		idx = srcu_read_lock(&vcpu->kvm->srcu);
		r = kvm_lapic_set_vapic_addr(vcpu, va.vapic_addr);
		srcu_read_unlock(&vcpu->kvm->srcu, idx);
		break;
	}
	case KVM_X86_SETUP_MCE: {
		u64 mcg_cap;

		r = -EFAULT;
		if (copy_from_user(&mcg_cap, argp, sizeof mcg_cap))
			goto out;
		r = kvm_vcpu_ioctl_x86_setup_mce(vcpu, mcg_cap);
		break;
	}
	case KVM_X86_SET_MCE: {
		struct kvm_x86_mce mce;

		r = -EFAULT;
		if (copy_from_user(&mce, argp, sizeof mce))
			goto out;
		r = kvm_vcpu_ioctl_x86_set_mce(vcpu, &mce);
		break;
	}
	case KVM_GET_VCPU_EVENTS: {
		struct kvm_vcpu_events events;

		kvm_vcpu_ioctl_x86_get_vcpu_events(vcpu, &events);

		r = -EFAULT;
		if (copy_to_user(argp, &events, sizeof(struct kvm_vcpu_events)))
			break;
		r = 0;
		break;
	}
	case KVM_SET_VCPU_EVENTS: {
		struct kvm_vcpu_events events;

		r = -EFAULT;
		if (copy_from_user(&events, argp, sizeof(struct kvm_vcpu_events)))
			break;

		r = kvm_vcpu_ioctl_x86_set_vcpu_events(vcpu, &events);
		break;
	}
	case KVM_GET_DEBUGREGS: {
		struct kvm_debugregs dbgregs;

		kvm_vcpu_ioctl_x86_get_debugregs(vcpu, &dbgregs);

		r = -EFAULT;
		if (copy_to_user(argp, &dbgregs,
				 sizeof(struct kvm_debugregs)))
			break;
		r = 0;
		break;
	}
	case KVM_SET_DEBUGREGS: {
		struct kvm_debugregs dbgregs;

		r = -EFAULT;
		if (copy_from_user(&dbgregs, argp,
				   sizeof(struct kvm_debugregs)))
			break;

		r = kvm_vcpu_ioctl_x86_set_debugregs(vcpu, &dbgregs);
		break;
	}
	case KVM_GET_XSAVE: {
		u.xsave = kzalloc(sizeof(struct kvm_xsave), GFP_KERNEL);
		r = -ENOMEM;
		if (!u.xsave)
			break;

		kvm_vcpu_ioctl_x86_get_xsave(vcpu, u.xsave);

		r = -EFAULT;
		if (copy_to_user(argp, u.xsave, sizeof(struct kvm_xsave)))
			break;
		r = 0;
		break;
	}
	case KVM_SET_XSAVE: {
		u.xsave = memdup_user(argp, sizeof(*u.xsave));
		if (IS_ERR(u.xsave))
			return PTR_ERR(u.xsave);

		r = kvm_vcpu_ioctl_x86_set_xsave(vcpu, u.xsave);
		break;
	}
	case KVM_GET_XCRS: {
		u.xcrs = kzalloc(sizeof(struct kvm_xcrs), GFP_KERNEL);
		r = -ENOMEM;
		if (!u.xcrs)
			break;

		kvm_vcpu_ioctl_x86_get_xcrs(vcpu, u.xcrs);

		r = -EFAULT;
		if (copy_to_user(argp, u.xcrs,
				 sizeof(struct kvm_xcrs)))
			break;
		r = 0;
		break;
	}
	case KVM_SET_XCRS: {
		u.xcrs = memdup_user(argp, sizeof(*u.xcrs));
		if (IS_ERR(u.xcrs))
			return PTR_ERR(u.xcrs);

		r = kvm_vcpu_ioctl_x86_set_xcrs(vcpu, u.xcrs);
		break;
	}
	case KVM_SET_TSC_KHZ: {
		u32 user_tsc_khz;

		r = -EINVAL;
		user_tsc_khz = (u32)arg;

		if (user_tsc_khz >= kvm_max_guest_tsc_khz)
			goto out;

		if (user_tsc_khz == 0)
			user_tsc_khz = tsc_khz;

		if (!kvm_set_tsc_khz(vcpu, user_tsc_khz))
			r = 0;

		goto out;
	}
	case KVM_GET_TSC_KHZ: {
		r = vcpu->arch.virtual_tsc_khz;
		goto out;
	}
	case KVM_KVMCLOCK_CTRL: {
		r = kvm_set_guest_paused(vcpu);
		goto out;
	}
	case KVM_ENABLE_CAP: {
		struct kvm_enable_cap cap;

		r = -EFAULT;
		if (copy_from_user(&cap, argp, sizeof(cap)))
			goto out;
		r = kvm_vcpu_ioctl_enable_cap(vcpu, &cap);
		break;
	}
	default:
		r = -EINVAL;
	}
out:
	kfree(u.buffer);
	return r;
}

int kvm_arch_vcpu_fault(struct kvm_vcpu *vcpu, struct vm_fault *vmf)
{
	return VM_FAULT_SIGBUS;
}

static int kvm_vm_ioctl_set_tss_addr(struct kvm *kvm, unsigned long addr)
{
	int ret;

	if (addr > (unsigned int)(-3 * PAGE_SIZE))
		return -EINVAL;
	ret = kvm_x86_ops->set_tss_addr(kvm, addr);
	return ret;
}

static int kvm_vm_ioctl_set_identity_map_addr(struct kvm *kvm,
					      u64 ident_addr)
{
	kvm->arch.ept_identity_map_addr = ident_addr;
	return 0;
}

static int kvm_vm_ioctl_set_nr_mmu_pages(struct kvm *kvm,
					  u32 kvm_nr_mmu_pages)
{
	if (kvm_nr_mmu_pages < KVM_MIN_ALLOC_MMU_PAGES)
		return -EINVAL;

	mutex_lock(&kvm->slots_lock);

	kvm_mmu_change_mmu_pages(kvm, kvm_nr_mmu_pages);
	kvm->arch.n_requested_mmu_pages = kvm_nr_mmu_pages;

	mutex_unlock(&kvm->slots_lock);
	return 0;
}

static int kvm_vm_ioctl_get_nr_mmu_pages(struct kvm *kvm)
{
	return kvm->arch.n_max_mmu_pages;
}

static int kvm_vm_ioctl_get_irqchip(struct kvm *kvm, struct kvm_irqchip *chip)
{
	struct kvm_pic *pic = kvm->arch.vpic;
	int r;

	r = 0;
	switch (chip->chip_id) {
	case KVM_IRQCHIP_PIC_MASTER:
		memcpy(&chip->chip.pic, &pic->pics[0],
			sizeof(struct kvm_pic_state));
		break;
	case KVM_IRQCHIP_PIC_SLAVE:
		memcpy(&chip->chip.pic, &pic->pics[1],
			sizeof(struct kvm_pic_state));
		break;
	case KVM_IRQCHIP_IOAPIC:
		kvm_get_ioapic(kvm, &chip->chip.ioapic);
		break;
	default:
		r = -EINVAL;
		break;
	}
	return r;
}

static int kvm_vm_ioctl_set_irqchip(struct kvm *kvm, struct kvm_irqchip *chip)
{
	struct kvm_pic *pic = kvm->arch.vpic;
	int r;

	r = 0;
	switch (chip->chip_id) {
	case KVM_IRQCHIP_PIC_MASTER:
		spin_lock(&pic->lock);
		memcpy(&pic->pics[0], &chip->chip.pic,
			sizeof(struct kvm_pic_state));
		spin_unlock(&pic->lock);
		break;
	case KVM_IRQCHIP_PIC_SLAVE:
		spin_lock(&pic->lock);
		memcpy(&pic->pics[1], &chip->chip.pic,
			sizeof(struct kvm_pic_state));
		spin_unlock(&pic->lock);
		break;
	case KVM_IRQCHIP_IOAPIC:
		kvm_set_ioapic(kvm, &chip->chip.ioapic);
		break;
	default:
		r = -EINVAL;
		break;
	}
	kvm_pic_update_irq(pic);
	return r;
}

static int kvm_vm_ioctl_get_pit(struct kvm *kvm, struct kvm_pit_state *ps)
{
	struct kvm_kpit_state *kps = &kvm->arch.vpit->pit_state;

	BUILD_BUG_ON(sizeof(*ps) != sizeof(kps->channels));

	mutex_lock(&kps->lock);
	memcpy(ps, &kps->channels, sizeof(*ps));
	mutex_unlock(&kps->lock);
	return 0;
}

static int kvm_vm_ioctl_set_pit(struct kvm *kvm, struct kvm_pit_state *ps)
{
	int i;
	struct kvm_pit *pit = kvm->arch.vpit;

	mutex_lock(&pit->pit_state.lock);
	memcpy(&pit->pit_state.channels, ps, sizeof(*ps));
	for (i = 0; i < 3; i++)
		kvm_pit_load_count(pit, i, ps->channels[i].count, 0);
	mutex_unlock(&pit->pit_state.lock);
	return 0;
}

static int kvm_vm_ioctl_get_pit2(struct kvm *kvm, struct kvm_pit_state2 *ps)
{
	mutex_lock(&kvm->arch.vpit->pit_state.lock);
	memcpy(ps->channels, &kvm->arch.vpit->pit_state.channels,
		sizeof(ps->channels));
	ps->flags = kvm->arch.vpit->pit_state.flags;
	mutex_unlock(&kvm->arch.vpit->pit_state.lock);
	memset(&ps->reserved, 0, sizeof(ps->reserved));
	return 0;
}

static int kvm_vm_ioctl_set_pit2(struct kvm *kvm, struct kvm_pit_state2 *ps)
{
	int start = 0;
	int i;
	u32 prev_legacy, cur_legacy;
	struct kvm_pit *pit = kvm->arch.vpit;

	mutex_lock(&pit->pit_state.lock);
	prev_legacy = pit->pit_state.flags & KVM_PIT_FLAGS_HPET_LEGACY;
	cur_legacy = ps->flags & KVM_PIT_FLAGS_HPET_LEGACY;
	if (!prev_legacy && cur_legacy)
		start = 1;
	memcpy(&pit->pit_state.channels, &ps->channels,
	       sizeof(pit->pit_state.channels));
	pit->pit_state.flags = ps->flags;
	for (i = 0; i < 3; i++)
		kvm_pit_load_count(pit, i, pit->pit_state.channels[i].count,
				   start && i == 0);
	mutex_unlock(&pit->pit_state.lock);
	return 0;
}

static int kvm_vm_ioctl_reinject(struct kvm *kvm,
				 struct kvm_reinject_control *control)
{
	struct kvm_pit *pit = kvm->arch.vpit;

	if (!pit)
		return -ENXIO;

	/* pit->pit_state.lock was overloaded to prevent userspace from getting
	 * an inconsistent state after running multiple KVM_REINJECT_CONTROL
	 * ioctls in parallel.  Use a separate lock if that ioctl isn't rare.
	 */
	mutex_lock(&pit->pit_state.lock);
	kvm_pit_set_reinject(pit, control->pit_reinject);
	mutex_unlock(&pit->pit_state.lock);

	return 0;
}

/**
 * kvm_vm_ioctl_get_dirty_log - get and clear the log of dirty pages in a slot
 * @kvm: kvm instance
 * @log: slot id and address to which we copy the log
 *
 * Steps 1-4 below provide general overview of dirty page logging. See
 * kvm_get_dirty_log_protect() function description for additional details.
 *
 * We call kvm_get_dirty_log_protect() to handle steps 1-3, upon return we
 * always flush the TLB (step 4) even if previous step failed  and the dirty
 * bitmap may be corrupt. Regardless of previous outcome the KVM logging API
 * does not preclude user space subsequent dirty log read. Flushing TLB ensures
 * writes will be marked dirty for next log read.
 *
 *   1. Take a snapshot of the bit and clear it if needed.
 *   2. Write protect the corresponding page.
 *   3. Copy the snapshot to the userspace.
 *   4. Flush TLB's if needed.
 */
int kvm_vm_ioctl_get_dirty_log(struct kvm *kvm, struct kvm_dirty_log *log)
{
	bool is_dirty = false;
	int r;

	mutex_lock(&kvm->slots_lock);

	/*
	 * Flush potentially hardware-cached dirty pages to dirty_bitmap.
	 */
	if (kvm_x86_ops->flush_log_dirty)
		kvm_x86_ops->flush_log_dirty(kvm);

	r = kvm_get_dirty_log_protect(kvm, log, &is_dirty);

	/*
	 * All the TLBs can be flushed out of mmu lock, see the comments in
	 * kvm_mmu_slot_remove_write_access().
	 */
	lockdep_assert_held(&kvm->slots_lock);
	if (is_dirty)
		kvm_flush_remote_tlbs(kvm);

	mutex_unlock(&kvm->slots_lock);
	return r;
}

int kvm_vm_ioctl_irq_line(struct kvm *kvm, struct kvm_irq_level *irq_event,
			bool line_status)
{
	if (!irqchip_in_kernel(kvm))
		return -ENXIO;

	irq_event->status = kvm_set_irq(kvm, KVM_USERSPACE_IRQ_SOURCE_ID,
					irq_event->irq, irq_event->level,
					line_status);
	return 0;
}

static int kvm_vm_ioctl_enable_cap(struct kvm *kvm,
				   struct kvm_enable_cap *cap)
{
	int r;

	if (cap->flags)
		return -EINVAL;

	switch (cap->cap) {
	case KVM_CAP_DISABLE_QUIRKS:
		kvm->arch.disabled_quirks = cap->args[0];
		r = 0;
		break;
	case KVM_CAP_SPLIT_IRQCHIP: {
		mutex_lock(&kvm->lock);
		r = -EINVAL;
		if (cap->args[0] > MAX_NR_RESERVED_IOAPIC_PINS)
			goto split_irqchip_unlock;
		r = -EEXIST;
		if (irqchip_in_kernel(kvm))
			goto split_irqchip_unlock;
		if (kvm->created_vcpus)
			goto split_irqchip_unlock;
		r = kvm_setup_empty_irq_routing(kvm);
		if (r)
			goto split_irqchip_unlock;
		/* Pairs with irqchip_in_kernel. */
		smp_wmb();
		kvm->arch.irqchip_mode = KVM_IRQCHIP_SPLIT;
		kvm->arch.nr_reserved_ioapic_pins = cap->args[0];
		r = 0;
split_irqchip_unlock:
		mutex_unlock(&kvm->lock);
		break;
	}
	case KVM_CAP_X2APIC_API:
		r = -EINVAL;
		if (cap->args[0] & ~KVM_X2APIC_API_VALID_FLAGS)
			break;

		if (cap->args[0] & KVM_X2APIC_API_USE_32BIT_IDS)
			kvm->arch.x2apic_format = true;
		if (cap->args[0] & KVM_X2APIC_API_DISABLE_BROADCAST_QUIRK)
			kvm->arch.x2apic_broadcast_quirk_disabled = true;

		r = 0;
		break;
	default:
		r = -EINVAL;
		break;
	}
	return r;
}

long kvm_arch_vm_ioctl(struct file *filp,
		       unsigned int ioctl, unsigned long arg)
{
	struct kvm *kvm = filp->private_data;
	void __user *argp = (void __user *)arg;
	int r = -ENOTTY;
	/*
	 * This union makes it completely explicit to gcc-3.x
	 * that these two variables' stack usage should be
	 * combined, not added together.
	 */
	union {
		struct kvm_pit_state ps;
		struct kvm_pit_state2 ps2;
		struct kvm_pit_config pit_config;
	} u;

	switch (ioctl) {
	case KVM_SET_TSS_ADDR:
		r = kvm_vm_ioctl_set_tss_addr(kvm, arg);
		break;
	case KVM_SET_IDENTITY_MAP_ADDR: {
		u64 ident_addr;

		mutex_lock(&kvm->lock);
		r = -EINVAL;
		if (kvm->created_vcpus)
			goto set_identity_unlock;
		r = -EFAULT;
		if (copy_from_user(&ident_addr, argp, sizeof ident_addr))
			goto set_identity_unlock;
		r = kvm_vm_ioctl_set_identity_map_addr(kvm, ident_addr);
set_identity_unlock:
		mutex_unlock(&kvm->lock);
		break;
	}
	case KVM_SET_NR_MMU_PAGES:
		r = kvm_vm_ioctl_set_nr_mmu_pages(kvm, arg);
		break;
	case KVM_GET_NR_MMU_PAGES:
		r = kvm_vm_ioctl_get_nr_mmu_pages(kvm);
		break;
	case KVM_CREATE_IRQCHIP: {
		mutex_lock(&kvm->lock);

		r = -EEXIST;
		if (irqchip_in_kernel(kvm))
			goto create_irqchip_unlock;

		r = -EINVAL;
		if (kvm->created_vcpus)
			goto create_irqchip_unlock;

		r = kvm_pic_init(kvm);
		if (r)
			goto create_irqchip_unlock;

		r = kvm_ioapic_init(kvm);
		if (r) {
			kvm_pic_destroy(kvm);
			goto create_irqchip_unlock;
		}

		r = kvm_setup_default_irq_routing(kvm);
		if (r) {
			kvm_ioapic_destroy(kvm);
			kvm_pic_destroy(kvm);
			goto create_irqchip_unlock;
		}
		/* Write kvm->irq_routing before enabling irqchip_in_kernel. */
		smp_wmb();
		kvm->arch.irqchip_mode = KVM_IRQCHIP_KERNEL;
	create_irqchip_unlock:
		mutex_unlock(&kvm->lock);
		break;
	}
	case KVM_CREATE_PIT:
		u.pit_config.flags = KVM_PIT_SPEAKER_DUMMY;
		goto create_pit;
	case KVM_CREATE_PIT2:
		r = -EFAULT;
		if (copy_from_user(&u.pit_config, argp,
				   sizeof(struct kvm_pit_config)))
			goto out;
	create_pit:
		mutex_lock(&kvm->lock);
		r = -EEXIST;
		if (kvm->arch.vpit)
			goto create_pit_unlock;
		r = -ENOMEM;
		kvm->arch.vpit = kvm_create_pit(kvm, u.pit_config.flags);
		if (kvm->arch.vpit)
			r = 0;
	create_pit_unlock:
		mutex_unlock(&kvm->lock);
		break;
	case KVM_GET_IRQCHIP: {
		/* 0: PIC master, 1: PIC slave, 2: IOAPIC */
		struct kvm_irqchip *chip;

		chip = memdup_user(argp, sizeof(*chip));
		if (IS_ERR(chip)) {
			r = PTR_ERR(chip);
			goto out;
		}

		r = -ENXIO;
		if (!irqchip_kernel(kvm))
			goto get_irqchip_out;
		r = kvm_vm_ioctl_get_irqchip(kvm, chip);
		if (r)
			goto get_irqchip_out;
		r = -EFAULT;
		if (copy_to_user(argp, chip, sizeof *chip))
			goto get_irqchip_out;
		r = 0;
	get_irqchip_out:
		kfree(chip);
		break;
	}
	case KVM_SET_IRQCHIP: {
		/* 0: PIC master, 1: PIC slave, 2: IOAPIC */
		struct kvm_irqchip *chip;

		chip = memdup_user(argp, sizeof(*chip));
		if (IS_ERR(chip)) {
			r = PTR_ERR(chip);
			goto out;
		}

		r = -ENXIO;
		if (!irqchip_kernel(kvm))
			goto set_irqchip_out;
		r = kvm_vm_ioctl_set_irqchip(kvm, chip);
		if (r)
			goto set_irqchip_out;
		r = 0;
	set_irqchip_out:
		kfree(chip);
		break;
	}
	case KVM_GET_PIT: {
		r = -EFAULT;
		if (copy_from_user(&u.ps, argp, sizeof(struct kvm_pit_state)))
			goto out;
		r = -ENXIO;
		if (!kvm->arch.vpit)
			goto out;
		r = kvm_vm_ioctl_get_pit(kvm, &u.ps);
		if (r)
			goto out;
		r = -EFAULT;
		if (copy_to_user(argp, &u.ps, sizeof(struct kvm_pit_state)))
			goto out;
		r = 0;
		break;
	}
	case KVM_SET_PIT: {
		r = -EFAULT;
		if (copy_from_user(&u.ps, argp, sizeof u.ps))
			goto out;
		r = -ENXIO;
		if (!kvm->arch.vpit)
			goto out;
		r = kvm_vm_ioctl_set_pit(kvm, &u.ps);
		break;
	}
	case KVM_GET_PIT2: {
		r = -ENXIO;
		if (!kvm->arch.vpit)
			goto out;
		r = kvm_vm_ioctl_get_pit2(kvm, &u.ps2);
		if (r)
			goto out;
		r = -EFAULT;
		if (copy_to_user(argp, &u.ps2, sizeof(u.ps2)))
			goto out;
		r = 0;
		break;
	}
	case KVM_SET_PIT2: {
		r = -EFAULT;
		if (copy_from_user(&u.ps2, argp, sizeof(u.ps2)))
			goto out;
		r = -ENXIO;
		if (!kvm->arch.vpit)
			goto out;
		r = kvm_vm_ioctl_set_pit2(kvm, &u.ps2);
		break;
	}
	case KVM_REINJECT_CONTROL: {
		struct kvm_reinject_control control;
		r =  -EFAULT;
		if (copy_from_user(&control, argp, sizeof(control)))
			goto out;
		r = kvm_vm_ioctl_reinject(kvm, &control);
		break;
	}
	case KVM_SET_BOOT_CPU_ID:
		r = 0;
		mutex_lock(&kvm->lock);
		if (kvm->created_vcpus)
			r = -EBUSY;
		else
			kvm->arch.bsp_vcpu_id = arg;
		mutex_unlock(&kvm->lock);
		break;
	case KVM_XEN_HVM_CONFIG: {
		r = -EFAULT;
		if (copy_from_user(&kvm->arch.xen_hvm_config, argp,
				   sizeof(struct kvm_xen_hvm_config)))
			goto out;
		r = -EINVAL;
		if (kvm->arch.xen_hvm_config.flags)
			goto out;
		r = 0;
		break;
	}
	case KVM_SET_CLOCK: {
		struct kvm_clock_data user_ns;
		u64 now_ns;

		r = -EFAULT;
		if (copy_from_user(&user_ns, argp, sizeof(user_ns)))
			goto out;

		r = -EINVAL;
		if (user_ns.flags)
			goto out;

		r = 0;
		/*
		 * TODO: userspace has to take care of races with VCPU_RUN, so
		 * kvm_gen_update_masterclock() can be cut down to locked
		 * pvclock_update_vm_gtod_copy().
		 */
		kvm_gen_update_masterclock(kvm);
		now_ns = get_kvmclock_ns(kvm);
		kvm->arch.kvmclock_offset += user_ns.clock - now_ns;
		kvm_make_all_cpus_request(kvm, KVM_REQ_CLOCK_UPDATE);
		break;
	}
	case KVM_GET_CLOCK: {
		struct kvm_clock_data user_ns;
		u64 now_ns;

		now_ns = get_kvmclock_ns(kvm);
		user_ns.clock = now_ns;
		user_ns.flags = kvm->arch.use_master_clock ? KVM_CLOCK_TSC_STABLE : 0;
		memset(&user_ns.pad, 0, sizeof(user_ns.pad));

		r = -EFAULT;
		if (copy_to_user(argp, &user_ns, sizeof(user_ns)))
			goto out;
		r = 0;
		break;
	}
	case KVM_ENABLE_CAP: {
		struct kvm_enable_cap cap;

		r = -EFAULT;
		if (copy_from_user(&cap, argp, sizeof(cap)))
			goto out;
		r = kvm_vm_ioctl_enable_cap(kvm, &cap);
		break;
	}
	default:
		r = -ENOTTY;
	}
out:
	return r;
}

static void kvm_init_msr_list(void)
{
	u32 dummy[2];
	unsigned i, j;

	for (i = j = 0; i < ARRAY_SIZE(msrs_to_save); i++) {
		if (rdmsr_safe(msrs_to_save[i], &dummy[0], &dummy[1]) < 0)
			continue;

		/*
		 * Even MSRs that are valid in the host may not be exposed
		 * to the guests in some cases.
		 */
		switch (msrs_to_save[i]) {
		case MSR_IA32_BNDCFGS:
			if (!kvm_x86_ops->mpx_supported())
				continue;
			break;
		case MSR_TSC_AUX:
			if (!kvm_x86_ops->rdtscp_supported())
				continue;
			break;
		default:
			break;
		}

		if (j < i)
			msrs_to_save[j] = msrs_to_save[i];
		j++;
	}
	num_msrs_to_save = j;

	for (i = j = 0; i < ARRAY_SIZE(emulated_msrs); i++) {
		switch (emulated_msrs[i]) {
		case MSR_IA32_SMBASE:
			if (!kvm_x86_ops->cpu_has_high_real_mode_segbase())
				continue;
			break;
		default:
			break;
		}

		if (j < i)
			emulated_msrs[j] = emulated_msrs[i];
		j++;
	}
	num_emulated_msrs = j;
}

static int vcpu_mmio_write(struct kvm_vcpu *vcpu, gpa_t addr, int len,
			   const void *v)
{
	int handled = 0;
	int n;

	do {
		n = min(len, 8);
		if (!(lapic_in_kernel(vcpu) &&
		      !kvm_iodevice_write(vcpu, &vcpu->arch.apic->dev, addr, n, v))
		    && kvm_io_bus_write(vcpu, KVM_MMIO_BUS, addr, n, v))
			break;
		handled += n;
		addr += n;
		len -= n;
		v += n;
	} while (len);

	return handled;
}

static int vcpu_mmio_read(struct kvm_vcpu *vcpu, gpa_t addr, int len, void *v)
{
	int handled = 0;
	int n;

	do {
		n = min(len, 8);
		if (!(lapic_in_kernel(vcpu) &&
		      !kvm_iodevice_read(vcpu, &vcpu->arch.apic->dev,
					 addr, n, v))
		    && kvm_io_bus_read(vcpu, KVM_MMIO_BUS, addr, n, v))
			break;
		trace_kvm_mmio(KVM_TRACE_MMIO_READ, n, addr, v);
		handled += n;
		addr += n;
		len -= n;
		v += n;
	} while (len);

	return handled;
}

static void kvm_set_segment(struct kvm_vcpu *vcpu,
			struct kvm_segment *var, int seg)
{
	kvm_x86_ops->set_segment(vcpu, var, seg);
}

void kvm_get_segment(struct kvm_vcpu *vcpu,
		     struct kvm_segment *var, int seg)
{
	kvm_x86_ops->get_segment(vcpu, var, seg);
}

gpa_t translate_nested_gpa(struct kvm_vcpu *vcpu, gpa_t gpa, u32 access,
			   struct x86_exception *exception)
{
	gpa_t t_gpa;

	BUG_ON(!mmu_is_nested(vcpu));

	/* NPT walks are always user-walks */
	access |= PFERR_USER_MASK;
	t_gpa  = vcpu->arch.mmu.gva_to_gpa(vcpu, gpa, access, exception);

	return t_gpa;
}

gpa_t kvm_mmu_gva_to_gpa_read(struct kvm_vcpu *vcpu, gva_t gva,
			      struct x86_exception *exception)
{
	u32 access = (kvm_x86_ops->get_cpl(vcpu) == 3) ? PFERR_USER_MASK : 0;
	return vcpu->arch.walk_mmu->gva_to_gpa(vcpu, gva, access, exception);
}

 gpa_t kvm_mmu_gva_to_gpa_fetch(struct kvm_vcpu *vcpu, gva_t gva,
				struct x86_exception *exception)
{
	u32 access = (kvm_x86_ops->get_cpl(vcpu) == 3) ? PFERR_USER_MASK : 0;
	access |= PFERR_FETCH_MASK;
	return vcpu->arch.walk_mmu->gva_to_gpa(vcpu, gva, access, exception);
}

gpa_t kvm_mmu_gva_to_gpa_write(struct kvm_vcpu *vcpu, gva_t gva,
			       struct x86_exception *exception)
{
	u32 access = (kvm_x86_ops->get_cpl(vcpu) == 3) ? PFERR_USER_MASK : 0;
	access |= PFERR_WRITE_MASK;
	return vcpu->arch.walk_mmu->gva_to_gpa(vcpu, gva, access, exception);
}

/* uses this to access any guest's mapped memory without checking CPL */
gpa_t kvm_mmu_gva_to_gpa_system(struct kvm_vcpu *vcpu, gva_t gva,
				struct x86_exception *exception)
{
	return vcpu->arch.walk_mmu->gva_to_gpa(vcpu, gva, 0, exception);
}

static int kvm_read_guest_virt_helper(gva_t addr, void *val, unsigned int bytes,
				      struct kvm_vcpu *vcpu, u32 access,
				      struct x86_exception *exception)
{
	void *data = val;
	int r = X86EMUL_CONTINUE;

	while (bytes) {
		gpa_t gpa = vcpu->arch.walk_mmu->gva_to_gpa(vcpu, addr, access,
							    exception);
		unsigned offset = addr & (PAGE_SIZE-1);
		unsigned toread = min(bytes, (unsigned)PAGE_SIZE - offset);
		int ret;

		if (gpa == UNMAPPED_GVA)
			return X86EMUL_PROPAGATE_FAULT;
		ret = kvm_vcpu_read_guest_page(vcpu, gpa >> PAGE_SHIFT, data,
					       offset, toread);
		if (ret < 0) {
			r = X86EMUL_IO_NEEDED;
			goto out;
		}

		bytes -= toread;
		data += toread;
		addr += toread;
	}
out:
	return r;
}

/* used for instruction fetching */
static int kvm_fetch_guest_virt(struct x86_emulate_ctxt *ctxt,
				gva_t addr, void *val, unsigned int bytes,
				struct x86_exception *exception)
{
	struct kvm_vcpu *vcpu = emul_to_vcpu(ctxt);
	u32 access = (kvm_x86_ops->get_cpl(vcpu) == 3) ? PFERR_USER_MASK : 0;
	unsigned offset;
	int ret;

	/* Inline kvm_read_guest_virt_helper for speed.  */
	gpa_t gpa = vcpu->arch.walk_mmu->gva_to_gpa(vcpu, addr, access|PFERR_FETCH_MASK,
						    exception);
	if (unlikely(gpa == UNMAPPED_GVA))
		return X86EMUL_PROPAGATE_FAULT;

	offset = addr & (PAGE_SIZE-1);
	if (WARN_ON(offset + bytes > PAGE_SIZE))
		bytes = (unsigned)PAGE_SIZE - offset;
	ret = kvm_vcpu_read_guest_page(vcpu, gpa >> PAGE_SHIFT, val,
				       offset, bytes);
	if (unlikely(ret < 0))
		return X86EMUL_IO_NEEDED;

	return X86EMUL_CONTINUE;
}

int kvm_read_guest_virt(struct x86_emulate_ctxt *ctxt,
			       gva_t addr, void *val, unsigned int bytes,
			       struct x86_exception *exception)
{
	struct kvm_vcpu *vcpu = emul_to_vcpu(ctxt);
	u32 access = (kvm_x86_ops->get_cpl(vcpu) == 3) ? PFERR_USER_MASK : 0;

	return kvm_read_guest_virt_helper(addr, val, bytes, vcpu, access,
					  exception);
}
EXPORT_SYMBOL_GPL(kvm_read_guest_virt);

static int kvm_read_guest_virt_system(struct x86_emulate_ctxt *ctxt,
				      gva_t addr, void *val, unsigned int bytes,
				      struct x86_exception *exception)
{
	struct kvm_vcpu *vcpu = emul_to_vcpu(ctxt);
	return kvm_read_guest_virt_helper(addr, val, bytes, vcpu, 0, exception);
}

static int kvm_read_guest_phys_system(struct x86_emulate_ctxt *ctxt,
		unsigned long addr, void *val, unsigned int bytes)
{
	struct kvm_vcpu *vcpu = emul_to_vcpu(ctxt);
	int r = kvm_vcpu_read_guest(vcpu, addr, val, bytes);

	return r < 0 ? X86EMUL_IO_NEEDED : X86EMUL_CONTINUE;
}

int kvm_write_guest_virt_system(struct x86_emulate_ctxt *ctxt,
				       gva_t addr, void *val,
				       unsigned int bytes,
				       struct x86_exception *exception)
{
	struct kvm_vcpu *vcpu = emul_to_vcpu(ctxt);
	void *data = val;
	int r = X86EMUL_CONTINUE;

	while (bytes) {
		gpa_t gpa =  vcpu->arch.walk_mmu->gva_to_gpa(vcpu, addr,
							     PFERR_WRITE_MASK,
							     exception);
		unsigned offset = addr & (PAGE_SIZE-1);
		unsigned towrite = min(bytes, (unsigned)PAGE_SIZE - offset);
		int ret;

		if (gpa == UNMAPPED_GVA)
			return X86EMUL_PROPAGATE_FAULT;
		ret = kvm_vcpu_write_guest(vcpu, gpa, data, towrite);
		if (ret < 0) {
			r = X86EMUL_IO_NEEDED;
			goto out;
		}

		bytes -= towrite;
		data += towrite;
		addr += towrite;
	}
out:
	return r;
}
EXPORT_SYMBOL_GPL(kvm_write_guest_virt_system);

static int vcpu_is_mmio_gpa(struct kvm_vcpu *vcpu, unsigned long gva,
			    gpa_t gpa, bool write)
{
	/* For APIC access vmexit */
	if ((gpa & PAGE_MASK) == APIC_DEFAULT_PHYS_BASE)
		return 1;

	if (vcpu_match_mmio_gpa(vcpu, gpa)) {
		trace_vcpu_match_mmio(gva, gpa, write, true);
		return 1;
	}

	return 0;
}

static int vcpu_mmio_gva_to_gpa(struct kvm_vcpu *vcpu, unsigned long gva,
				gpa_t *gpa, struct x86_exception *exception,
				bool write)
{
	u32 access = ((kvm_x86_ops->get_cpl(vcpu) == 3) ? PFERR_USER_MASK : 0)
		| (write ? PFERR_WRITE_MASK : 0);

	/*
	 * currently PKRU is only applied to ept enabled guest so
	 * there is no pkey in EPT page table for L1 guest or EPT
	 * shadow page table for L2 guest.
	 */
	if (vcpu_match_mmio_gva(vcpu, gva)
	    && !permission_fault(vcpu, vcpu->arch.walk_mmu,
				 vcpu->arch.access, 0, access)) {
		*gpa = vcpu->arch.mmio_gfn << PAGE_SHIFT |
					(gva & (PAGE_SIZE - 1));
		trace_vcpu_match_mmio(gva, *gpa, write, false);
		return 1;
	}

	*gpa = vcpu->arch.walk_mmu->gva_to_gpa(vcpu, gva, access, exception);

	if (*gpa == UNMAPPED_GVA)
		return -1;

	return vcpu_is_mmio_gpa(vcpu, gva, *gpa, write);
}

int emulator_write_phys(struct kvm_vcpu *vcpu, gpa_t gpa,
			const void *val, int bytes)
{
	int ret;

	ret = kvm_vcpu_write_guest(vcpu, gpa, val, bytes);
	if (ret < 0)
		return 0;
	kvm_page_track_write(vcpu, gpa, val, bytes);
	return 1;
}

struct read_write_emulator_ops {
	int (*read_write_prepare)(struct kvm_vcpu *vcpu, void *val,
				  int bytes);
	int (*read_write_emulate)(struct kvm_vcpu *vcpu, gpa_t gpa,
				  void *val, int bytes);
	int (*read_write_mmio)(struct kvm_vcpu *vcpu, gpa_t gpa,
			       int bytes, void *val);
	int (*read_write_exit_mmio)(struct kvm_vcpu *vcpu, gpa_t gpa,
				    void *val, int bytes);
	bool write;
};

static int read_prepare(struct kvm_vcpu *vcpu, void *val, int bytes)
{
	if (vcpu->mmio_read_completed) {
		trace_kvm_mmio(KVM_TRACE_MMIO_READ, bytes,
			       vcpu->mmio_fragments[0].gpa, val);
		vcpu->mmio_read_completed = 0;
		return 1;
	}

	return 0;
}

static int read_emulate(struct kvm_vcpu *vcpu, gpa_t gpa,
			void *val, int bytes)
{
	return !kvm_vcpu_read_guest(vcpu, gpa, val, bytes);
}

static int write_emulate(struct kvm_vcpu *vcpu, gpa_t gpa,
			 void *val, int bytes)
{
	return emulator_write_phys(vcpu, gpa, val, bytes);
}

static int write_mmio(struct kvm_vcpu *vcpu, gpa_t gpa, int bytes, void *val)
{
	trace_kvm_mmio(KVM_TRACE_MMIO_WRITE, bytes, gpa, val);
	return vcpu_mmio_write(vcpu, gpa, bytes, val);
}

static int read_exit_mmio(struct kvm_vcpu *vcpu, gpa_t gpa,
			  void *val, int bytes)
{
	trace_kvm_mmio(KVM_TRACE_MMIO_READ_UNSATISFIED, bytes, gpa, NULL);
	return X86EMUL_IO_NEEDED;
}

static int write_exit_mmio(struct kvm_vcpu *vcpu, gpa_t gpa,
			   void *val, int bytes)
{
	struct kvm_mmio_fragment *frag = &vcpu->mmio_fragments[0];

	memcpy(vcpu->run->mmio.data, frag->data, min(8u, frag->len));
	return X86EMUL_CONTINUE;
}

static const struct read_write_emulator_ops read_emultor = {
	.read_write_prepare = read_prepare,
	.read_write_emulate = read_emulate,
	.read_write_mmio = vcpu_mmio_read,
	.read_write_exit_mmio = read_exit_mmio,
};

static const struct read_write_emulator_ops write_emultor = {
	.read_write_emulate = write_emulate,
	.read_write_mmio = write_mmio,
	.read_write_exit_mmio = write_exit_mmio,
	.write = true,
};

static int emulator_read_write_onepage(unsigned long addr, void *val,
				       unsigned int bytes,
				       struct x86_exception *exception,
				       struct kvm_vcpu *vcpu,
				       const struct read_write_emulator_ops *ops)
{
	gpa_t gpa;
	int handled, ret;
	bool write = ops->write;
	struct kvm_mmio_fragment *frag;
	struct x86_emulate_ctxt *ctxt = &vcpu->arch.emulate_ctxt;

	/*
	 * If the exit was due to a NPF we may already have a GPA.
	 * If the GPA is present, use it to avoid the GVA to GPA table walk.
	 * Note, this cannot be used on string operations since string
	 * operation using rep will only have the initial GPA from the NPF
	 * occurred.
	 */
	if (vcpu->arch.gpa_available &&
	    emulator_can_use_gpa(ctxt) &&
	    (addr & ~PAGE_MASK) == (vcpu->arch.gpa_val & ~PAGE_MASK)) {
		gpa = vcpu->arch.gpa_val;
		ret = vcpu_is_mmio_gpa(vcpu, addr, gpa, write);
	} else {
		ret = vcpu_mmio_gva_to_gpa(vcpu, addr, &gpa, exception, write);
		if (ret < 0)
			return X86EMUL_PROPAGATE_FAULT;
	}

	if (!ret && ops->read_write_emulate(vcpu, gpa, val, bytes))
		return X86EMUL_CONTINUE;

	/*
	 * Is this MMIO handled locally?
	 */
	handled = ops->read_write_mmio(vcpu, gpa, bytes, val);
	if (handled == bytes)
		return X86EMUL_CONTINUE;

	gpa += handled;
	bytes -= handled;
	val += handled;

	WARN_ON(vcpu->mmio_nr_fragments >= KVM_MAX_MMIO_FRAGMENTS);
	frag = &vcpu->mmio_fragments[vcpu->mmio_nr_fragments++];
	frag->gpa = gpa;
	frag->data = val;
	frag->len = bytes;
	return X86EMUL_CONTINUE;
}

static int emulator_read_write(struct x86_emulate_ctxt *ctxt,
			unsigned long addr,
			void *val, unsigned int bytes,
			struct x86_exception *exception,
			const struct read_write_emulator_ops *ops)
{
	struct kvm_vcpu *vcpu = emul_to_vcpu(ctxt);
	gpa_t gpa;
	int rc;

	if (ops->read_write_prepare &&
		  ops->read_write_prepare(vcpu, val, bytes))
		return X86EMUL_CONTINUE;

	vcpu->mmio_nr_fragments = 0;

	/* Crossing a page boundary? */
	if (((addr + bytes - 1) ^ addr) & PAGE_MASK) {
		int now;

		now = -addr & ~PAGE_MASK;
		rc = emulator_read_write_onepage(addr, val, now, exception,
						 vcpu, ops);

		if (rc != X86EMUL_CONTINUE)
			return rc;
		addr += now;
		if (ctxt->mode != X86EMUL_MODE_PROT64)
			addr = (u32)addr;
		val += now;
		bytes -= now;
	}

	rc = emulator_read_write_onepage(addr, val, bytes, exception,
					 vcpu, ops);
	if (rc != X86EMUL_CONTINUE)
		return rc;

	if (!vcpu->mmio_nr_fragments)
		return rc;

	gpa = vcpu->mmio_fragments[0].gpa;

	vcpu->mmio_needed = 1;
	vcpu->mmio_cur_fragment = 0;

	vcpu->run->mmio.len = min(8u, vcpu->mmio_fragments[0].len);
	vcpu->run->mmio.is_write = vcpu->mmio_is_write = ops->write;
	vcpu->run->exit_reason = KVM_EXIT_MMIO;
	vcpu->run->mmio.phys_addr = gpa;

	return ops->read_write_exit_mmio(vcpu, gpa, val, bytes);
}

static int emulator_read_emulated(struct x86_emulate_ctxt *ctxt,
				  unsigned long addr,
				  void *val,
				  unsigned int bytes,
				  struct x86_exception *exception)
{
	return emulator_read_write(ctxt, addr, val, bytes,
				   exception, &read_emultor);
}

static int emulator_write_emulated(struct x86_emulate_ctxt *ctxt,
			    unsigned long addr,
			    const void *val,
			    unsigned int bytes,
			    struct x86_exception *exception)
{
	return emulator_read_write(ctxt, addr, (void *)val, bytes,
				   exception, &write_emultor);
}

#define CMPXCHG_TYPE(t, ptr, old, new) \
	(cmpxchg((t *)(ptr), *(t *)(old), *(t *)(new)) == *(t *)(old))

#ifdef CONFIG_X86_64
#  define CMPXCHG64(ptr, old, new) CMPXCHG_TYPE(u64, ptr, old, new)
#else
#  define CMPXCHG64(ptr, old, new) \
	(cmpxchg64((u64 *)(ptr), *(u64 *)(old), *(u64 *)(new)) == *(u64 *)(old))
#endif

static int emulator_cmpxchg_emulated(struct x86_emulate_ctxt *ctxt,
				     unsigned long addr,
				     const void *old,
				     const void *new,
				     unsigned int bytes,
				     struct x86_exception *exception)
{
	struct kvm_vcpu *vcpu = emul_to_vcpu(ctxt);
	gpa_t gpa;
	struct page *page;
	char *kaddr;
	bool exchanged;

	/* guests cmpxchg8b have to be emulated atomically */
	if (bytes > 8 || (bytes & (bytes - 1)))
		goto emul_write;

	gpa = kvm_mmu_gva_to_gpa_write(vcpu, addr, NULL);

	if (gpa == UNMAPPED_GVA ||
	    (gpa & PAGE_MASK) == APIC_DEFAULT_PHYS_BASE)
		goto emul_write;

	if (((gpa + bytes - 1) & PAGE_MASK) != (gpa & PAGE_MASK))
		goto emul_write;

	page = kvm_vcpu_gfn_to_page(vcpu, gpa >> PAGE_SHIFT);
	if (is_error_page(page))
		goto emul_write;

	kaddr = kmap_atomic(page);
	kaddr += offset_in_page(gpa);
	switch (bytes) {
	case 1:
		exchanged = CMPXCHG_TYPE(u8, kaddr, old, new);
		break;
	case 2:
		exchanged = CMPXCHG_TYPE(u16, kaddr, old, new);
		break;
	case 4:
		exchanged = CMPXCHG_TYPE(u32, kaddr, old, new);
		break;
	case 8:
		exchanged = CMPXCHG64(kaddr, old, new);
		break;
	default:
		BUG();
	}
	kunmap_atomic(kaddr);
	kvm_release_page_dirty(page);

	if (!exchanged)
		return X86EMUL_CMPXCHG_FAILED;

	kvm_vcpu_mark_page_dirty(vcpu, gpa >> PAGE_SHIFT);
	kvm_page_track_write(vcpu, gpa, new, bytes);

	return X86EMUL_CONTINUE;

emul_write:
	printk_once(KERN_WARNING "kvm: emulating exchange as write\n");

	return emulator_write_emulated(ctxt, addr, new, bytes, exception);
}

static int kernel_pio(struct kvm_vcpu *vcpu, void *pd)
{
	int r = 0, i;

	for (i = 0; i < vcpu->arch.pio.count; i++) {
		if (vcpu->arch.pio.in)
			r = kvm_io_bus_read(vcpu, KVM_PIO_BUS, vcpu->arch.pio.port,
					    vcpu->arch.pio.size, pd);
		else
			r = kvm_io_bus_write(vcpu, KVM_PIO_BUS,
					     vcpu->arch.pio.port, vcpu->arch.pio.size,
					     pd);
		if (r)
			break;
		pd += vcpu->arch.pio.size;
	}
	return r;
}

static int emulator_pio_in_out(struct kvm_vcpu *vcpu, int size,
			       unsigned short port, void *val,
			       unsigned int count, bool in)
{
	vcpu->arch.pio.port = port;
	vcpu->arch.pio.in = in;
	vcpu->arch.pio.count  = count;
	vcpu->arch.pio.size = size;

	if (!kernel_pio(vcpu, vcpu->arch.pio_data)) {
		vcpu->arch.pio.count = 0;
		return 1;
	}

	vcpu->run->exit_reason = KVM_EXIT_IO;
	vcpu->run->io.direction = in ? KVM_EXIT_IO_IN : KVM_EXIT_IO_OUT;
	vcpu->run->io.size = size;
	vcpu->run->io.data_offset = KVM_PIO_PAGE_OFFSET * PAGE_SIZE;
	vcpu->run->io.count = count;
	vcpu->run->io.port = port;

	return 0;
}

static int emulator_pio_in_emulated(struct x86_emulate_ctxt *ctxt,
				    int size, unsigned short port, void *val,
				    unsigned int count)
{
	struct kvm_vcpu *vcpu = emul_to_vcpu(ctxt);
	int ret;

	if (vcpu->arch.pio.count)
		goto data_avail;

	memset(vcpu->arch.pio_data, 0, size * count);

	ret = emulator_pio_in_out(vcpu, size, port, val, count, true);
	if (ret) {
data_avail:
		memcpy(val, vcpu->arch.pio_data, size * count);
		trace_kvm_pio(KVM_PIO_IN, port, size, count, vcpu->arch.pio_data);
		vcpu->arch.pio.count = 0;
		return 1;
	}

	return 0;
}

static int emulator_pio_out_emulated(struct x86_emulate_ctxt *ctxt,
				     int size, unsigned short port,
				     const void *val, unsigned int count)
{
	struct kvm_vcpu *vcpu = emul_to_vcpu(ctxt);

	memcpy(vcpu->arch.pio_data, val, size * count);
	trace_kvm_pio(KVM_PIO_OUT, port, size, count, vcpu->arch.pio_data);
	return emulator_pio_in_out(vcpu, size, port, (void *)val, count, false);
}

static unsigned long get_segment_base(struct kvm_vcpu *vcpu, int seg)
{
	return kvm_x86_ops->get_segment_base(vcpu, seg);
}

static void emulator_invlpg(struct x86_emulate_ctxt *ctxt, ulong address)
{
	kvm_mmu_invlpg(emul_to_vcpu(ctxt), address);
}

static int kvm_emulate_wbinvd_noskip(struct kvm_vcpu *vcpu)
{
	if (!need_emulate_wbinvd(vcpu))
		return X86EMUL_CONTINUE;

	if (kvm_x86_ops->has_wbinvd_exit()) {
		int cpu = get_cpu();

		cpumask_set_cpu(cpu, vcpu->arch.wbinvd_dirty_mask);
		smp_call_function_many(vcpu->arch.wbinvd_dirty_mask,
				wbinvd_ipi, NULL, 1);
		put_cpu();
		cpumask_clear(vcpu->arch.wbinvd_dirty_mask);
	} else
		wbinvd();
	return X86EMUL_CONTINUE;
}

int kvm_emulate_wbinvd(struct kvm_vcpu *vcpu)
{
	kvm_emulate_wbinvd_noskip(vcpu);
	return kvm_skip_emulated_instruction(vcpu);
}
EXPORT_SYMBOL_GPL(kvm_emulate_wbinvd);



static void emulator_wbinvd(struct x86_emulate_ctxt *ctxt)
{
	kvm_emulate_wbinvd_noskip(emul_to_vcpu(ctxt));
}

static int emulator_get_dr(struct x86_emulate_ctxt *ctxt, int dr,
			   unsigned long *dest)
{
	return kvm_get_dr(emul_to_vcpu(ctxt), dr, dest);
}

static int emulator_set_dr(struct x86_emulate_ctxt *ctxt, int dr,
			   unsigned long value)
{

	return __kvm_set_dr(emul_to_vcpu(ctxt), dr, value);
}

static u64 mk_cr_64(u64 curr_cr, u32 new_val)
{
	return (curr_cr & ~((1ULL << 32) - 1)) | new_val;
}

static unsigned long emulator_get_cr(struct x86_emulate_ctxt *ctxt, int cr)
{
	struct kvm_vcpu *vcpu = emul_to_vcpu(ctxt);
	unsigned long value;

	switch (cr) {
	case 0:
		value = kvm_read_cr0(vcpu);
		break;
	case 2:
		value = vcpu->arch.cr2;
		break;
	case 3:
		value = kvm_read_cr3(vcpu);
		break;
	case 4:
		value = kvm_read_cr4(vcpu);
		break;
	case 8:
		value = kvm_get_cr8(vcpu);
		break;
	default:
		kvm_err("%s: unexpected cr %u\n", __func__, cr);
		return 0;
	}

	return value;
}

static int emulator_set_cr(struct x86_emulate_ctxt *ctxt, int cr, ulong val)
{
	struct kvm_vcpu *vcpu = emul_to_vcpu(ctxt);
	int res = 0;

	switch (cr) {
	case 0:
		res = kvm_set_cr0(vcpu, mk_cr_64(kvm_read_cr0(vcpu), val));
		break;
	case 2:
		vcpu->arch.cr2 = val;
		break;
	case 3:
		res = kvm_set_cr3(vcpu, val);
		break;
	case 4:
		res = kvm_set_cr4(vcpu, mk_cr_64(kvm_read_cr4(vcpu), val));
		break;
	case 8:
		res = kvm_set_cr8(vcpu, val);
		break;
	default:
		kvm_err("%s: unexpected cr %u\n", __func__, cr);
		res = -1;
	}

	return res;
}

static int emulator_get_cpl(struct x86_emulate_ctxt *ctxt)
{
	return kvm_x86_ops->get_cpl(emul_to_vcpu(ctxt));
}

static void emulator_get_gdt(struct x86_emulate_ctxt *ctxt, struct desc_ptr *dt)
{
	kvm_x86_ops->get_gdt(emul_to_vcpu(ctxt), dt);
}

static void emulator_get_idt(struct x86_emulate_ctxt *ctxt, struct desc_ptr *dt)
{
	kvm_x86_ops->get_idt(emul_to_vcpu(ctxt), dt);
}

static void emulator_set_gdt(struct x86_emulate_ctxt *ctxt, struct desc_ptr *dt)
{
	kvm_x86_ops->set_gdt(emul_to_vcpu(ctxt), dt);
}

static void emulator_set_idt(struct x86_emulate_ctxt *ctxt, struct desc_ptr *dt)
{
	kvm_x86_ops->set_idt(emul_to_vcpu(ctxt), dt);
}

static unsigned long emulator_get_cached_segment_base(
	struct x86_emulate_ctxt *ctxt, int seg)
{
	return get_segment_base(emul_to_vcpu(ctxt), seg);
}

static bool emulator_get_segment(struct x86_emulate_ctxt *ctxt, u16 *selector,
				 struct desc_struct *desc, u32 *base3,
				 int seg)
{
	struct kvm_segment var;

	kvm_get_segment(emul_to_vcpu(ctxt), &var, seg);
	*selector = var.selector;

	if (var.unusable) {
		memset(desc, 0, sizeof(*desc));
		if (base3)
			*base3 = 0;
		return false;
	}

	if (var.g)
		var.limit >>= 12;
	set_desc_limit(desc, var.limit);
	set_desc_base(desc, (unsigned long)var.base);
#ifdef CONFIG_X86_64
	if (base3)
		*base3 = var.base >> 32;
#endif
	desc->type = var.type;
	desc->s = var.s;
	desc->dpl = var.dpl;
	desc->p = var.present;
	desc->avl = var.avl;
	desc->l = var.l;
	desc->d = var.db;
	desc->g = var.g;

	return true;
}

static void emulator_set_segment(struct x86_emulate_ctxt *ctxt, u16 selector,
				 struct desc_struct *desc, u32 base3,
				 int seg)
{
	struct kvm_vcpu *vcpu = emul_to_vcpu(ctxt);
	struct kvm_segment var;

	var.selector = selector;
	var.base = get_desc_base(desc);
#ifdef CONFIG_X86_64
	var.base |= ((u64)base3) << 32;
#endif
	var.limit = get_desc_limit(desc);
	if (desc->g)
		var.limit = (var.limit << 12) | 0xfff;
	var.type = desc->type;
	var.dpl = desc->dpl;
	var.db = desc->d;
	var.s = desc->s;
	var.l = desc->l;
	var.g = desc->g;
	var.avl = desc->avl;
	var.present = desc->p;
	var.unusable = !var.present;
	var.padding = 0;

	kvm_set_segment(vcpu, &var, seg);
	return;
}

static int emulator_get_msr(struct x86_emulate_ctxt *ctxt,
			    u32 msr_index, u64 *pdata)
{
	struct msr_data msr;
	int r;

	msr.index = msr_index;
	msr.host_initiated = false;
	r = kvm_get_msr(emul_to_vcpu(ctxt), &msr);
	if (r)
		return r;

	*pdata = msr.data;
	return 0;
}

static int emulator_set_msr(struct x86_emulate_ctxt *ctxt,
			    u32 msr_index, u64 data)
{
	struct msr_data msr;

	msr.data = data;
	msr.index = msr_index;
	msr.host_initiated = false;
	return kvm_set_msr(emul_to_vcpu(ctxt), &msr);
}

static u64 emulator_get_smbase(struct x86_emulate_ctxt *ctxt)
{
	struct kvm_vcpu *vcpu = emul_to_vcpu(ctxt);

	return vcpu->arch.smbase;
}

static void emulator_set_smbase(struct x86_emulate_ctxt *ctxt, u64 smbase)
{
	struct kvm_vcpu *vcpu = emul_to_vcpu(ctxt);

	vcpu->arch.smbase = smbase;
}

static int emulator_check_pmc(struct x86_emulate_ctxt *ctxt,
			      u32 pmc)
{
	return kvm_pmu_is_valid_msr_idx(emul_to_vcpu(ctxt), pmc);
}

static int emulator_read_pmc(struct x86_emulate_ctxt *ctxt,
			     u32 pmc, u64 *pdata)
{
	return kvm_pmu_rdpmc(emul_to_vcpu(ctxt), pmc, pdata);
}

static void emulator_halt(struct x86_emulate_ctxt *ctxt)
{
	emul_to_vcpu(ctxt)->arch.halt_request = 1;
}

static int emulator_intercept(struct x86_emulate_ctxt *ctxt,
			      struct x86_instruction_info *info,
			      enum x86_intercept_stage stage)
{
	return kvm_x86_ops->check_intercept(emul_to_vcpu(ctxt), info, stage);
}

static bool emulator_get_cpuid(struct x86_emulate_ctxt *ctxt,
			u32 *eax, u32 *ebx, u32 *ecx, u32 *edx, bool check_limit)
{
	return kvm_cpuid(emul_to_vcpu(ctxt), eax, ebx, ecx, edx, check_limit);
}

static ulong emulator_read_gpr(struct x86_emulate_ctxt *ctxt, unsigned reg)
{
	return kvm_register_read(emul_to_vcpu(ctxt), reg);
}

static void emulator_write_gpr(struct x86_emulate_ctxt *ctxt, unsigned reg, ulong val)
{
	kvm_register_write(emul_to_vcpu(ctxt), reg, val);
}

static void emulator_set_nmi_mask(struct x86_emulate_ctxt *ctxt, bool masked)
{
	kvm_x86_ops->set_nmi_mask(emul_to_vcpu(ctxt), masked);
}

static unsigned emulator_get_hflags(struct x86_emulate_ctxt *ctxt)
{
	return emul_to_vcpu(ctxt)->arch.hflags;
}

static void emulator_set_hflags(struct x86_emulate_ctxt *ctxt, unsigned emul_flags)
{
	kvm_set_hflags(emul_to_vcpu(ctxt), emul_flags);
}

static int emulator_pre_leave_smm(struct x86_emulate_ctxt *ctxt, u64 smbase)
{
	return kvm_x86_ops->pre_leave_smm(emul_to_vcpu(ctxt), smbase);
}

static const struct x86_emulate_ops emulate_ops = {
	.read_gpr            = emulator_read_gpr,
	.write_gpr           = emulator_write_gpr,
	.read_std            = kvm_read_guest_virt_system,
	.write_std           = kvm_write_guest_virt_system,
	.read_phys           = kvm_read_guest_phys_system,
	.fetch               = kvm_fetch_guest_virt,
	.read_emulated       = emulator_read_emulated,
	.write_emulated      = emulator_write_emulated,
	.cmpxchg_emulated    = emulator_cmpxchg_emulated,
	.invlpg              = emulator_invlpg,
	.pio_in_emulated     = emulator_pio_in_emulated,
	.pio_out_emulated    = emulator_pio_out_emulated,
	.get_segment         = emulator_get_segment,
	.set_segment         = emulator_set_segment,
	.get_cached_segment_base = emulator_get_cached_segment_base,
	.get_gdt             = emulator_get_gdt,
	.get_idt	     = emulator_get_idt,
	.set_gdt             = emulator_set_gdt,
	.set_idt	     = emulator_set_idt,
	.get_cr              = emulator_get_cr,
	.set_cr              = emulator_set_cr,
	.cpl                 = emulator_get_cpl,
	.get_dr              = emulator_get_dr,
	.set_dr              = emulator_set_dr,
	.get_smbase          = emulator_get_smbase,
	.set_smbase          = emulator_set_smbase,
	.set_msr             = emulator_set_msr,
	.get_msr             = emulator_get_msr,
	.check_pmc	     = emulator_check_pmc,
	.read_pmc            = emulator_read_pmc,
	.halt                = emulator_halt,
	.wbinvd              = emulator_wbinvd,
	.fix_hypercall       = emulator_fix_hypercall,
	.intercept           = emulator_intercept,
	.get_cpuid           = emulator_get_cpuid,
	.set_nmi_mask        = emulator_set_nmi_mask,
	.get_hflags          = emulator_get_hflags,
	.set_hflags          = emulator_set_hflags,
	.pre_leave_smm       = emulator_pre_leave_smm,
};

static void toggle_interruptibility(struct kvm_vcpu *vcpu, u32 mask)
{
	u32 int_shadow = kvm_x86_ops->get_interrupt_shadow(vcpu);
	/*
	 * an sti; sti; sequence only disable interrupts for the first
	 * instruction. So, if the last instruction, be it emulated or
	 * not, left the system with the INT_STI flag enabled, it
	 * means that the last instruction is an sti. We should not
	 * leave the flag on in this case. The same goes for mov ss
	 */
	if (int_shadow & mask)
		mask = 0;
	if (unlikely(int_shadow || mask)) {
		kvm_x86_ops->set_interrupt_shadow(vcpu, mask);
		if (!mask)
			kvm_make_request(KVM_REQ_EVENT, vcpu);
	}
}

static bool inject_emulated_exception(struct kvm_vcpu *vcpu)
{
	struct x86_emulate_ctxt *ctxt = &vcpu->arch.emulate_ctxt;
	if (ctxt->exception.vector == PF_VECTOR)
		return kvm_propagate_fault(vcpu, &ctxt->exception);

	if (ctxt->exception.error_code_valid)
		kvm_queue_exception_e(vcpu, ctxt->exception.vector,
				      ctxt->exception.error_code);
	else
		kvm_queue_exception(vcpu, ctxt->exception.vector);
	return false;
}

static void init_emulate_ctxt(struct kvm_vcpu *vcpu)
{
	struct x86_emulate_ctxt *ctxt = &vcpu->arch.emulate_ctxt;
	int cs_db, cs_l;

	kvm_x86_ops->get_cs_db_l_bits(vcpu, &cs_db, &cs_l);

	ctxt->eflags = kvm_get_rflags(vcpu);
	ctxt->tf = (ctxt->eflags & X86_EFLAGS_TF) != 0;

	ctxt->eip = kvm_rip_read(vcpu);
	ctxt->mode = (!is_protmode(vcpu))		? X86EMUL_MODE_REAL :
		     (ctxt->eflags & X86_EFLAGS_VM)	? X86EMUL_MODE_VM86 :
		     (cs_l && is_long_mode(vcpu))	? X86EMUL_MODE_PROT64 :
		     cs_db				? X86EMUL_MODE_PROT32 :
							  X86EMUL_MODE_PROT16;
	BUILD_BUG_ON(HF_GUEST_MASK != X86EMUL_GUEST_MASK);
	BUILD_BUG_ON(HF_SMM_MASK != X86EMUL_SMM_MASK);
	BUILD_BUG_ON(HF_SMM_INSIDE_NMI_MASK != X86EMUL_SMM_INSIDE_NMI_MASK);

	init_decode_cache(ctxt);
	vcpu->arch.emulate_regs_need_sync_from_vcpu = false;
}

int kvm_inject_realmode_interrupt(struct kvm_vcpu *vcpu, int irq, int inc_eip)
{
	struct x86_emulate_ctxt *ctxt = &vcpu->arch.emulate_ctxt;
	int ret;

	init_emulate_ctxt(vcpu);

	ctxt->op_bytes = 2;
	ctxt->ad_bytes = 2;
	ctxt->_eip = ctxt->eip + inc_eip;
	ret = emulate_int_real(ctxt, irq);

	if (ret != X86EMUL_CONTINUE)
		return EMULATE_FAIL;

	ctxt->eip = ctxt->_eip;
	kvm_rip_write(vcpu, ctxt->eip);
	kvm_set_rflags(vcpu, ctxt->eflags);

	if (irq == NMI_VECTOR)
		vcpu->arch.nmi_pending = 0;
	else
		vcpu->arch.interrupt.pending = false;

	return EMULATE_DONE;
}
EXPORT_SYMBOL_GPL(kvm_inject_realmode_interrupt);

static int handle_emulation_failure(struct kvm_vcpu *vcpu)
{
	int r = EMULATE_DONE;

	++vcpu->stat.insn_emulation_fail;
	trace_kvm_emulate_insn_failed(vcpu);
	if (!is_guest_mode(vcpu) && kvm_x86_ops->get_cpl(vcpu) == 0) {
		vcpu->run->exit_reason = KVM_EXIT_INTERNAL_ERROR;
		vcpu->run->internal.suberror = KVM_INTERNAL_ERROR_EMULATION;
		vcpu->run->internal.ndata = 0;
		r = EMULATE_USER_EXIT;
	}
	kvm_queue_exception(vcpu, UD_VECTOR);

	return r;
}

static bool reexecute_instruction(struct kvm_vcpu *vcpu, gva_t cr2,
				  bool write_fault_to_shadow_pgtable,
				  int emulation_type)
{
	gpa_t gpa = cr2;
	kvm_pfn_t pfn;

	if (emulation_type & EMULTYPE_NO_REEXECUTE)
		return false;

	if (!vcpu->arch.mmu.direct_map) {
		/*
		 * Write permission should be allowed since only
		 * write access need to be emulated.
		 */
		gpa = kvm_mmu_gva_to_gpa_write(vcpu, cr2, NULL);

		/*
		 * If the mapping is invalid in guest, let cpu retry
		 * it to generate fault.
		 */
		if (gpa == UNMAPPED_GVA)
			return true;
	}

	/*
	 * Do not retry the unhandleable instruction if it faults on the
	 * readonly host memory, otherwise it will goto a infinite loop:
	 * retry instruction -> write #PF -> emulation fail -> retry
	 * instruction -> ...
	 */
	pfn = gfn_to_pfn(vcpu->kvm, gpa_to_gfn(gpa));

	/*
	 * If the instruction failed on the error pfn, it can not be fixed,
	 * report the error to userspace.
	 */
	if (is_error_noslot_pfn(pfn))
		return false;

	kvm_release_pfn_clean(pfn);

	/* The instructions are well-emulated on direct mmu. */
	if (vcpu->arch.mmu.direct_map) {
		unsigned int indirect_shadow_pages;

		spin_lock(&vcpu->kvm->mmu_lock);
		indirect_shadow_pages = vcpu->kvm->arch.indirect_shadow_pages;
		spin_unlock(&vcpu->kvm->mmu_lock);

		if (indirect_shadow_pages)
			kvm_mmu_unprotect_page(vcpu->kvm, gpa_to_gfn(gpa));

		return true;
	}

	/*
	 * if emulation was due to access to shadowed page table
	 * and it failed try to unshadow page and re-enter the
	 * guest to let CPU execute the instruction.
	 */
	kvm_mmu_unprotect_page(vcpu->kvm, gpa_to_gfn(gpa));

	/*
	 * If the access faults on its page table, it can not
	 * be fixed by unprotecting shadow page and it should
	 * be reported to userspace.
	 */
	return !write_fault_to_shadow_pgtable;
}

static bool retry_instruction(struct x86_emulate_ctxt *ctxt,
			      unsigned long cr2,  int emulation_type)
{
	struct kvm_vcpu *vcpu = emul_to_vcpu(ctxt);
	unsigned long last_retry_eip, last_retry_addr, gpa = cr2;

	last_retry_eip = vcpu->arch.last_retry_eip;
	last_retry_addr = vcpu->arch.last_retry_addr;

	/*
	 * If the emulation is caused by #PF and it is non-page_table
	 * writing instruction, it means the VM-EXIT is caused by shadow
	 * page protected, we can zap the shadow page and retry this
	 * instruction directly.
	 *
	 * Note: if the guest uses a non-page-table modifying instruction
	 * on the PDE that points to the instruction, then we will unmap
	 * the instruction and go to an infinite loop. So, we cache the
	 * last retried eip and the last fault address, if we meet the eip
	 * and the address again, we can break out of the potential infinite
	 * loop.
	 */
	vcpu->arch.last_retry_eip = vcpu->arch.last_retry_addr = 0;

	if (!(emulation_type & EMULTYPE_RETRY))
		return false;

	if (x86_page_table_writing_insn(ctxt))
		return false;

	if (ctxt->eip == last_retry_eip && last_retry_addr == cr2)
		return false;

	vcpu->arch.last_retry_eip = ctxt->eip;
	vcpu->arch.last_retry_addr = cr2;

	if (!vcpu->arch.mmu.direct_map)
		gpa = kvm_mmu_gva_to_gpa_write(vcpu, cr2, NULL);

	kvm_mmu_unprotect_page(vcpu->kvm, gpa_to_gfn(gpa));

	return true;
}

static int complete_emulated_mmio(struct kvm_vcpu *vcpu);
static int complete_emulated_pio(struct kvm_vcpu *vcpu);

static void kvm_smm_changed(struct kvm_vcpu *vcpu)
{
	if (!(vcpu->arch.hflags & HF_SMM_MASK)) {
		/* This is a good place to trace that we are exiting SMM.  */
		trace_kvm_enter_smm(vcpu->vcpu_id, vcpu->arch.smbase, false);

		/* Process a latched INIT or SMI, if any.  */
		kvm_make_request(KVM_REQ_EVENT, vcpu);
	}

	kvm_mmu_reset_context(vcpu);
}

static void kvm_set_hflags(struct kvm_vcpu *vcpu, unsigned emul_flags)
{
	unsigned changed = vcpu->arch.hflags ^ emul_flags;

	vcpu->arch.hflags = emul_flags;

	if (changed & HF_SMM_MASK)
		kvm_smm_changed(vcpu);
}

static int kvm_vcpu_check_hw_bp(unsigned long addr, u32 type, u32 dr7,
				unsigned long *db)
{
	u32 dr6 = 0;
	int i;
	u32 enable, rwlen;

	enable = dr7;
	rwlen = dr7 >> 16;
	for (i = 0; i < 4; i++, enable >>= 2, rwlen >>= 4)
		if ((enable & 3) && (rwlen & 15) == type && db[i] == addr)
			dr6 |= (1 << i);
	return dr6;
}

static void kvm_vcpu_do_singlestep(struct kvm_vcpu *vcpu, int *r)
{
	struct kvm_run *kvm_run = vcpu->run;

	if (vcpu->guest_debug & KVM_GUESTDBG_SINGLESTEP) {
		kvm_run->debug.arch.dr6 = DR6_BS | DR6_FIXED_1 | DR6_RTM;
		kvm_run->debug.arch.pc = vcpu->arch.singlestep_rip;
		kvm_run->debug.arch.exception = DB_VECTOR;
		kvm_run->exit_reason = KVM_EXIT_DEBUG;
		*r = EMULATE_USER_EXIT;
	} else {
		/*
		 * "Certain debug exceptions may clear bit 0-3.  The
		 * remaining contents of the DR6 register are never
		 * cleared by the processor".
		 */
		vcpu->arch.dr6 &= ~15;
		vcpu->arch.dr6 |= DR6_BS | DR6_RTM;
		kvm_queue_exception(vcpu, DB_VECTOR);
	}
}

int kvm_skip_emulated_instruction(struct kvm_vcpu *vcpu)
{
	unsigned long rflags = kvm_x86_ops->get_rflags(vcpu);
	int r = EMULATE_DONE;

	kvm_x86_ops->skip_emulated_instruction(vcpu);

	/*
	 * rflags is the old, "raw" value of the flags.  The new value has
	 * not been saved yet.
	 *
	 * This is correct even for TF set by the guest, because "the
	 * processor will not generate this exception after the instruction
	 * that sets the TF flag".
	 */
	if (unlikely(rflags & X86_EFLAGS_TF))
		kvm_vcpu_do_singlestep(vcpu, &r);
	return r == EMULATE_DONE;
}
EXPORT_SYMBOL_GPL(kvm_skip_emulated_instruction);

static bool kvm_vcpu_check_breakpoint(struct kvm_vcpu *vcpu, int *r)
{
	if (unlikely(vcpu->guest_debug & KVM_GUESTDBG_USE_HW_BP) &&
	    (vcpu->arch.guest_debug_dr7 & DR7_BP_EN_MASK)) {
		struct kvm_run *kvm_run = vcpu->run;
		unsigned long eip = kvm_get_linear_rip(vcpu);
		u32 dr6 = kvm_vcpu_check_hw_bp(eip, 0,
					   vcpu->arch.guest_debug_dr7,
					   vcpu->arch.eff_db);

		if (dr6 != 0) {
			kvm_run->debug.arch.dr6 = dr6 | DR6_FIXED_1 | DR6_RTM;
			kvm_run->debug.arch.pc = eip;
			kvm_run->debug.arch.exception = DB_VECTOR;
			kvm_run->exit_reason = KVM_EXIT_DEBUG;
			*r = EMULATE_USER_EXIT;
			return true;
		}
	}

	if (unlikely(vcpu->arch.dr7 & DR7_BP_EN_MASK) &&
	    !(kvm_get_rflags(vcpu) & X86_EFLAGS_RF)) {
		unsigned long eip = kvm_get_linear_rip(vcpu);
		u32 dr6 = kvm_vcpu_check_hw_bp(eip, 0,
					   vcpu->arch.dr7,
					   vcpu->arch.db);

		if (dr6 != 0) {
			vcpu->arch.dr6 &= ~15;
			vcpu->arch.dr6 |= dr6 | DR6_RTM;
			kvm_queue_exception(vcpu, DB_VECTOR);
			*r = EMULATE_DONE;
			return true;
		}
	}

	return false;
}

int x86_emulate_instruction(struct kvm_vcpu *vcpu,
			    unsigned long cr2,
			    int emulation_type,
			    void *insn,
			    int insn_len)
{
	int r;
	struct x86_emulate_ctxt *ctxt = &vcpu->arch.emulate_ctxt;
	bool writeback = true;
	bool write_fault_to_spt = vcpu->arch.write_fault_to_shadow_pgtable;

	/*
	 * Clear write_fault_to_shadow_pgtable here to ensure it is
	 * never reused.
	 */
	vcpu->arch.write_fault_to_shadow_pgtable = false;
	kvm_clear_exception_queue(vcpu);

	if (!(emulation_type & EMULTYPE_NO_DECODE)) {
		init_emulate_ctxt(vcpu);

		/*
		 * We will reenter on the same instruction since
		 * we do not set complete_userspace_io.  This does not
		 * handle watchpoints yet, those would be handled in
		 * the emulate_ops.
		 */
		if (kvm_vcpu_check_breakpoint(vcpu, &r))
			return r;

		ctxt->interruptibility = 0;
		ctxt->have_exception = false;
		ctxt->exception.vector = -1;
		ctxt->perm_ok = false;

		ctxt->ud = emulation_type & EMULTYPE_TRAP_UD;

		r = x86_decode_insn(ctxt, insn, insn_len);

		trace_kvm_emulate_insn_start(vcpu);
		++vcpu->stat.insn_emulation;
		if (r != EMULATION_OK)  {
			if (emulation_type & EMULTYPE_TRAP_UD)
				return EMULATE_FAIL;
			if (reexecute_instruction(vcpu, cr2, write_fault_to_spt,
						emulation_type))
				return EMULATE_DONE;
			if (ctxt->have_exception && inject_emulated_exception(vcpu))
				return EMULATE_DONE;
			if (emulation_type & EMULTYPE_SKIP)
				return EMULATE_FAIL;
			return handle_emulation_failure(vcpu);
		}
	}

	if (emulation_type & EMULTYPE_SKIP) {
		kvm_rip_write(vcpu, ctxt->_eip);
		if (ctxt->eflags & X86_EFLAGS_RF)
			kvm_set_rflags(vcpu, ctxt->eflags & ~X86_EFLAGS_RF);
		return EMULATE_DONE;
	}

	if (retry_instruction(ctxt, cr2, emulation_type))
		return EMULATE_DONE;

	/* this is needed for vmware backdoor interface to work since it
	   changes registers values  during IO operation */
	if (vcpu->arch.emulate_regs_need_sync_from_vcpu) {
		vcpu->arch.emulate_regs_need_sync_from_vcpu = false;
		emulator_invalidate_register_cache(ctxt);
	}

restart:
	/* Save the faulting GPA (cr2) in the address field */
	ctxt->exception.address = cr2;

	r = x86_emulate_insn(ctxt);

	if (r == EMULATION_INTERCEPTED)
		return EMULATE_DONE;

	if (r == EMULATION_FAILED) {
		if (reexecute_instruction(vcpu, cr2, write_fault_to_spt,
					emulation_type))
			return EMULATE_DONE;

		return handle_emulation_failure(vcpu);
	}

	if (ctxt->have_exception) {
		r = EMULATE_DONE;
		if (inject_emulated_exception(vcpu))
			return r;
	} else if (vcpu->arch.pio.count) {
		if (!vcpu->arch.pio.in) {
			/* FIXME: return into emulator if single-stepping.  */
			vcpu->arch.pio.count = 0;
		} else {
			writeback = false;
			vcpu->arch.complete_userspace_io = complete_emulated_pio;
		}
		r = EMULATE_USER_EXIT;
	} else if (vcpu->mmio_needed) {
		if (!vcpu->mmio_is_write)
			writeback = false;
		r = EMULATE_USER_EXIT;
		vcpu->arch.complete_userspace_io = complete_emulated_mmio;
	} else if (r == EMULATION_RESTART)
		goto restart;
	else
		r = EMULATE_DONE;

	if (writeback) {
		unsigned long rflags = kvm_x86_ops->get_rflags(vcpu);
		toggle_interruptibility(vcpu, ctxt->interruptibility);
		vcpu->arch.emulate_regs_need_sync_to_vcpu = false;
		kvm_rip_write(vcpu, ctxt->eip);
		if (r == EMULATE_DONE &&
		    (ctxt->tf || (vcpu->guest_debug & KVM_GUESTDBG_SINGLESTEP)))
			kvm_vcpu_do_singlestep(vcpu, &r);
		if (!ctxt->have_exception ||
		    exception_type(ctxt->exception.vector) == EXCPT_TRAP)
			__kvm_set_rflags(vcpu, ctxt->eflags);

		/*
		 * For STI, interrupts are shadowed; so KVM_REQ_EVENT will
		 * do nothing, and it will be requested again as soon as
		 * the shadow expires.  But we still need to check here,
		 * because POPF has no interrupt shadow.
		 */
		if (unlikely((ctxt->eflags & ~rflags) & X86_EFLAGS_IF))
			kvm_make_request(KVM_REQ_EVENT, vcpu);
	} else
		vcpu->arch.emulate_regs_need_sync_to_vcpu = true;

	return r;
}
EXPORT_SYMBOL_GPL(x86_emulate_instruction);

int kvm_fast_pio_out(struct kvm_vcpu *vcpu, int size, unsigned short port)
{
	unsigned long val = kvm_register_read(vcpu, VCPU_REGS_RAX);
	int ret = emulator_pio_out_emulated(&vcpu->arch.emulate_ctxt,
					    size, port, &val, 1);
	/* do not return to emulator after return from userspace */
	vcpu->arch.pio.count = 0;
	return ret;
}
EXPORT_SYMBOL_GPL(kvm_fast_pio_out);

static int complete_fast_pio_in(struct kvm_vcpu *vcpu)
{
	unsigned long val;

	/* We should only ever be called with arch.pio.count equal to 1 */
	BUG_ON(vcpu->arch.pio.count != 1);

	/* For size less than 4 we merge, else we zero extend */
	val = (vcpu->arch.pio.size < 4) ? kvm_register_read(vcpu, VCPU_REGS_RAX)
					: 0;

	/*
	 * Since vcpu->arch.pio.count == 1 let emulator_pio_in_emulated perform
	 * the copy and tracing
	 */
	emulator_pio_in_emulated(&vcpu->arch.emulate_ctxt, vcpu->arch.pio.size,
				 vcpu->arch.pio.port, &val, 1);
	kvm_register_write(vcpu, VCPU_REGS_RAX, val);

	return 1;
}

int kvm_fast_pio_in(struct kvm_vcpu *vcpu, int size, unsigned short port)
{
	unsigned long val;
	int ret;

	/* For size less than 4 we merge, else we zero extend */
	val = (size < 4) ? kvm_register_read(vcpu, VCPU_REGS_RAX) : 0;

	ret = emulator_pio_in_emulated(&vcpu->arch.emulate_ctxt, size, port,
				       &val, 1);
	if (ret) {
		kvm_register_write(vcpu, VCPU_REGS_RAX, val);
		return ret;
	}

	vcpu->arch.complete_userspace_io = complete_fast_pio_in;

	return 0;
}
EXPORT_SYMBOL_GPL(kvm_fast_pio_in);

static int kvmclock_cpu_down_prep(unsigned int cpu)
{
	__this_cpu_write(cpu_tsc_khz, 0);
	return 0;
}

static void tsc_khz_changed(void *data)
{
	struct cpufreq_freqs *freq = data;
	unsigned long khz = 0;

	if (data)
		khz = freq->new;
	else if (!boot_cpu_has(X86_FEATURE_CONSTANT_TSC))
		khz = cpufreq_quick_get(raw_smp_processor_id());
	if (!khz)
		khz = tsc_khz;
	__this_cpu_write(cpu_tsc_khz, khz);
}

static int kvmclock_cpufreq_notifier(struct notifier_block *nb, unsigned long val,
				     void *data)
{
	struct cpufreq_freqs *freq = data;
	struct kvm *kvm;
	struct kvm_vcpu *vcpu;
	int i, send_ipi = 0;

	/*
	 * We allow guests to temporarily run on slowing clocks,
	 * provided we notify them after, or to run on accelerating
	 * clocks, provided we notify them before.  Thus time never
	 * goes backwards.
	 *
	 * However, we have a problem.  We can't atomically update
	 * the frequency of a given CPU from this function; it is
	 * merely a notifier, which can be called from any CPU.
	 * Changing the TSC frequency at arbitrary points in time
	 * requires a recomputation of local variables related to
	 * the TSC for each VCPU.  We must flag these local variables
	 * to be updated and be sure the update takes place with the
	 * new frequency before any guests proceed.
	 *
	 * Unfortunately, the combination of hotplug CPU and frequency
	 * change creates an intractable locking scenario; the order
	 * of when these callouts happen is undefined with respect to
	 * CPU hotplug, and they can race with each other.  As such,
	 * merely setting per_cpu(cpu_tsc_khz) = X during a hotadd is
	 * undefined; you can actually have a CPU frequency change take
	 * place in between the computation of X and the setting of the
	 * variable.  To protect against this problem, all updates of
	 * the per_cpu tsc_khz variable are done in an interrupt
	 * protected IPI, and all callers wishing to update the value
	 * must wait for a synchronous IPI to complete (which is trivial
	 * if the caller is on the CPU already).  This establishes the
	 * necessary total order on variable updates.
	 *
	 * Note that because a guest time update may take place
	 * anytime after the setting of the VCPU's request bit, the
	 * correct TSC value must be set before the request.  However,
	 * to ensure the update actually makes it to any guest which
	 * starts running in hardware virtualization between the set
	 * and the acquisition of the spinlock, we must also ping the
	 * CPU after setting the request bit.
	 *
	 */

	if (val == CPUFREQ_PRECHANGE && freq->old > freq->new)
		return 0;
	if (val == CPUFREQ_POSTCHANGE && freq->old < freq->new)
		return 0;

	smp_call_function_single(freq->cpu, tsc_khz_changed, freq, 1);

	spin_lock(&kvm_lock);
	list_for_each_entry(kvm, &vm_list, vm_list) {
		kvm_for_each_vcpu(i, vcpu, kvm) {
			if (vcpu->cpu != freq->cpu)
				continue;
			kvm_make_request(KVM_REQ_CLOCK_UPDATE, vcpu);
			if (vcpu->cpu != smp_processor_id())
				send_ipi = 1;
		}
	}
	spin_unlock(&kvm_lock);

	if (freq->old < freq->new && send_ipi) {
		/*
		 * We upscale the frequency.  Must make the guest
		 * doesn't see old kvmclock values while running with
		 * the new frequency, otherwise we risk the guest sees
		 * time go backwards.
		 *
		 * In case we update the frequency for another cpu
		 * (which might be in guest context) send an interrupt
		 * to kick the cpu out of guest context.  Next time
		 * guest context is entered kvmclock will be updated,
		 * so the guest will not see stale values.
		 */
		smp_call_function_single(freq->cpu, tsc_khz_changed, freq, 1);
	}
	return 0;
}

static struct notifier_block kvmclock_cpufreq_notifier_block = {
	.notifier_call  = kvmclock_cpufreq_notifier
};

static int kvmclock_cpu_online(unsigned int cpu)
{
	tsc_khz_changed(NULL);
	return 0;
}

static void kvm_timer_init(void)
{
	max_tsc_khz = tsc_khz;

	if (!boot_cpu_has(X86_FEATURE_CONSTANT_TSC)) {
#ifdef CONFIG_CPU_FREQ
		struct cpufreq_policy policy;
		int cpu;

		memset(&policy, 0, sizeof(policy));
		cpu = get_cpu();
		cpufreq_get_policy(&policy, cpu);
		if (policy.cpuinfo.max_freq)
			max_tsc_khz = policy.cpuinfo.max_freq;
		put_cpu();
#endif
		cpufreq_register_notifier(&kvmclock_cpufreq_notifier_block,
					  CPUFREQ_TRANSITION_NOTIFIER);
	}
	pr_debug("kvm: max_tsc_khz = %ld\n", max_tsc_khz);

	cpuhp_setup_state(CPUHP_AP_X86_KVM_CLK_ONLINE, "x86/kvm/clk:online",
			  kvmclock_cpu_online, kvmclock_cpu_down_prep);
}

static DEFINE_PER_CPU(struct kvm_vcpu *, current_vcpu);

int kvm_is_in_guest(void)
{
	return __this_cpu_read(current_vcpu) != NULL;
}

static int kvm_is_user_mode(void)
{
	int user_mode = 3;

	if (__this_cpu_read(current_vcpu))
		user_mode = kvm_x86_ops->get_cpl(__this_cpu_read(current_vcpu));

	return user_mode != 0;
}

static unsigned long kvm_get_guest_ip(void)
{
	unsigned long ip = 0;

	if (__this_cpu_read(current_vcpu))
		ip = kvm_rip_read(__this_cpu_read(current_vcpu));

	return ip;
}

static struct perf_guest_info_callbacks kvm_guest_cbs = {
	.is_in_guest		= kvm_is_in_guest,
	.is_user_mode		= kvm_is_user_mode,
	.get_guest_ip		= kvm_get_guest_ip,
};

void kvm_before_handle_nmi(struct kvm_vcpu *vcpu)
{
	__this_cpu_write(current_vcpu, vcpu);
}
EXPORT_SYMBOL_GPL(kvm_before_handle_nmi);

void kvm_after_handle_nmi(struct kvm_vcpu *vcpu)
{
	__this_cpu_write(current_vcpu, NULL);
}
EXPORT_SYMBOL_GPL(kvm_after_handle_nmi);

static void kvm_set_mmio_spte_mask(void)
{
	u64 mask;
	int maxphyaddr = boot_cpu_data.x86_phys_bits;

	/*
	 * Set the reserved bits and the present bit of an paging-structure
	 * entry to generate page fault with PFER.RSV = 1.
	 */
	 /* Mask the reserved physical address bits. */
	mask = rsvd_bits(maxphyaddr, 51);

	/* Set the present bit. */
	mask |= 1ull;

#ifdef CONFIG_X86_64
	/*
	 * If reserved bit is not supported, clear the present bit to disable
	 * mmio page fault.
	 */
	if (maxphyaddr == 52)
		mask &= ~1ull;
#endif

	kvm_mmu_set_mmio_spte_mask(mask, mask);
}

#ifdef CONFIG_X86_64
static void pvclock_gtod_update_fn(struct work_struct *work)
{
	struct kvm *kvm;

	struct kvm_vcpu *vcpu;
	int i;

	spin_lock(&kvm_lock);
	list_for_each_entry(kvm, &vm_list, vm_list)
		kvm_for_each_vcpu(i, vcpu, kvm)
			kvm_make_request(KVM_REQ_MASTERCLOCK_UPDATE, vcpu);
	atomic_set(&kvm_guest_has_master_clock, 0);
	spin_unlock(&kvm_lock);
}

static DECLARE_WORK(pvclock_gtod_work, pvclock_gtod_update_fn);

/*
 * Notification about pvclock gtod data update.
 */
static int pvclock_gtod_notify(struct notifier_block *nb, unsigned long unused,
			       void *priv)
{
	struct pvclock_gtod_data *gtod = &pvclock_gtod_data;
	struct timekeeper *tk = priv;

	update_pvclock_gtod(tk);

	/* disable master clock if host does not trust, or does not
	 * use, TSC clocksource
	 */
	if (gtod->clock.vclock_mode != VCLOCK_TSC &&
	    atomic_read(&kvm_guest_has_master_clock) != 0)
		queue_work(system_long_wq, &pvclock_gtod_work);

	return 0;
}

static struct notifier_block pvclock_gtod_notifier = {
	.notifier_call = pvclock_gtod_notify,
};
#endif

int kvm_arch_init(void *opaque)
{
	int r;
	struct kvm_x86_ops *ops = opaque;

	if (kvm_x86_ops) {
		printk(KERN_ERR "kvm: already loaded the other module\n");
		r = -EEXIST;
		goto out;
	}

	if (!ops->cpu_has_kvm_support()) {
		printk(KERN_ERR "kvm: no hardware support\n");
		r = -EOPNOTSUPP;
		goto out;
	}
	if (ops->disabled_by_bios()) {
		printk(KERN_ERR "kvm: disabled by bios\n");
		r = -EOPNOTSUPP;
		goto out;
	}

	r = -ENOMEM;
	shared_msrs = alloc_percpu(struct kvm_shared_msrs);
	if (!shared_msrs) {
		printk(KERN_ERR "kvm: failed to allocate percpu kvm_shared_msrs\n");
		goto out;
	}

	r = kvm_mmu_module_init();
	if (r)
		goto out_free_percpu;

	kvm_set_mmio_spte_mask();

	kvm_x86_ops = ops;

	kvm_mmu_set_mask_ptes(PT_USER_MASK, PT_ACCESSED_MASK,
			PT_DIRTY_MASK, PT64_NX_MASK, 0,
			PT_PRESENT_MASK, 0, sme_me_mask);
	kvm_timer_init();

	perf_register_guest_info_callbacks(&kvm_guest_cbs);

	if (boot_cpu_has(X86_FEATURE_XSAVE))
		host_xcr0 = xgetbv(XCR_XFEATURE_ENABLED_MASK);

	kvm_lapic_init();
#ifdef CONFIG_X86_64
	pvclock_gtod_register_notifier(&pvclock_gtod_notifier);
#endif

	return 0;

out_free_percpu:
	free_percpu(shared_msrs);
out:
	return r;
}

void kvm_arch_exit(void)
{
	kvm_lapic_exit();
	perf_unregister_guest_info_callbacks(&kvm_guest_cbs);

	if (!boot_cpu_has(X86_FEATURE_CONSTANT_TSC))
		cpufreq_unregister_notifier(&kvmclock_cpufreq_notifier_block,
					    CPUFREQ_TRANSITION_NOTIFIER);
	cpuhp_remove_state_nocalls(CPUHP_AP_X86_KVM_CLK_ONLINE);
#ifdef CONFIG_X86_64
	pvclock_gtod_unregister_notifier(&pvclock_gtod_notifier);
#endif
	kvm_x86_ops = NULL;
	kvm_mmu_module_exit();
	free_percpu(shared_msrs);
}

int kvm_vcpu_halt(struct kvm_vcpu *vcpu)
{
	++vcpu->stat.halt_exits;
	if (lapic_in_kernel(vcpu)) {
		vcpu->arch.mp_state = KVM_MP_STATE_HALTED;
		return 1;
	} else {
		vcpu->run->exit_reason = KVM_EXIT_HLT;
		return 0;
	}
}
EXPORT_SYMBOL_GPL(kvm_vcpu_halt);

int kvm_emulate_halt(struct kvm_vcpu *vcpu)
{
	int ret = kvm_skip_emulated_instruction(vcpu);
	/*
	 * TODO: we might be squashing a GUESTDBG_SINGLESTEP-triggered
	 * KVM_EXIT_DEBUG here.
	 */
	return kvm_vcpu_halt(vcpu) && ret;
}
EXPORT_SYMBOL_GPL(kvm_emulate_halt);

#ifdef CONFIG_X86_64
static int kvm_pv_clock_pairing(struct kvm_vcpu *vcpu, gpa_t paddr,
			        unsigned long clock_type)
{
	struct kvm_clock_pairing clock_pairing;
	struct timespec ts;
	u64 cycle;
	int ret;

	if (clock_type != KVM_CLOCK_PAIRING_WALLCLOCK)
		return -KVM_EOPNOTSUPP;

	if (kvm_get_walltime_and_clockread(&ts, &cycle) == false)
		return -KVM_EOPNOTSUPP;

	clock_pairing.sec = ts.tv_sec;
	clock_pairing.nsec = ts.tv_nsec;
	clock_pairing.tsc = kvm_read_l1_tsc(vcpu, cycle);
	clock_pairing.flags = 0;

	ret = 0;
	if (kvm_write_guest(vcpu->kvm, paddr, &clock_pairing,
			    sizeof(struct kvm_clock_pairing)))
		ret = -KVM_EFAULT;

	return ret;
}
#endif

/*
 * kvm_pv_kick_cpu_op:  Kick a vcpu.
 *
 * @apicid - apicid of vcpu to be kicked.
 */
static void kvm_pv_kick_cpu_op(struct kvm *kvm, unsigned long flags, int apicid)
{
	struct kvm_lapic_irq lapic_irq;

	lapic_irq.shorthand = 0;
	lapic_irq.dest_mode = 0;
	lapic_irq.level = 0;
	lapic_irq.dest_id = apicid;
	lapic_irq.msi_redir_hint = false;

	lapic_irq.delivery_mode = APIC_DM_REMRD;
	kvm_irq_delivery_to_apic(kvm, NULL, &lapic_irq, NULL);
}

void kvm_vcpu_deactivate_apicv(struct kvm_vcpu *vcpu)
{
	vcpu->arch.apicv_active = false;
	kvm_x86_ops->refresh_apicv_exec_ctrl(vcpu);
}

int kvm_emulate_hypercall(struct kvm_vcpu *vcpu)
{
	unsigned long nr, a0, a1, a2, a3, ret;
	int op_64_bit, r;

	r = kvm_skip_emulated_instruction(vcpu);

	if (kvm_hv_hypercall_enabled(vcpu->kvm))
		return kvm_hv_hypercall(vcpu);

	nr = kvm_register_read(vcpu, VCPU_REGS_RAX);
	a0 = kvm_register_read(vcpu, VCPU_REGS_RBX);
	a1 = kvm_register_read(vcpu, VCPU_REGS_RCX);
	a2 = kvm_register_read(vcpu, VCPU_REGS_RDX);
	a3 = kvm_register_read(vcpu, VCPU_REGS_RSI);

	trace_kvm_hypercall(nr, a0, a1, a2, a3);

	op_64_bit = is_64_bit_mode(vcpu);
	if (!op_64_bit) {
		nr &= 0xFFFFFFFF;
		a0 &= 0xFFFFFFFF;
		a1 &= 0xFFFFFFFF;
		a2 &= 0xFFFFFFFF;
		a3 &= 0xFFFFFFFF;
	}

	if (kvm_x86_ops->get_cpl(vcpu) != 0) {
		ret = -KVM_EPERM;
		goto out;
	}

	switch (nr) {
	case KVM_HC_VAPIC_POLL_IRQ:
		ret = 0;
		break;
	case KVM_HC_KICK_CPU:
		kvm_pv_kick_cpu_op(vcpu->kvm, a0, a1);
		ret = 0;
		break;
#ifdef CONFIG_X86_64
	case KVM_HC_CLOCK_PAIRING:
		ret = kvm_pv_clock_pairing(vcpu, a0, a1);
		break;
#endif
	default:
		ret = -KVM_ENOSYS;
		break;
	}
out:
	if (!op_64_bit)
		ret = (u32)ret;
	kvm_register_write(vcpu, VCPU_REGS_RAX, ret);
	++vcpu->stat.hypercalls;
	return r;
}
EXPORT_SYMBOL_GPL(kvm_emulate_hypercall);

static int emulator_fix_hypercall(struct x86_emulate_ctxt *ctxt)
{
	struct kvm_vcpu *vcpu = emul_to_vcpu(ctxt);
	char instruction[3];
	unsigned long rip = kvm_rip_read(vcpu);

	kvm_x86_ops->patch_hypercall(vcpu, instruction);

	return emulator_write_emulated(ctxt, rip, instruction, 3,
		&ctxt->exception);
}

static int dm_request_for_irq_injection(struct kvm_vcpu *vcpu)
{
	return vcpu->run->request_interrupt_window &&
		likely(!pic_in_kernel(vcpu->kvm));
}

static void post_kvm_run_save(struct kvm_vcpu *vcpu)
{
	struct kvm_run *kvm_run = vcpu->run;

	kvm_run->if_flag = (kvm_get_rflags(vcpu) & X86_EFLAGS_IF) != 0;
	kvm_run->flags = is_smm(vcpu) ? KVM_RUN_X86_SMM : 0;
	kvm_run->cr8 = kvm_get_cr8(vcpu);
	kvm_run->apic_base = kvm_get_apic_base(vcpu);
	kvm_run->ready_for_interrupt_injection =
		pic_in_kernel(vcpu->kvm) ||
		kvm_vcpu_ready_for_interrupt_injection(vcpu);
}

static void update_cr8_intercept(struct kvm_vcpu *vcpu)
{
	int max_irr, tpr;

	if (!kvm_x86_ops->update_cr8_intercept)
		return;

	if (!lapic_in_kernel(vcpu))
		return;

	if (vcpu->arch.apicv_active)
		return;

	if (!vcpu->arch.apic->vapic_addr)
		max_irr = kvm_lapic_find_highest_irr(vcpu);
	else
		max_irr = -1;

	if (max_irr != -1)
		max_irr >>= 4;

	tpr = kvm_lapic_get_cr8(vcpu);

	kvm_x86_ops->update_cr8_intercept(vcpu, tpr, max_irr);
}

static int inject_pending_event(struct kvm_vcpu *vcpu, bool req_int_win)
{
	int r;

	/* try to reinject previous events if any */
	if (vcpu->arch.exception.injected) {
		kvm_x86_ops->queue_exception(vcpu);
		return 0;
	}

	/*
	 * Exceptions must be injected immediately, or the exception
	 * frame will have the address of the NMI or interrupt handler.
	 */
	if (!vcpu->arch.exception.pending) {
		if (vcpu->arch.nmi_injected) {
			kvm_x86_ops->set_nmi(vcpu);
			return 0;
		}

		if (vcpu->arch.interrupt.pending) {
			kvm_x86_ops->set_irq(vcpu);
			return 0;
		}
	}

	if (is_guest_mode(vcpu) && kvm_x86_ops->check_nested_events) {
		r = kvm_x86_ops->check_nested_events(vcpu, req_int_win);
		if (r != 0)
			return r;
	}

	/* try to inject new event if pending */
	if (vcpu->arch.exception.pending) {
		trace_kvm_inj_exception(vcpu->arch.exception.nr,
					vcpu->arch.exception.has_error_code,
					vcpu->arch.exception.error_code);

		vcpu->arch.exception.pending = false;
		vcpu->arch.exception.injected = true;

		if (exception_type(vcpu->arch.exception.nr) == EXCPT_FAULT)
			__kvm_set_rflags(vcpu, kvm_get_rflags(vcpu) |
					     X86_EFLAGS_RF);

		if (vcpu->arch.exception.nr == DB_VECTOR &&
		    (vcpu->arch.dr7 & DR7_GD)) {
			vcpu->arch.dr7 &= ~DR7_GD;
			kvm_update_dr7(vcpu);
		}

		kvm_x86_ops->queue_exception(vcpu);
	} else if (vcpu->arch.smi_pending && !is_smm(vcpu) && kvm_x86_ops->smi_allowed(vcpu)) {
		vcpu->arch.smi_pending = false;
		enter_smm(vcpu);
	} else if (vcpu->arch.nmi_pending && kvm_x86_ops->nmi_allowed(vcpu)) {
		--vcpu->arch.nmi_pending;
		vcpu->arch.nmi_injected = true;
		kvm_x86_ops->set_nmi(vcpu);
	} else if (kvm_cpu_has_injectable_intr(vcpu)) {
		/*
		 * Because interrupts can be injected asynchronously, we are
		 * calling check_nested_events again here to avoid a race condition.
		 * See https://lkml.org/lkml/2014/7/2/60 for discussion about this
		 * proposal and current concerns.  Perhaps we should be setting
		 * KVM_REQ_EVENT only on certain events and not unconditionally?
		 */
		if (is_guest_mode(vcpu) && kvm_x86_ops->check_nested_events) {
			r = kvm_x86_ops->check_nested_events(vcpu, req_int_win);
			if (r != 0)
				return r;
		}
		if (kvm_x86_ops->interrupt_allowed(vcpu)) {
			kvm_queue_interrupt(vcpu, kvm_cpu_get_interrupt(vcpu),
					    false);
			kvm_x86_ops->set_irq(vcpu);
		}
	}

	return 0;
}

static void process_nmi(struct kvm_vcpu *vcpu)
{
	unsigned limit = 2;

	/*
	 * x86 is limited to one NMI running, and one NMI pending after it.
	 * If an NMI is already in progress, limit further NMIs to just one.
	 * Otherwise, allow two (and we'll inject the first one immediately).
	 */
	if (kvm_x86_ops->get_nmi_mask(vcpu) || vcpu->arch.nmi_injected)
		limit = 1;

	vcpu->arch.nmi_pending += atomic_xchg(&vcpu->arch.nmi_queued, 0);
	vcpu->arch.nmi_pending = min(vcpu->arch.nmi_pending, limit);
	kvm_make_request(KVM_REQ_EVENT, vcpu);
}

static u32 enter_smm_get_segment_flags(struct kvm_segment *seg)
{
	u32 flags = 0;
	flags |= seg->g       << 23;
	flags |= seg->db      << 22;
	flags |= seg->l       << 21;
	flags |= seg->avl     << 20;
	flags |= seg->present << 15;
	flags |= seg->dpl     << 13;
	flags |= seg->s       << 12;
	flags |= seg->type    << 8;
	return flags;
}

static void enter_smm_save_seg_32(struct kvm_vcpu *vcpu, char *buf, int n)
{
	struct kvm_segment seg;
	int offset;

	kvm_get_segment(vcpu, &seg, n);
	put_smstate(u32, buf, 0x7fa8 + n * 4, seg.selector);

	if (n < 3)
		offset = 0x7f84 + n * 12;
	else
		offset = 0x7f2c + (n - 3) * 12;

	put_smstate(u32, buf, offset + 8, seg.base);
	put_smstate(u32, buf, offset + 4, seg.limit);
	put_smstate(u32, buf, offset, enter_smm_get_segment_flags(&seg));
}

#ifdef CONFIG_X86_64
static void enter_smm_save_seg_64(struct kvm_vcpu *vcpu, char *buf, int n)
{
	struct kvm_segment seg;
	int offset;
	u16 flags;

	kvm_get_segment(vcpu, &seg, n);
	offset = 0x7e00 + n * 16;

	flags = enter_smm_get_segment_flags(&seg) >> 8;
	put_smstate(u16, buf, offset, seg.selector);
	put_smstate(u16, buf, offset + 2, flags);
	put_smstate(u32, buf, offset + 4, seg.limit);
	put_smstate(u64, buf, offset + 8, seg.base);
}
#endif

static void enter_smm_save_state_32(struct kvm_vcpu *vcpu, char *buf)
{
	struct desc_ptr dt;
	struct kvm_segment seg;
	unsigned long val;
	int i;

	put_smstate(u32, buf, 0x7ffc, kvm_read_cr0(vcpu));
	put_smstate(u32, buf, 0x7ff8, kvm_read_cr3(vcpu));
	put_smstate(u32, buf, 0x7ff4, kvm_get_rflags(vcpu));
	put_smstate(u32, buf, 0x7ff0, kvm_rip_read(vcpu));

	for (i = 0; i < 8; i++)
		put_smstate(u32, buf, 0x7fd0 + i * 4, kvm_register_read(vcpu, i));

	kvm_get_dr(vcpu, 6, &val);
	put_smstate(u32, buf, 0x7fcc, (u32)val);
	kvm_get_dr(vcpu, 7, &val);
	put_smstate(u32, buf, 0x7fc8, (u32)val);

	kvm_get_segment(vcpu, &seg, VCPU_SREG_TR);
	put_smstate(u32, buf, 0x7fc4, seg.selector);
	put_smstate(u32, buf, 0x7f64, seg.base);
	put_smstate(u32, buf, 0x7f60, seg.limit);
	put_smstate(u32, buf, 0x7f5c, enter_smm_get_segment_flags(&seg));

	kvm_get_segment(vcpu, &seg, VCPU_SREG_LDTR);
	put_smstate(u32, buf, 0x7fc0, seg.selector);
	put_smstate(u32, buf, 0x7f80, seg.base);
	put_smstate(u32, buf, 0x7f7c, seg.limit);
	put_smstate(u32, buf, 0x7f78, enter_smm_get_segment_flags(&seg));

	kvm_x86_ops->get_gdt(vcpu, &dt);
	put_smstate(u32, buf, 0x7f74, dt.address);
	put_smstate(u32, buf, 0x7f70, dt.size);

	kvm_x86_ops->get_idt(vcpu, &dt);
	put_smstate(u32, buf, 0x7f58, dt.address);
	put_smstate(u32, buf, 0x7f54, dt.size);

	for (i = 0; i < 6; i++)
		enter_smm_save_seg_32(vcpu, buf, i);

	put_smstate(u32, buf, 0x7f14, kvm_read_cr4(vcpu));

	/* revision id */
	put_smstate(u32, buf, 0x7efc, 0x00020000);
	put_smstate(u32, buf, 0x7ef8, vcpu->arch.smbase);
}

static void enter_smm_save_state_64(struct kvm_vcpu *vcpu, char *buf)
{
#ifdef CONFIG_X86_64
	struct desc_ptr dt;
	struct kvm_segment seg;
	unsigned long val;
	int i;

	for (i = 0; i < 16; i++)
		put_smstate(u64, buf, 0x7ff8 - i * 8, kvm_register_read(vcpu, i));

	put_smstate(u64, buf, 0x7f78, kvm_rip_read(vcpu));
	put_smstate(u32, buf, 0x7f70, kvm_get_rflags(vcpu));

	kvm_get_dr(vcpu, 6, &val);
	put_smstate(u64, buf, 0x7f68, val);
	kvm_get_dr(vcpu, 7, &val);
	put_smstate(u64, buf, 0x7f60, val);

	put_smstate(u64, buf, 0x7f58, kvm_read_cr0(vcpu));
	put_smstate(u64, buf, 0x7f50, kvm_read_cr3(vcpu));
	put_smstate(u64, buf, 0x7f48, kvm_read_cr4(vcpu));

	put_smstate(u32, buf, 0x7f00, vcpu->arch.smbase);

	/* revision id */
	put_smstate(u32, buf, 0x7efc, 0x00020064);

	put_smstate(u64, buf, 0x7ed0, vcpu->arch.efer);

	kvm_get_segment(vcpu, &seg, VCPU_SREG_TR);
	put_smstate(u16, buf, 0x7e90, seg.selector);
	put_smstate(u16, buf, 0x7e92, enter_smm_get_segment_flags(&seg) >> 8);
	put_smstate(u32, buf, 0x7e94, seg.limit);
	put_smstate(u64, buf, 0x7e98, seg.base);

	kvm_x86_ops->get_idt(vcpu, &dt);
	put_smstate(u32, buf, 0x7e84, dt.size);
	put_smstate(u64, buf, 0x7e88, dt.address);

	kvm_get_segment(vcpu, &seg, VCPU_SREG_LDTR);
	put_smstate(u16, buf, 0x7e70, seg.selector);
	put_smstate(u16, buf, 0x7e72, enter_smm_get_segment_flags(&seg) >> 8);
	put_smstate(u32, buf, 0x7e74, seg.limit);
	put_smstate(u64, buf, 0x7e78, seg.base);

	kvm_x86_ops->get_gdt(vcpu, &dt);
	put_smstate(u32, buf, 0x7e64, dt.size);
	put_smstate(u64, buf, 0x7e68, dt.address);

	for (i = 0; i < 6; i++)
		enter_smm_save_seg_64(vcpu, buf, i);
#else
	WARN_ON_ONCE(1);
#endif
}

static void enter_smm(struct kvm_vcpu *vcpu)
{
	struct kvm_segment cs, ds;
	struct desc_ptr dt;
	char buf[512];
	u32 cr0;

	trace_kvm_enter_smm(vcpu->vcpu_id, vcpu->arch.smbase, true);
	memset(buf, 0, 512);
	if (guest_cpuid_has(vcpu, X86_FEATURE_LM))
		enter_smm_save_state_64(vcpu, buf);
	else
		enter_smm_save_state_32(vcpu, buf);

	/*
	 * Give pre_enter_smm() a chance to make ISA-specific changes to the
	 * vCPU state (e.g. leave guest mode) after we've saved the state into
	 * the SMM state-save area.
	 */
	kvm_x86_ops->pre_enter_smm(vcpu, buf);

	vcpu->arch.hflags |= HF_SMM_MASK;
	kvm_vcpu_write_guest(vcpu, vcpu->arch.smbase + 0xfe00, buf, sizeof(buf));

	if (kvm_x86_ops->get_nmi_mask(vcpu))
		vcpu->arch.hflags |= HF_SMM_INSIDE_NMI_MASK;
	else
		kvm_x86_ops->set_nmi_mask(vcpu, true);

	kvm_set_rflags(vcpu, X86_EFLAGS_FIXED);
	kvm_rip_write(vcpu, 0x8000);

	cr0 = vcpu->arch.cr0 & ~(X86_CR0_PE | X86_CR0_EM | X86_CR0_TS | X86_CR0_PG);
	kvm_x86_ops->set_cr0(vcpu, cr0);
	vcpu->arch.cr0 = cr0;

	kvm_x86_ops->set_cr4(vcpu, 0);

	/* Undocumented: IDT limit is set to zero on entry to SMM.  */
	dt.address = dt.size = 0;
	kvm_x86_ops->set_idt(vcpu, &dt);

	__kvm_set_dr(vcpu, 7, DR7_FIXED_1);

	cs.selector = (vcpu->arch.smbase >> 4) & 0xffff;
	cs.base = vcpu->arch.smbase;

	ds.selector = 0;
	ds.base = 0;

	cs.limit    = ds.limit = 0xffffffff;
	cs.type     = ds.type = 0x3;
	cs.dpl      = ds.dpl = 0;
	cs.db       = ds.db = 0;
	cs.s        = ds.s = 1;
	cs.l        = ds.l = 0;
	cs.g        = ds.g = 1;
	cs.avl      = ds.avl = 0;
	cs.present  = ds.present = 1;
	cs.unusable = ds.unusable = 0;
	cs.padding  = ds.padding = 0;

	kvm_set_segment(vcpu, &cs, VCPU_SREG_CS);
	kvm_set_segment(vcpu, &ds, VCPU_SREG_DS);
	kvm_set_segment(vcpu, &ds, VCPU_SREG_ES);
	kvm_set_segment(vcpu, &ds, VCPU_SREG_FS);
	kvm_set_segment(vcpu, &ds, VCPU_SREG_GS);
	kvm_set_segment(vcpu, &ds, VCPU_SREG_SS);

	if (guest_cpuid_has(vcpu, X86_FEATURE_LM))
		kvm_x86_ops->set_efer(vcpu, 0);

	kvm_update_cpuid(vcpu);
	kvm_mmu_reset_context(vcpu);
}

static void process_smi(struct kvm_vcpu *vcpu)
{
	vcpu->arch.smi_pending = true;
	kvm_make_request(KVM_REQ_EVENT, vcpu);
}

void kvm_make_scan_ioapic_request(struct kvm *kvm)
{
	kvm_make_all_cpus_request(kvm, KVM_REQ_SCAN_IOAPIC);
}

static void vcpu_scan_ioapic(struct kvm_vcpu *vcpu)
{
	u64 eoi_exit_bitmap[4];

	if (!kvm_apic_hw_enabled(vcpu->arch.apic))
		return;

	bitmap_zero(vcpu->arch.ioapic_handled_vectors, 256);

	if (irqchip_split(vcpu->kvm))
		kvm_scan_ioapic_routes(vcpu, vcpu->arch.ioapic_handled_vectors);
	else {
		if (kvm_x86_ops->sync_pir_to_irr && vcpu->arch.apicv_active)
			kvm_x86_ops->sync_pir_to_irr(vcpu);
		kvm_ioapic_scan_entry(vcpu, vcpu->arch.ioapic_handled_vectors);
	}
	bitmap_or((ulong *)eoi_exit_bitmap, vcpu->arch.ioapic_handled_vectors,
		  vcpu_to_synic(vcpu)->vec_bitmap, 256);
	kvm_x86_ops->load_eoi_exitmap(vcpu, eoi_exit_bitmap);
}

static void kvm_vcpu_flush_tlb(struct kvm_vcpu *vcpu)
{
	++vcpu->stat.tlb_flush;
	kvm_x86_ops->tlb_flush(vcpu);
}

void kvm_arch_mmu_notifier_invalidate_range(struct kvm *kvm,
		unsigned long start, unsigned long end)
{
	unsigned long apic_address;

	/*
	 * The physical address of apic access page is stored in the VMCS.
	 * Update it when it becomes invalid.
	 */
	apic_address = gfn_to_hva(kvm, APIC_DEFAULT_PHYS_BASE >> PAGE_SHIFT);
	if (start <= apic_address && apic_address < end)
		kvm_make_all_cpus_request(kvm, KVM_REQ_APIC_PAGE_RELOAD);
}

void kvm_vcpu_reload_apic_access_page(struct kvm_vcpu *vcpu)
{
	struct page *page = NULL;

	if (!lapic_in_kernel(vcpu))
		return;

	if (!kvm_x86_ops->set_apic_access_page_addr)
		return;

	page = gfn_to_page(vcpu->kvm, APIC_DEFAULT_PHYS_BASE >> PAGE_SHIFT);
	if (is_error_page(page))
		return;
	kvm_x86_ops->set_apic_access_page_addr(vcpu, page_to_phys(page));

	/*
	 * Do not pin apic access page in memory, the MMU notifier
	 * will call us again if it is migrated or swapped out.
	 */
	put_page(page);
}
EXPORT_SYMBOL_GPL(kvm_vcpu_reload_apic_access_page);

/*
 * Returns 1 to let vcpu_run() continue the guest execution loop without
 * exiting to the userspace.  Otherwise, the value will be returned to the
 * userspace.
 */
static int vcpu_enter_guest(struct kvm_vcpu *vcpu)
{
	int r;
	bool req_int_win =
		dm_request_for_irq_injection(vcpu) &&
		kvm_cpu_accept_dm_intr(vcpu);

	bool req_immediate_exit = false;

	if (kvm_request_pending(vcpu)) {
		if (kvm_check_request(KVM_REQ_MMU_RELOAD, vcpu))
			kvm_mmu_unload(vcpu);
		if (kvm_check_request(KVM_REQ_MIGRATE_TIMER, vcpu))
			__kvm_migrate_timers(vcpu);
		if (kvm_check_request(KVM_REQ_MASTERCLOCK_UPDATE, vcpu))
			kvm_gen_update_masterclock(vcpu->kvm);
		if (kvm_check_request(KVM_REQ_GLOBAL_CLOCK_UPDATE, vcpu))
			kvm_gen_kvmclock_update(vcpu);
		if (kvm_check_request(KVM_REQ_CLOCK_UPDATE, vcpu)) {
			r = kvm_guest_time_update(vcpu);
			if (unlikely(r))
				goto out;
		}
		if (kvm_check_request(KVM_REQ_MMU_SYNC, vcpu))
			kvm_mmu_sync_roots(vcpu);
		if (kvm_check_request(KVM_REQ_TLB_FLUSH, vcpu))
			kvm_vcpu_flush_tlb(vcpu);
		if (kvm_check_request(KVM_REQ_REPORT_TPR_ACCESS, vcpu)) {
			vcpu->run->exit_reason = KVM_EXIT_TPR_ACCESS;
			r = 0;
			goto out;
		}
		if (kvm_check_request(KVM_REQ_TRIPLE_FAULT, vcpu)) {
			vcpu->run->exit_reason = KVM_EXIT_SHUTDOWN;
			vcpu->mmio_needed = 0;
			r = 0;
			goto out;
		}
		if (kvm_check_request(KVM_REQ_APF_HALT, vcpu)) {
			/* Page is swapped out. Do synthetic halt */
			vcpu->arch.apf.halted = true;
			r = 1;
			goto out;
		}
		if (kvm_check_request(KVM_REQ_STEAL_UPDATE, vcpu))
			record_steal_time(vcpu);
		if (kvm_check_request(KVM_REQ_SMI, vcpu))
			process_smi(vcpu);
		if (kvm_check_request(KVM_REQ_NMI, vcpu))
			process_nmi(vcpu);
		if (kvm_check_request(KVM_REQ_PMU, vcpu))
			kvm_pmu_handle_event(vcpu);
		if (kvm_check_request(KVM_REQ_PMI, vcpu))
			kvm_pmu_deliver_pmi(vcpu);
		if (kvm_check_request(KVM_REQ_IOAPIC_EOI_EXIT, vcpu)) {
			BUG_ON(vcpu->arch.pending_ioapic_eoi > 255);
			if (test_bit(vcpu->arch.pending_ioapic_eoi,
				     vcpu->arch.ioapic_handled_vectors)) {
				vcpu->run->exit_reason = KVM_EXIT_IOAPIC_EOI;
				vcpu->run->eoi.vector =
						vcpu->arch.pending_ioapic_eoi;
				r = 0;
				goto out;
			}
		}
		if (kvm_check_request(KVM_REQ_SCAN_IOAPIC, vcpu))
			vcpu_scan_ioapic(vcpu);
		if (kvm_check_request(KVM_REQ_APIC_PAGE_RELOAD, vcpu))
			kvm_vcpu_reload_apic_access_page(vcpu);
		if (kvm_check_request(KVM_REQ_HV_CRASH, vcpu)) {
			vcpu->run->exit_reason = KVM_EXIT_SYSTEM_EVENT;
			vcpu->run->system_event.type = KVM_SYSTEM_EVENT_CRASH;
			r = 0;
			goto out;
		}
		if (kvm_check_request(KVM_REQ_HV_RESET, vcpu)) {
			vcpu->run->exit_reason = KVM_EXIT_SYSTEM_EVENT;
			vcpu->run->system_event.type = KVM_SYSTEM_EVENT_RESET;
			r = 0;
			goto out;
		}
		if (kvm_check_request(KVM_REQ_HV_EXIT, vcpu)) {
			vcpu->run->exit_reason = KVM_EXIT_HYPERV;
			vcpu->run->hyperv = vcpu->arch.hyperv.exit;
			r = 0;
			goto out;
		}

		/*
		 * KVM_REQ_HV_STIMER has to be processed after
		 * KVM_REQ_CLOCK_UPDATE, because Hyper-V SynIC timers
		 * depend on the guest clock being up-to-date
		 */
		if (kvm_check_request(KVM_REQ_HV_STIMER, vcpu))
			kvm_hv_process_stimers(vcpu);
	}

	if (kvm_check_request(KVM_REQ_EVENT, vcpu) || req_int_win) {
		++vcpu->stat.req_event;
		kvm_apic_accept_events(vcpu);
		if (vcpu->arch.mp_state == KVM_MP_STATE_INIT_RECEIVED) {
			r = 1;
			goto out;
		}

		if (inject_pending_event(vcpu, req_int_win) != 0)
			req_immediate_exit = true;
		else {
			/* Enable SMI/NMI/IRQ window open exits if needed.
			 *
			 * SMIs have three cases:
			 * 1) They can be nested, and then there is nothing to
			 *    do here because RSM will cause a vmexit anyway.
			 * 2) There is an ISA-specific reason why SMI cannot be
			 *    injected, and the moment when this changes can be
			 *    intercepted.
			 * 3) Or the SMI can be pending because
			 *    inject_pending_event has completed the injection
			 *    of an IRQ or NMI from the previous vmexit, and
			 *    then we request an immediate exit to inject the
			 *    SMI.
			 */
			if (vcpu->arch.smi_pending && !is_smm(vcpu))
				if (!kvm_x86_ops->enable_smi_window(vcpu))
					req_immediate_exit = true;
			if (vcpu->arch.nmi_pending)
				kvm_x86_ops->enable_nmi_window(vcpu);
			if (kvm_cpu_has_injectable_intr(vcpu) || req_int_win)
				kvm_x86_ops->enable_irq_window(vcpu);
			WARN_ON(vcpu->arch.exception.pending);
		}

		if (kvm_lapic_enabled(vcpu)) {
			update_cr8_intercept(vcpu);
			kvm_lapic_sync_to_vapic(vcpu);
		}
	}

	r = kvm_mmu_reload(vcpu);
	if (unlikely(r)) {
		goto cancel_injection;
	}

	preempt_disable();

	kvm_x86_ops->prepare_guest_switch(vcpu);

	/*
	 * Disable IRQs before setting IN_GUEST_MODE.  Posted interrupt
	 * IPI are then delayed after guest entry, which ensures that they
	 * result in virtual interrupt delivery.
	 */
	local_irq_disable();
	vcpu->mode = IN_GUEST_MODE;

	srcu_read_unlock(&vcpu->kvm->srcu, vcpu->srcu_idx);

	/*
	 * 1) We should set ->mode before checking ->requests.  Please see
	 * the comment in kvm_vcpu_exiting_guest_mode().
	 *
	 * 2) For APICv, we should set ->mode before checking PIR.ON.  This
	 * pairs with the memory barrier implicit in pi_test_and_set_on
	 * (see vmx_deliver_posted_interrupt).
	 *
	 * 3) This also orders the write to mode from any reads to the page
	 * tables done while the VCPU is running.  Please see the comment
	 * in kvm_flush_remote_tlbs.
	 */
	smp_mb__after_srcu_read_unlock();

	/*
	 * This handles the case where a posted interrupt was
	 * notified with kvm_vcpu_kick.
	 */
	if (kvm_lapic_enabled(vcpu)) {
		if (kvm_x86_ops->sync_pir_to_irr && vcpu->arch.apicv_active)
			kvm_x86_ops->sync_pir_to_irr(vcpu);
	}

	if (vcpu->mode == EXITING_GUEST_MODE || kvm_request_pending(vcpu)
	    || need_resched() || signal_pending(current)) {
		vcpu->mode = OUTSIDE_GUEST_MODE;
		smp_wmb();
		local_irq_enable();
		preempt_enable();
		vcpu->srcu_idx = srcu_read_lock(&vcpu->kvm->srcu);
		r = 1;
		goto cancel_injection;
	}

	kvm_load_guest_xcr0(vcpu);

	if (req_immediate_exit) {
		kvm_make_request(KVM_REQ_EVENT, vcpu);
		smp_send_reschedule(vcpu->cpu);
	}

	trace_kvm_entry(vcpu->vcpu_id);
	wait_lapic_expire(vcpu);
	guest_enter_irqoff();

	if (unlikely(vcpu->arch.switch_db_regs)) {
		set_debugreg(0, 7);
		set_debugreg(vcpu->arch.eff_db[0], 0);
		set_debugreg(vcpu->arch.eff_db[1], 1);
		set_debugreg(vcpu->arch.eff_db[2], 2);
		set_debugreg(vcpu->arch.eff_db[3], 3);
		set_debugreg(vcpu->arch.dr6, 6);
		vcpu->arch.switch_db_regs &= ~KVM_DEBUGREG_RELOAD;
	}

	kvm_x86_ops->run(vcpu);

	/*
	 * Do this here before restoring debug registers on the host.  And
	 * since we do this before handling the vmexit, a DR access vmexit
	 * can (a) read the correct value of the debug registers, (b) set
	 * KVM_DEBUGREG_WONT_EXIT again.
	 */
	if (unlikely(vcpu->arch.switch_db_regs & KVM_DEBUGREG_WONT_EXIT)) {
		WARN_ON(vcpu->guest_debug & KVM_GUESTDBG_USE_HW_BP);
		kvm_x86_ops->sync_dirty_debug_regs(vcpu);
		kvm_update_dr0123(vcpu);
		kvm_update_dr6(vcpu);
		kvm_update_dr7(vcpu);
		vcpu->arch.switch_db_regs &= ~KVM_DEBUGREG_RELOAD;
	}

	/*
	 * If the guest has used debug registers, at least dr7
	 * will be disabled while returning to the host.
	 * If we don't have active breakpoints in the host, we don't
	 * care about the messed up debug address registers. But if
	 * we have some of them active, restore the old state.
	 */
	if (hw_breakpoint_active())
		hw_breakpoint_restore();

	vcpu->arch.last_guest_tsc = kvm_read_l1_tsc(vcpu, rdtsc());

	vcpu->mode = OUTSIDE_GUEST_MODE;
	smp_wmb();

	kvm_put_guest_xcr0(vcpu);

	kvm_x86_ops->handle_external_intr(vcpu);

	++vcpu->stat.exits;

	guest_exit_irqoff();

	local_irq_enable();
	preempt_enable();

	vcpu->srcu_idx = srcu_read_lock(&vcpu->kvm->srcu);

	/*
	 * Profile KVM exit RIPs:
	 */
	if (unlikely(prof_on == KVM_PROFILING)) {
		unsigned long rip = kvm_rip_read(vcpu);
		profile_hit(KVM_PROFILING, (void *)rip);
	}

	if (unlikely(vcpu->arch.tsc_always_catchup))
		kvm_make_request(KVM_REQ_CLOCK_UPDATE, vcpu);

	if (vcpu->arch.apic_attention)
		kvm_lapic_sync_from_vapic(vcpu);

	vcpu->arch.gpa_available = false;
	r = kvm_x86_ops->handle_exit(vcpu);
	return r;

cancel_injection:
	kvm_x86_ops->cancel_injection(vcpu);
	if (unlikely(vcpu->arch.apic_attention))
		kvm_lapic_sync_from_vapic(vcpu);
out:
	return r;
}

static inline int vcpu_block(struct kvm *kvm, struct kvm_vcpu *vcpu)
{
	if (!kvm_arch_vcpu_runnable(vcpu) &&
	    (!kvm_x86_ops->pre_block || kvm_x86_ops->pre_block(vcpu) == 0)) {
		srcu_read_unlock(&kvm->srcu, vcpu->srcu_idx);
		kvm_vcpu_block(vcpu);
		vcpu->srcu_idx = srcu_read_lock(&kvm->srcu);

		if (kvm_x86_ops->post_block)
			kvm_x86_ops->post_block(vcpu);

		if (!kvm_check_request(KVM_REQ_UNHALT, vcpu))
			return 1;
	}

	kvm_apic_accept_events(vcpu);
	switch(vcpu->arch.mp_state) {
	case KVM_MP_STATE_HALTED:
		vcpu->arch.pv.pv_unhalted = false;
		vcpu->arch.mp_state =
			KVM_MP_STATE_RUNNABLE;
	case KVM_MP_STATE_RUNNABLE:
		vcpu->arch.apf.halted = false;
		break;
	case KVM_MP_STATE_INIT_RECEIVED:
		break;
	default:
		return -EINTR;
		break;
	}
	return 1;
}

static inline bool kvm_vcpu_running(struct kvm_vcpu *vcpu)
{
	if (is_guest_mode(vcpu) && kvm_x86_ops->check_nested_events)
		kvm_x86_ops->check_nested_events(vcpu, false);

	return (vcpu->arch.mp_state == KVM_MP_STATE_RUNNABLE &&
		!vcpu->arch.apf.halted);
}

static int vcpu_run(struct kvm_vcpu *vcpu)
{
	int r;
	struct kvm *kvm = vcpu->kvm;

	vcpu->srcu_idx = srcu_read_lock(&kvm->srcu);

	for (;;) {
		if (kvm_vcpu_running(vcpu)) {
			r = vcpu_enter_guest(vcpu);
		} else {
			r = vcpu_block(kvm, vcpu);
		}

		if (r <= 0)
			break;

		kvm_clear_request(KVM_REQ_PENDING_TIMER, vcpu);
		if (kvm_cpu_has_pending_timer(vcpu))
			kvm_inject_pending_timer_irqs(vcpu);

		if (dm_request_for_irq_injection(vcpu) &&
			kvm_vcpu_ready_for_interrupt_injection(vcpu)) {
			r = 0;
			vcpu->run->exit_reason = KVM_EXIT_IRQ_WINDOW_OPEN;
			++vcpu->stat.request_irq_exits;
			break;
		}

		kvm_check_async_pf_completion(vcpu);

		if (signal_pending(current)) {
			r = -EINTR;
			vcpu->run->exit_reason = KVM_EXIT_INTR;
			++vcpu->stat.signal_exits;
			break;
		}
		if (need_resched()) {
			srcu_read_unlock(&kvm->srcu, vcpu->srcu_idx);
			cond_resched();
			vcpu->srcu_idx = srcu_read_lock(&kvm->srcu);
		}
	}

	srcu_read_unlock(&kvm->srcu, vcpu->srcu_idx);

	return r;
}

static inline int complete_emulated_io(struct kvm_vcpu *vcpu)
{
	int r;
	vcpu->srcu_idx = srcu_read_lock(&vcpu->kvm->srcu);
	r = emulate_instruction(vcpu, EMULTYPE_NO_DECODE);
	srcu_read_unlock(&vcpu->kvm->srcu, vcpu->srcu_idx);
	if (r != EMULATE_DONE)
		return 0;
	return 1;
}

static int complete_emulated_pio(struct kvm_vcpu *vcpu)
{
	BUG_ON(!vcpu->arch.pio.count);

	return complete_emulated_io(vcpu);
}

/*
 * Implements the following, as a state machine:
 *
 * read:
 *   for each fragment
 *     for each mmio piece in the fragment
 *       write gpa, len
 *       exit
 *       copy data
 *   execute insn
 *
 * write:
 *   for each fragment
 *     for each mmio piece in the fragment
 *       write gpa, len
 *       copy data
 *       exit
 */
static int complete_emulated_mmio(struct kvm_vcpu *vcpu)
{
	struct kvm_run *run = vcpu->run;
	struct kvm_mmio_fragment *frag;
	unsigned len;

	BUG_ON(!vcpu->mmio_needed);

	/* Complete previous fragment */
	frag = &vcpu->mmio_fragments[vcpu->mmio_cur_fragment];
	len = min(8u, frag->len);
	if (!vcpu->mmio_is_write)
		memcpy(frag->data, run->mmio.data, len);

	if (frag->len <= 8) {
		/* Switch to the next fragment. */
		frag++;
		vcpu->mmio_cur_fragment++;
	} else {
		/* Go forward to the next mmio piece. */
		frag->data += len;
		frag->gpa += len;
		frag->len -= len;
	}

	if (vcpu->mmio_cur_fragment >= vcpu->mmio_nr_fragments) {
		vcpu->mmio_needed = 0;

		/* FIXME: return into emulator if single-stepping.  */
		if (vcpu->mmio_is_write)
			return 1;
		vcpu->mmio_read_completed = 1;
		return complete_emulated_io(vcpu);
	}

	run->exit_reason = KVM_EXIT_MMIO;
	run->mmio.phys_addr = frag->gpa;
	if (vcpu->mmio_is_write)
		memcpy(run->mmio.data, frag->data, min(8u, frag->len));
	run->mmio.len = min(8u, frag->len);
	run->mmio.is_write = vcpu->mmio_is_write;
	vcpu->arch.complete_userspace_io = complete_emulated_mmio;
	return 0;
}


int kvm_arch_vcpu_ioctl_run(struct kvm_vcpu *vcpu, struct kvm_run *kvm_run)
{
	int r;

	kvm_sigset_activate(vcpu);

<<<<<<< HEAD
	kvm_sigset_activate(vcpu);
=======
	kvm_load_guest_fpu(vcpu);
>>>>>>> d8a5b805

	if (unlikely(vcpu->arch.mp_state == KVM_MP_STATE_UNINITIALIZED)) {
		if (kvm_run->immediate_exit) {
			r = -EINTR;
			goto out;
		}
		kvm_vcpu_block(vcpu);
		kvm_apic_accept_events(vcpu);
		kvm_clear_request(KVM_REQ_UNHALT, vcpu);
		r = -EAGAIN;
		if (signal_pending(current)) {
			r = -EINTR;
			vcpu->run->exit_reason = KVM_EXIT_INTR;
			++vcpu->stat.signal_exits;
		}
		goto out;
	}

	/* re-sync apic's tpr */
	if (!lapic_in_kernel(vcpu)) {
		if (kvm_set_cr8(vcpu, kvm_run->cr8) != 0) {
			r = -EINVAL;
			goto out;
		}
	}

	if (unlikely(vcpu->arch.complete_userspace_io)) {
		int (*cui)(struct kvm_vcpu *) = vcpu->arch.complete_userspace_io;
		vcpu->arch.complete_userspace_io = NULL;
		r = cui(vcpu);
		if (r <= 0)
			goto out;
	} else
		WARN_ON(vcpu->arch.pio.count || vcpu->mmio_needed);

	if (kvm_run->immediate_exit)
		r = -EINTR;
	else
		r = vcpu_run(vcpu);

out:
	kvm_put_guest_fpu(vcpu);
	post_kvm_run_save(vcpu);
	kvm_sigset_deactivate(vcpu);

	return r;
}

int kvm_arch_vcpu_ioctl_get_regs(struct kvm_vcpu *vcpu, struct kvm_regs *regs)
{
	if (vcpu->arch.emulate_regs_need_sync_to_vcpu) {
		/*
		 * We are here if userspace calls get_regs() in the middle of
		 * instruction emulation. Registers state needs to be copied
		 * back from emulation context to vcpu. Userspace shouldn't do
		 * that usually, but some bad designed PV devices (vmware
		 * backdoor interface) need this to work
		 */
		emulator_writeback_register_cache(&vcpu->arch.emulate_ctxt);
		vcpu->arch.emulate_regs_need_sync_to_vcpu = false;
	}
	regs->rax = kvm_register_read(vcpu, VCPU_REGS_RAX);
	regs->rbx = kvm_register_read(vcpu, VCPU_REGS_RBX);
	regs->rcx = kvm_register_read(vcpu, VCPU_REGS_RCX);
	regs->rdx = kvm_register_read(vcpu, VCPU_REGS_RDX);
	regs->rsi = kvm_register_read(vcpu, VCPU_REGS_RSI);
	regs->rdi = kvm_register_read(vcpu, VCPU_REGS_RDI);
	regs->rsp = kvm_register_read(vcpu, VCPU_REGS_RSP);
	regs->rbp = kvm_register_read(vcpu, VCPU_REGS_RBP);
#ifdef CONFIG_X86_64
	regs->r8 = kvm_register_read(vcpu, VCPU_REGS_R8);
	regs->r9 = kvm_register_read(vcpu, VCPU_REGS_R9);
	regs->r10 = kvm_register_read(vcpu, VCPU_REGS_R10);
	regs->r11 = kvm_register_read(vcpu, VCPU_REGS_R11);
	regs->r12 = kvm_register_read(vcpu, VCPU_REGS_R12);
	regs->r13 = kvm_register_read(vcpu, VCPU_REGS_R13);
	regs->r14 = kvm_register_read(vcpu, VCPU_REGS_R14);
	regs->r15 = kvm_register_read(vcpu, VCPU_REGS_R15);
#endif

	regs->rip = kvm_rip_read(vcpu);
	regs->rflags = kvm_get_rflags(vcpu);

	return 0;
}

int kvm_arch_vcpu_ioctl_set_regs(struct kvm_vcpu *vcpu, struct kvm_regs *regs)
{
	vcpu->arch.emulate_regs_need_sync_from_vcpu = true;
	vcpu->arch.emulate_regs_need_sync_to_vcpu = false;

	kvm_register_write(vcpu, VCPU_REGS_RAX, regs->rax);
	kvm_register_write(vcpu, VCPU_REGS_RBX, regs->rbx);
	kvm_register_write(vcpu, VCPU_REGS_RCX, regs->rcx);
	kvm_register_write(vcpu, VCPU_REGS_RDX, regs->rdx);
	kvm_register_write(vcpu, VCPU_REGS_RSI, regs->rsi);
	kvm_register_write(vcpu, VCPU_REGS_RDI, regs->rdi);
	kvm_register_write(vcpu, VCPU_REGS_RSP, regs->rsp);
	kvm_register_write(vcpu, VCPU_REGS_RBP, regs->rbp);
#ifdef CONFIG_X86_64
	kvm_register_write(vcpu, VCPU_REGS_R8, regs->r8);
	kvm_register_write(vcpu, VCPU_REGS_R9, regs->r9);
	kvm_register_write(vcpu, VCPU_REGS_R10, regs->r10);
	kvm_register_write(vcpu, VCPU_REGS_R11, regs->r11);
	kvm_register_write(vcpu, VCPU_REGS_R12, regs->r12);
	kvm_register_write(vcpu, VCPU_REGS_R13, regs->r13);
	kvm_register_write(vcpu, VCPU_REGS_R14, regs->r14);
	kvm_register_write(vcpu, VCPU_REGS_R15, regs->r15);
#endif

	kvm_rip_write(vcpu, regs->rip);
	kvm_set_rflags(vcpu, regs->rflags | X86_EFLAGS_FIXED);

	vcpu->arch.exception.pending = false;

	kvm_make_request(KVM_REQ_EVENT, vcpu);

	return 0;
}

void kvm_get_cs_db_l_bits(struct kvm_vcpu *vcpu, int *db, int *l)
{
	struct kvm_segment cs;

	kvm_get_segment(vcpu, &cs, VCPU_SREG_CS);
	*db = cs.db;
	*l = cs.l;
}
EXPORT_SYMBOL_GPL(kvm_get_cs_db_l_bits);

int kvm_arch_vcpu_ioctl_get_sregs(struct kvm_vcpu *vcpu,
				  struct kvm_sregs *sregs)
{
	struct desc_ptr dt;

	kvm_get_segment(vcpu, &sregs->cs, VCPU_SREG_CS);
	kvm_get_segment(vcpu, &sregs->ds, VCPU_SREG_DS);
	kvm_get_segment(vcpu, &sregs->es, VCPU_SREG_ES);
	kvm_get_segment(vcpu, &sregs->fs, VCPU_SREG_FS);
	kvm_get_segment(vcpu, &sregs->gs, VCPU_SREG_GS);
	kvm_get_segment(vcpu, &sregs->ss, VCPU_SREG_SS);

	kvm_get_segment(vcpu, &sregs->tr, VCPU_SREG_TR);
	kvm_get_segment(vcpu, &sregs->ldt, VCPU_SREG_LDTR);

	kvm_x86_ops->get_idt(vcpu, &dt);
	sregs->idt.limit = dt.size;
	sregs->idt.base = dt.address;
	kvm_x86_ops->get_gdt(vcpu, &dt);
	sregs->gdt.limit = dt.size;
	sregs->gdt.base = dt.address;

	sregs->cr0 = kvm_read_cr0(vcpu);
	sregs->cr2 = vcpu->arch.cr2;
	sregs->cr3 = kvm_read_cr3(vcpu);
	sregs->cr4 = kvm_read_cr4(vcpu);
	sregs->cr8 = kvm_get_cr8(vcpu);
	sregs->efer = vcpu->arch.efer;
	sregs->apic_base = kvm_get_apic_base(vcpu);

	memset(sregs->interrupt_bitmap, 0, sizeof sregs->interrupt_bitmap);

	if (vcpu->arch.interrupt.pending && !vcpu->arch.interrupt.soft)
		set_bit(vcpu->arch.interrupt.nr,
			(unsigned long *)sregs->interrupt_bitmap);

	return 0;
}

int kvm_arch_vcpu_ioctl_get_mpstate(struct kvm_vcpu *vcpu,
				    struct kvm_mp_state *mp_state)
{
	kvm_apic_accept_events(vcpu);
	if (vcpu->arch.mp_state == KVM_MP_STATE_HALTED &&
					vcpu->arch.pv.pv_unhalted)
		mp_state->mp_state = KVM_MP_STATE_RUNNABLE;
	else
		mp_state->mp_state = vcpu->arch.mp_state;

	return 0;
}

int kvm_arch_vcpu_ioctl_set_mpstate(struct kvm_vcpu *vcpu,
				    struct kvm_mp_state *mp_state)
{
	if (!lapic_in_kernel(vcpu) &&
	    mp_state->mp_state != KVM_MP_STATE_RUNNABLE)
		return -EINVAL;

	/* INITs are latched while in SMM */
	if ((is_smm(vcpu) || vcpu->arch.smi_pending) &&
	    (mp_state->mp_state == KVM_MP_STATE_SIPI_RECEIVED ||
	     mp_state->mp_state == KVM_MP_STATE_INIT_RECEIVED))
		return -EINVAL;

	if (mp_state->mp_state == KVM_MP_STATE_SIPI_RECEIVED) {
		vcpu->arch.mp_state = KVM_MP_STATE_INIT_RECEIVED;
		set_bit(KVM_APIC_SIPI, &vcpu->arch.apic->pending_events);
	} else
		vcpu->arch.mp_state = mp_state->mp_state;
	kvm_make_request(KVM_REQ_EVENT, vcpu);
	return 0;
}

int kvm_task_switch(struct kvm_vcpu *vcpu, u16 tss_selector, int idt_index,
		    int reason, bool has_error_code, u32 error_code)
{
	struct x86_emulate_ctxt *ctxt = &vcpu->arch.emulate_ctxt;
	int ret;

	init_emulate_ctxt(vcpu);

	ret = emulator_task_switch(ctxt, tss_selector, idt_index, reason,
				   has_error_code, error_code);

	if (ret)
		return EMULATE_FAIL;

	kvm_rip_write(vcpu, ctxt->eip);
	kvm_set_rflags(vcpu, ctxt->eflags);
	kvm_make_request(KVM_REQ_EVENT, vcpu);
	return EMULATE_DONE;
}
EXPORT_SYMBOL_GPL(kvm_task_switch);

int kvm_valid_sregs(struct kvm_vcpu *vcpu, struct kvm_sregs *sregs)
{
	if ((sregs->efer & EFER_LME) && (sregs->cr0 & X86_CR0_PG)) {
		/*
		 * When EFER.LME and CR0.PG are set, the processor is in
		 * 64-bit mode (though maybe in a 32-bit code segment).
		 * CR4.PAE and EFER.LMA must be set.
		 */
		if (!(sregs->cr4 & X86_CR4_PAE)
		    || !(sregs->efer & EFER_LMA))
			return -EINVAL;
	} else {
		/*
		 * Not in 64-bit mode: EFER.LMA is clear and the code
		 * segment cannot be 64-bit.
		 */
		if (sregs->efer & EFER_LMA || sregs->cs.l)
			return -EINVAL;
	}

	return 0;
}

int kvm_arch_vcpu_ioctl_set_sregs(struct kvm_vcpu *vcpu,
				  struct kvm_sregs *sregs)
{
	struct msr_data apic_base_msr;
	int mmu_reset_needed = 0;
	int pending_vec, max_bits, idx;
	struct desc_ptr dt;

	if (!guest_cpuid_has(vcpu, X86_FEATURE_XSAVE) &&
			(sregs->cr4 & X86_CR4_OSXSAVE))
		return -EINVAL;

	if (kvm_valid_sregs(vcpu, sregs))
		return -EINVAL;

	apic_base_msr.data = sregs->apic_base;
	apic_base_msr.host_initiated = true;
	if (kvm_set_apic_base(vcpu, &apic_base_msr))
		return -EINVAL;

	dt.size = sregs->idt.limit;
	dt.address = sregs->idt.base;
	kvm_x86_ops->set_idt(vcpu, &dt);
	dt.size = sregs->gdt.limit;
	dt.address = sregs->gdt.base;
	kvm_x86_ops->set_gdt(vcpu, &dt);

	vcpu->arch.cr2 = sregs->cr2;
	mmu_reset_needed |= kvm_read_cr3(vcpu) != sregs->cr3;
	vcpu->arch.cr3 = sregs->cr3;
	__set_bit(VCPU_EXREG_CR3, (ulong *)&vcpu->arch.regs_avail);

	kvm_set_cr8(vcpu, sregs->cr8);

	mmu_reset_needed |= vcpu->arch.efer != sregs->efer;
	kvm_x86_ops->set_efer(vcpu, sregs->efer);

	mmu_reset_needed |= kvm_read_cr0(vcpu) != sregs->cr0;
	kvm_x86_ops->set_cr0(vcpu, sregs->cr0);
	vcpu->arch.cr0 = sregs->cr0;

	mmu_reset_needed |= kvm_read_cr4(vcpu) != sregs->cr4;
	kvm_x86_ops->set_cr4(vcpu, sregs->cr4);
	if (sregs->cr4 & (X86_CR4_OSXSAVE | X86_CR4_PKE))
		kvm_update_cpuid(vcpu);

	idx = srcu_read_lock(&vcpu->kvm->srcu);
	if (!is_long_mode(vcpu) && is_pae(vcpu)) {
		load_pdptrs(vcpu, vcpu->arch.walk_mmu, kvm_read_cr3(vcpu));
		mmu_reset_needed = 1;
	}
	srcu_read_unlock(&vcpu->kvm->srcu, idx);

	if (mmu_reset_needed)
		kvm_mmu_reset_context(vcpu);

	max_bits = KVM_NR_INTERRUPTS;
	pending_vec = find_first_bit(
		(const unsigned long *)sregs->interrupt_bitmap, max_bits);
	if (pending_vec < max_bits) {
		kvm_queue_interrupt(vcpu, pending_vec, false);
		pr_debug("Set back pending irq %d\n", pending_vec);
	}

	kvm_set_segment(vcpu, &sregs->cs, VCPU_SREG_CS);
	kvm_set_segment(vcpu, &sregs->ds, VCPU_SREG_DS);
	kvm_set_segment(vcpu, &sregs->es, VCPU_SREG_ES);
	kvm_set_segment(vcpu, &sregs->fs, VCPU_SREG_FS);
	kvm_set_segment(vcpu, &sregs->gs, VCPU_SREG_GS);
	kvm_set_segment(vcpu, &sregs->ss, VCPU_SREG_SS);

	kvm_set_segment(vcpu, &sregs->tr, VCPU_SREG_TR);
	kvm_set_segment(vcpu, &sregs->ldt, VCPU_SREG_LDTR);

	update_cr8_intercept(vcpu);

	/* Older userspace won't unhalt the vcpu on reset. */
	if (kvm_vcpu_is_bsp(vcpu) && kvm_rip_read(vcpu) == 0xfff0 &&
	    sregs->cs.selector == 0xf000 && sregs->cs.base == 0xffff0000 &&
	    !is_protmode(vcpu))
		vcpu->arch.mp_state = KVM_MP_STATE_RUNNABLE;

	kvm_make_request(KVM_REQ_EVENT, vcpu);

	return 0;
}

int kvm_arch_vcpu_ioctl_set_guest_debug(struct kvm_vcpu *vcpu,
					struct kvm_guest_debug *dbg)
{
	unsigned long rflags;
	int i, r;

	if (dbg->control & (KVM_GUESTDBG_INJECT_DB | KVM_GUESTDBG_INJECT_BP)) {
		r = -EBUSY;
		if (vcpu->arch.exception.pending)
			goto out;
		if (dbg->control & KVM_GUESTDBG_INJECT_DB)
			kvm_queue_exception(vcpu, DB_VECTOR);
		else
			kvm_queue_exception(vcpu, BP_VECTOR);
	}

	/*
	 * Read rflags as long as potentially injected trace flags are still
	 * filtered out.
	 */
	rflags = kvm_get_rflags(vcpu);

	vcpu->guest_debug = dbg->control;
	if (!(vcpu->guest_debug & KVM_GUESTDBG_ENABLE))
		vcpu->guest_debug = 0;

	if (vcpu->guest_debug & KVM_GUESTDBG_USE_HW_BP) {
		for (i = 0; i < KVM_NR_DB_REGS; ++i)
			vcpu->arch.eff_db[i] = dbg->arch.debugreg[i];
		vcpu->arch.guest_debug_dr7 = dbg->arch.debugreg[7];
	} else {
		for (i = 0; i < KVM_NR_DB_REGS; i++)
			vcpu->arch.eff_db[i] = vcpu->arch.db[i];
	}
	kvm_update_dr7(vcpu);

	if (vcpu->guest_debug & KVM_GUESTDBG_SINGLESTEP)
		vcpu->arch.singlestep_rip = kvm_rip_read(vcpu) +
			get_segment_base(vcpu, VCPU_SREG_CS);

	/*
	 * Trigger an rflags update that will inject or remove the trace
	 * flags.
	 */
	kvm_set_rflags(vcpu, rflags);

	kvm_x86_ops->update_bp_intercept(vcpu);

	r = 0;

out:

	return r;
}

/*
 * Translate a guest virtual address to a guest physical address.
 */
int kvm_arch_vcpu_ioctl_translate(struct kvm_vcpu *vcpu,
				    struct kvm_translation *tr)
{
	unsigned long vaddr = tr->linear_address;
	gpa_t gpa;
	int idx;

	idx = srcu_read_lock(&vcpu->kvm->srcu);
	gpa = kvm_mmu_gva_to_gpa_system(vcpu, vaddr, NULL);
	srcu_read_unlock(&vcpu->kvm->srcu, idx);
	tr->physical_address = gpa;
	tr->valid = gpa != UNMAPPED_GVA;
	tr->writeable = 1;
	tr->usermode = 0;

	return 0;
}

int kvm_arch_vcpu_ioctl_get_fpu(struct kvm_vcpu *vcpu, struct kvm_fpu *fpu)
{
	struct fxregs_state *fxsave =
			&vcpu->arch.guest_fpu.state.fxsave;

	memcpy(fpu->fpr, fxsave->st_space, 128);
	fpu->fcw = fxsave->cwd;
	fpu->fsw = fxsave->swd;
	fpu->ftwx = fxsave->twd;
	fpu->last_opcode = fxsave->fop;
	fpu->last_ip = fxsave->rip;
	fpu->last_dp = fxsave->rdp;
	memcpy(fpu->xmm, fxsave->xmm_space, sizeof fxsave->xmm_space);

	return 0;
}

int kvm_arch_vcpu_ioctl_set_fpu(struct kvm_vcpu *vcpu, struct kvm_fpu *fpu)
{
	struct fxregs_state *fxsave =
			&vcpu->arch.guest_fpu.state.fxsave;

	memcpy(fxsave->st_space, fpu->fpr, 128);
	fxsave->cwd = fpu->fcw;
	fxsave->swd = fpu->fsw;
	fxsave->twd = fpu->ftwx;
	fxsave->fop = fpu->last_opcode;
	fxsave->rip = fpu->last_ip;
	fxsave->rdp = fpu->last_dp;
	memcpy(fxsave->xmm_space, fpu->xmm, sizeof fxsave->xmm_space);

	return 0;
}

static void fx_init(struct kvm_vcpu *vcpu)
{
	fpstate_init(&vcpu->arch.guest_fpu.state);
	if (boot_cpu_has(X86_FEATURE_XSAVES))
		vcpu->arch.guest_fpu.state.xsave.header.xcomp_bv =
			host_xcr0 | XSTATE_COMPACTION_ENABLED;

	/*
	 * Ensure guest xcr0 is valid for loading
	 */
	vcpu->arch.xcr0 = XFEATURE_MASK_FP;

	vcpu->arch.cr0 |= X86_CR0_ET;
}

/* Swap (qemu) user FPU context for the guest FPU context. */
void kvm_load_guest_fpu(struct kvm_vcpu *vcpu)
{
	preempt_disable();
	copy_fpregs_to_fpstate(&vcpu->arch.user_fpu);
	/* PKRU is separately restored in kvm_x86_ops->run.  */
	__copy_kernel_to_fpregs(&vcpu->arch.guest_fpu.state,
				~XFEATURE_MASK_PKRU);
	preempt_enable();
	trace_kvm_fpu(1);
}

/* When vcpu_run ends, restore user space FPU context. */
void kvm_put_guest_fpu(struct kvm_vcpu *vcpu)
{
	preempt_disable();
	copy_fpregs_to_fpstate(&vcpu->arch.guest_fpu);
	copy_kernel_to_fpregs(&vcpu->arch.user_fpu.state);
	preempt_enable();
	++vcpu->stat.fpu_reload;
	trace_kvm_fpu(0);
}

void kvm_arch_vcpu_free(struct kvm_vcpu *vcpu)
{
	void *wbinvd_dirty_mask = vcpu->arch.wbinvd_dirty_mask;

	kvmclock_reset(vcpu);

	kvm_x86_ops->vcpu_free(vcpu);
	free_cpumask_var(wbinvd_dirty_mask);
}

struct kvm_vcpu *kvm_arch_vcpu_create(struct kvm *kvm,
						unsigned int id)
{
	struct kvm_vcpu *vcpu;

	if (check_tsc_unstable() && atomic_read(&kvm->online_vcpus) != 0)
		printk_once(KERN_WARNING
		"kvm: SMP vm created on host with unstable TSC; "
		"guest TSC will not be reliable\n");

	vcpu = kvm_x86_ops->vcpu_create(kvm, id);

	return vcpu;
}

int kvm_arch_vcpu_setup(struct kvm_vcpu *vcpu)
{
	int r;

	kvm_vcpu_mtrr_init(vcpu);
	r = vcpu_load(vcpu);
	if (r)
		return r;
	kvm_vcpu_reset(vcpu, false);
	kvm_mmu_setup(vcpu);
	vcpu_put(vcpu);
	return r;
}

void kvm_arch_vcpu_postcreate(struct kvm_vcpu *vcpu)
{
	struct msr_data msr;
	struct kvm *kvm = vcpu->kvm;

	kvm_hv_vcpu_postcreate(vcpu);

	if (vcpu_load(vcpu))
		return;
	msr.data = 0x0;
	msr.index = MSR_IA32_TSC;
	msr.host_initiated = true;
	kvm_write_tsc(vcpu, &msr);
	vcpu_put(vcpu);

	if (!kvmclock_periodic_sync)
		return;

	schedule_delayed_work(&kvm->arch.kvmclock_sync_work,
					KVMCLOCK_SYNC_PERIOD);
}

void kvm_arch_vcpu_destroy(struct kvm_vcpu *vcpu)
{
	int r;
	vcpu->arch.apf.msr_val = 0;

	r = vcpu_load(vcpu);
	BUG_ON(r);
	kvm_mmu_unload(vcpu);
	vcpu_put(vcpu);

	kvm_x86_ops->vcpu_free(vcpu);
}

void kvm_vcpu_reset(struct kvm_vcpu *vcpu, bool init_event)
{
	vcpu->arch.hflags = 0;

	vcpu->arch.smi_pending = 0;
	atomic_set(&vcpu->arch.nmi_queued, 0);
	vcpu->arch.nmi_pending = 0;
	vcpu->arch.nmi_injected = false;
	kvm_clear_interrupt_queue(vcpu);
	kvm_clear_exception_queue(vcpu);
	vcpu->arch.exception.pending = false;

	memset(vcpu->arch.db, 0, sizeof(vcpu->arch.db));
	kvm_update_dr0123(vcpu);
	vcpu->arch.dr6 = DR6_INIT;
	kvm_update_dr6(vcpu);
	vcpu->arch.dr7 = DR7_FIXED_1;
	kvm_update_dr7(vcpu);

	vcpu->arch.cr2 = 0;

	kvm_make_request(KVM_REQ_EVENT, vcpu);
	vcpu->arch.apf.msr_val = 0;
	vcpu->arch.st.msr_val = 0;

	kvmclock_reset(vcpu);

	kvm_clear_async_pf_completion_queue(vcpu);
	kvm_async_pf_hash_reset(vcpu);
	vcpu->arch.apf.halted = false;

	if (kvm_mpx_supported()) {
		void *mpx_state_buffer;

		/*
		 * To avoid have the INIT path from kvm_apic_has_events() that be
		 * called with loaded FPU and does not let userspace fix the state.
		 */
		if (init_event)
			kvm_put_guest_fpu(vcpu);
		mpx_state_buffer = get_xsave_addr(&vcpu->arch.guest_fpu.state.xsave,
					XFEATURE_MASK_BNDREGS);
		if (mpx_state_buffer)
			memset(mpx_state_buffer, 0, sizeof(struct mpx_bndreg_state));
		mpx_state_buffer = get_xsave_addr(&vcpu->arch.guest_fpu.state.xsave,
					XFEATURE_MASK_BNDCSR);
		if (mpx_state_buffer)
			memset(mpx_state_buffer, 0, sizeof(struct mpx_bndcsr));
		if (init_event)
			kvm_load_guest_fpu(vcpu);
	}

	if (!init_event) {
		kvm_pmu_reset(vcpu);
		vcpu->arch.smbase = 0x30000;

		vcpu->arch.msr_platform_info = MSR_PLATFORM_INFO_CPUID_FAULT;
		vcpu->arch.msr_misc_features_enables = 0;

		vcpu->arch.xcr0 = XFEATURE_MASK_FP;
	}

	memset(vcpu->arch.regs, 0, sizeof(vcpu->arch.regs));
	vcpu->arch.regs_avail = ~0;
	vcpu->arch.regs_dirty = ~0;

	vcpu->arch.ia32_xss = 0;

	kvm_x86_ops->vcpu_reset(vcpu, init_event);
}

void kvm_vcpu_deliver_sipi_vector(struct kvm_vcpu *vcpu, u8 vector)
{
	struct kvm_segment cs;

	kvm_get_segment(vcpu, &cs, VCPU_SREG_CS);
	cs.selector = vector << 8;
	cs.base = vector << 12;
	kvm_set_segment(vcpu, &cs, VCPU_SREG_CS);
	kvm_rip_write(vcpu, 0);
}

int kvm_arch_hardware_enable(void)
{
	struct kvm *kvm;
	struct kvm_vcpu *vcpu;
	int i;
	int ret;
	u64 local_tsc;
	u64 max_tsc = 0;
	bool stable, backwards_tsc = false;

	kvm_shared_msr_cpu_online();
	ret = kvm_x86_ops->hardware_enable();
	if (ret != 0)
		return ret;

	local_tsc = rdtsc();
	stable = !check_tsc_unstable();
	list_for_each_entry(kvm, &vm_list, vm_list) {
		kvm_for_each_vcpu(i, vcpu, kvm) {
			if (!stable && vcpu->cpu == smp_processor_id())
				kvm_make_request(KVM_REQ_CLOCK_UPDATE, vcpu);
			if (stable && vcpu->arch.last_host_tsc > local_tsc) {
				backwards_tsc = true;
				if (vcpu->arch.last_host_tsc > max_tsc)
					max_tsc = vcpu->arch.last_host_tsc;
			}
		}
	}

	/*
	 * Sometimes, even reliable TSCs go backwards.  This happens on
	 * platforms that reset TSC during suspend or hibernate actions, but
	 * maintain synchronization.  We must compensate.  Fortunately, we can
	 * detect that condition here, which happens early in CPU bringup,
	 * before any KVM threads can be running.  Unfortunately, we can't
	 * bring the TSCs fully up to date with real time, as we aren't yet far
	 * enough into CPU bringup that we know how much real time has actually
	 * elapsed; our helper function, ktime_get_boot_ns() will be using boot
	 * variables that haven't been updated yet.
	 *
	 * So we simply find the maximum observed TSC above, then record the
	 * adjustment to TSC in each VCPU.  When the VCPU later gets loaded,
	 * the adjustment will be applied.  Note that we accumulate
	 * adjustments, in case multiple suspend cycles happen before some VCPU
	 * gets a chance to run again.  In the event that no KVM threads get a
	 * chance to run, we will miss the entire elapsed period, as we'll have
	 * reset last_host_tsc, so VCPUs will not have the TSC adjusted and may
	 * loose cycle time.  This isn't too big a deal, since the loss will be
	 * uniform across all VCPUs (not to mention the scenario is extremely
	 * unlikely). It is possible that a second hibernate recovery happens
	 * much faster than a first, causing the observed TSC here to be
	 * smaller; this would require additional padding adjustment, which is
	 * why we set last_host_tsc to the local tsc observed here.
	 *
	 * N.B. - this code below runs only on platforms with reliable TSC,
	 * as that is the only way backwards_tsc is set above.  Also note
	 * that this runs for ALL vcpus, which is not a bug; all VCPUs should
	 * have the same delta_cyc adjustment applied if backwards_tsc
	 * is detected.  Note further, this adjustment is only done once,
	 * as we reset last_host_tsc on all VCPUs to stop this from being
	 * called multiple times (one for each physical CPU bringup).
	 *
	 * Platforms with unreliable TSCs don't have to deal with this, they
	 * will be compensated by the logic in vcpu_load, which sets the TSC to
	 * catchup mode.  This will catchup all VCPUs to real time, but cannot
	 * guarantee that they stay in perfect synchronization.
	 */
	if (backwards_tsc) {
		u64 delta_cyc = max_tsc - local_tsc;
		list_for_each_entry(kvm, &vm_list, vm_list) {
			kvm->arch.backwards_tsc_observed = true;
			kvm_for_each_vcpu(i, vcpu, kvm) {
				vcpu->arch.tsc_offset_adjustment += delta_cyc;
				vcpu->arch.last_host_tsc = local_tsc;
				kvm_make_request(KVM_REQ_MASTERCLOCK_UPDATE, vcpu);
			}

			/*
			 * We have to disable TSC offset matching.. if you were
			 * booting a VM while issuing an S4 host suspend....
			 * you may have some problem.  Solving this issue is
			 * left as an exercise to the reader.
			 */
			kvm->arch.last_tsc_nsec = 0;
			kvm->arch.last_tsc_write = 0;
		}

	}
	return 0;
}

void kvm_arch_hardware_disable(void)
{
	kvm_x86_ops->hardware_disable();
	drop_user_return_notifiers();
}

int kvm_arch_hardware_setup(void)
{
	int r;

	r = kvm_x86_ops->hardware_setup();
	if (r != 0)
		return r;

	if (kvm_has_tsc_control) {
		/*
		 * Make sure the user can only configure tsc_khz values that
		 * fit into a signed integer.
		 * A min value is not calculated needed because it will always
		 * be 1 on all machines.
		 */
		u64 max = min(0x7fffffffULL,
			      __scale_tsc(kvm_max_tsc_scaling_ratio, tsc_khz));
		kvm_max_guest_tsc_khz = max;

		kvm_default_tsc_scaling_ratio = 1ULL << kvm_tsc_scaling_ratio_frac_bits;
	}

	kvm_init_msr_list();
	return 0;
}

void kvm_arch_hardware_unsetup(void)
{
	kvm_x86_ops->hardware_unsetup();
}

void kvm_arch_check_processor_compat(void *rtn)
{
	kvm_x86_ops->check_processor_compatibility(rtn);
}

bool kvm_vcpu_is_reset_bsp(struct kvm_vcpu *vcpu)
{
	return vcpu->kvm->arch.bsp_vcpu_id == vcpu->vcpu_id;
}
EXPORT_SYMBOL_GPL(kvm_vcpu_is_reset_bsp);

bool kvm_vcpu_is_bsp(struct kvm_vcpu *vcpu)
{
	return (vcpu->arch.apic_base & MSR_IA32_APICBASE_BSP) != 0;
}

struct static_key kvm_no_apic_vcpu __read_mostly;
EXPORT_SYMBOL_GPL(kvm_no_apic_vcpu);

int kvm_arch_vcpu_init(struct kvm_vcpu *vcpu)
{
	struct page *page;
	int r;

	vcpu->arch.apicv_active = kvm_x86_ops->get_enable_apicv(vcpu);
	vcpu->arch.emulate_ctxt.ops = &emulate_ops;
	if (!irqchip_in_kernel(vcpu->kvm) || kvm_vcpu_is_reset_bsp(vcpu))
		vcpu->arch.mp_state = KVM_MP_STATE_RUNNABLE;
	else
		vcpu->arch.mp_state = KVM_MP_STATE_UNINITIALIZED;

	page = alloc_page(GFP_KERNEL | __GFP_ZERO);
	if (!page) {
		r = -ENOMEM;
		goto fail;
	}
	vcpu->arch.pio_data = page_address(page);

	kvm_set_tsc_khz(vcpu, max_tsc_khz);

	r = kvm_mmu_create(vcpu);
	if (r < 0)
		goto fail_free_pio_data;

	if (irqchip_in_kernel(vcpu->kvm)) {
		r = kvm_create_lapic(vcpu);
		if (r < 0)
			goto fail_mmu_destroy;
	} else
		static_key_slow_inc(&kvm_no_apic_vcpu);

	vcpu->arch.mce_banks = kzalloc(KVM_MAX_MCE_BANKS * sizeof(u64) * 4,
				       GFP_KERNEL);
	if (!vcpu->arch.mce_banks) {
		r = -ENOMEM;
		goto fail_free_lapic;
	}
	vcpu->arch.mcg_cap = KVM_MAX_MCE_BANKS;

	if (!zalloc_cpumask_var(&vcpu->arch.wbinvd_dirty_mask, GFP_KERNEL)) {
		r = -ENOMEM;
		goto fail_free_mce_banks;
	}

	fx_init(vcpu);

	vcpu->arch.guest_xstate_size = XSAVE_HDR_SIZE + XSAVE_HDR_OFFSET;

	vcpu->arch.maxphyaddr = cpuid_query_maxphyaddr(vcpu);

	vcpu->arch.pat = MSR_IA32_CR_PAT_DEFAULT;

	kvm_async_pf_hash_reset(vcpu);
	kvm_pmu_init(vcpu);

	vcpu->arch.pending_external_vector = -1;
	vcpu->arch.preempted_in_kernel = false;

	kvm_hv_vcpu_init(vcpu);

	return 0;

fail_free_mce_banks:
	kfree(vcpu->arch.mce_banks);
fail_free_lapic:
	kvm_free_lapic(vcpu);
fail_mmu_destroy:
	kvm_mmu_destroy(vcpu);
fail_free_pio_data:
	free_page((unsigned long)vcpu->arch.pio_data);
fail:
	return r;
}

void kvm_arch_vcpu_uninit(struct kvm_vcpu *vcpu)
{
	int idx;

	kvm_hv_vcpu_uninit(vcpu);
	kvm_pmu_destroy(vcpu);
	kfree(vcpu->arch.mce_banks);
	kvm_free_lapic(vcpu);
	idx = srcu_read_lock(&vcpu->kvm->srcu);
	kvm_mmu_destroy(vcpu);
	srcu_read_unlock(&vcpu->kvm->srcu, idx);
	free_page((unsigned long)vcpu->arch.pio_data);
	if (!lapic_in_kernel(vcpu))
		static_key_slow_dec(&kvm_no_apic_vcpu);
}

void kvm_arch_sched_in(struct kvm_vcpu *vcpu, int cpu)
{
	kvm_x86_ops->sched_in(vcpu, cpu);
}

int kvm_arch_init_vm(struct kvm *kvm, unsigned long type)
{
	if (type)
		return -EINVAL;

	INIT_HLIST_HEAD(&kvm->arch.mask_notifier_list);
	INIT_LIST_HEAD(&kvm->arch.active_mmu_pages);
	INIT_LIST_HEAD(&kvm->arch.zapped_obsolete_pages);
	INIT_LIST_HEAD(&kvm->arch.assigned_dev_head);
	atomic_set(&kvm->arch.noncoherent_dma_count, 0);

	/* Reserve bit 0 of irq_sources_bitmap for userspace irq source */
	set_bit(KVM_USERSPACE_IRQ_SOURCE_ID, &kvm->arch.irq_sources_bitmap);
	/* Reserve bit 1 of irq_sources_bitmap for irqfd-resampler */
	set_bit(KVM_IRQFD_RESAMPLE_IRQ_SOURCE_ID,
		&kvm->arch.irq_sources_bitmap);

	raw_spin_lock_init(&kvm->arch.tsc_write_lock);
	mutex_init(&kvm->arch.apic_map_lock);
	mutex_init(&kvm->arch.hyperv.hv_lock);
	spin_lock_init(&kvm->arch.pvclock_gtod_sync_lock);

	kvm->arch.kvmclock_offset = -ktime_get_boot_ns();
	pvclock_update_vm_gtod_copy(kvm);

	INIT_DELAYED_WORK(&kvm->arch.kvmclock_update_work, kvmclock_update_fn);
	INIT_DELAYED_WORK(&kvm->arch.kvmclock_sync_work, kvmclock_sync_fn);

	kvm_page_track_init(kvm);
	kvm_mmu_init_vm(kvm);

	if (kvm_x86_ops->vm_init)
		return kvm_x86_ops->vm_init(kvm);

	return 0;
}

static void kvm_unload_vcpu_mmu(struct kvm_vcpu *vcpu)
{
	int r;
	r = vcpu_load(vcpu);
	BUG_ON(r);
	kvm_mmu_unload(vcpu);
	vcpu_put(vcpu);
}

static void kvm_free_vcpus(struct kvm *kvm)
{
	unsigned int i;
	struct kvm_vcpu *vcpu;

	/*
	 * Unpin any mmu pages first.
	 */
	kvm_for_each_vcpu(i, vcpu, kvm) {
		kvm_clear_async_pf_completion_queue(vcpu);
		kvm_unload_vcpu_mmu(vcpu);
	}
	kvm_for_each_vcpu(i, vcpu, kvm)
		kvm_arch_vcpu_free(vcpu);

	mutex_lock(&kvm->lock);
	for (i = 0; i < atomic_read(&kvm->online_vcpus); i++)
		kvm->vcpus[i] = NULL;

	atomic_set(&kvm->online_vcpus, 0);
	mutex_unlock(&kvm->lock);
}

void kvm_arch_sync_events(struct kvm *kvm)
{
	cancel_delayed_work_sync(&kvm->arch.kvmclock_sync_work);
	cancel_delayed_work_sync(&kvm->arch.kvmclock_update_work);
	kvm_free_pit(kvm);
}

int __x86_set_memory_region(struct kvm *kvm, int id, gpa_t gpa, u32 size)
{
	int i, r;
	unsigned long hva;
	struct kvm_memslots *slots = kvm_memslots(kvm);
	struct kvm_memory_slot *slot, old;

	/* Called with kvm->slots_lock held.  */
	if (WARN_ON(id >= KVM_MEM_SLOTS_NUM))
		return -EINVAL;

	slot = id_to_memslot(slots, id);
	if (size) {
		if (slot->npages)
			return -EEXIST;

		/*
		 * MAP_SHARED to prevent internal slot pages from being moved
		 * by fork()/COW.
		 */
		hva = vm_mmap(NULL, 0, size, PROT_READ | PROT_WRITE,
			      MAP_SHARED | MAP_ANONYMOUS, 0);
		if (IS_ERR((void *)hva))
			return PTR_ERR((void *)hva);
	} else {
		if (!slot->npages)
			return 0;

		hva = 0;
	}

	old = *slot;
	for (i = 0; i < KVM_ADDRESS_SPACE_NUM; i++) {
		struct kvm_userspace_memory_region m;

		m.slot = id | (i << 16);
		m.flags = 0;
		m.guest_phys_addr = gpa;
		m.userspace_addr = hva;
		m.memory_size = size;
		r = __kvm_set_memory_region(kvm, &m);
		if (r < 0)
			return r;
	}

	if (!size) {
		r = vm_munmap(old.userspace_addr, old.npages * PAGE_SIZE);
		WARN_ON(r < 0);
	}

	return 0;
}
EXPORT_SYMBOL_GPL(__x86_set_memory_region);

int x86_set_memory_region(struct kvm *kvm, int id, gpa_t gpa, u32 size)
{
	int r;

	mutex_lock(&kvm->slots_lock);
	r = __x86_set_memory_region(kvm, id, gpa, size);
	mutex_unlock(&kvm->slots_lock);

	return r;
}
EXPORT_SYMBOL_GPL(x86_set_memory_region);

void kvm_arch_destroy_vm(struct kvm *kvm)
{
	if (current->mm == kvm->mm) {
		/*
		 * Free memory regions allocated on behalf of userspace,
		 * unless the the memory map has changed due to process exit
		 * or fd copying.
		 */
		x86_set_memory_region(kvm, APIC_ACCESS_PAGE_PRIVATE_MEMSLOT, 0, 0);
		x86_set_memory_region(kvm, IDENTITY_PAGETABLE_PRIVATE_MEMSLOT, 0, 0);
		x86_set_memory_region(kvm, TSS_PRIVATE_MEMSLOT, 0, 0);
	}
	if (kvm_x86_ops->vm_destroy)
		kvm_x86_ops->vm_destroy(kvm);
	kvm_pic_destroy(kvm);
	kvm_ioapic_destroy(kvm);
	kvm_free_vcpus(kvm);
	kvfree(rcu_dereference_check(kvm->arch.apic_map, 1));
	kvm_mmu_uninit_vm(kvm);
	kvm_page_track_cleanup(kvm);
}

void kvm_arch_free_memslot(struct kvm *kvm, struct kvm_memory_slot *free,
			   struct kvm_memory_slot *dont)
{
	int i;

	for (i = 0; i < KVM_NR_PAGE_SIZES; ++i) {
		if (!dont || free->arch.rmap[i] != dont->arch.rmap[i]) {
			kvfree(free->arch.rmap[i]);
			free->arch.rmap[i] = NULL;
		}
		if (i == 0)
			continue;

		if (!dont || free->arch.lpage_info[i - 1] !=
			     dont->arch.lpage_info[i - 1]) {
			kvfree(free->arch.lpage_info[i - 1]);
			free->arch.lpage_info[i - 1] = NULL;
		}
	}

	kvm_page_track_free_memslot(free, dont);
}

int kvm_arch_create_memslot(struct kvm *kvm, struct kvm_memory_slot *slot,
			    unsigned long npages)
{
	int i;

	for (i = 0; i < KVM_NR_PAGE_SIZES; ++i) {
		struct kvm_lpage_info *linfo;
		unsigned long ugfn;
		int lpages;
		int level = i + 1;

		lpages = gfn_to_index(slot->base_gfn + npages - 1,
				      slot->base_gfn, level) + 1;

		slot->arch.rmap[i] =
			kvzalloc(lpages * sizeof(*slot->arch.rmap[i]), GFP_KERNEL);
		if (!slot->arch.rmap[i])
			goto out_free;
		if (i == 0)
			continue;

		linfo = kvzalloc(lpages * sizeof(*linfo), GFP_KERNEL);
		if (!linfo)
			goto out_free;

		slot->arch.lpage_info[i - 1] = linfo;

		if (slot->base_gfn & (KVM_PAGES_PER_HPAGE(level) - 1))
			linfo[0].disallow_lpage = 1;
		if ((slot->base_gfn + npages) & (KVM_PAGES_PER_HPAGE(level) - 1))
			linfo[lpages - 1].disallow_lpage = 1;
		ugfn = slot->userspace_addr >> PAGE_SHIFT;
		/*
		 * If the gfn and userspace address are not aligned wrt each
		 * other, or if explicitly asked to, disable large page
		 * support for this slot
		 */
		if ((slot->base_gfn ^ ugfn) & (KVM_PAGES_PER_HPAGE(level) - 1) ||
		    !kvm_largepages_enabled()) {
			unsigned long j;

			for (j = 0; j < lpages; ++j)
				linfo[j].disallow_lpage = 1;
		}
	}

	if (kvm_page_track_create_memslot(slot, npages))
		goto out_free;

	return 0;

out_free:
	for (i = 0; i < KVM_NR_PAGE_SIZES; ++i) {
		kvfree(slot->arch.rmap[i]);
		slot->arch.rmap[i] = NULL;
		if (i == 0)
			continue;

		kvfree(slot->arch.lpage_info[i - 1]);
		slot->arch.lpage_info[i - 1] = NULL;
	}
	return -ENOMEM;
}

void kvm_arch_memslots_updated(struct kvm *kvm, struct kvm_memslots *slots)
{
	/*
	 * memslots->generation has been incremented.
	 * mmio generation may have reached its maximum value.
	 */
	kvm_mmu_invalidate_mmio_sptes(kvm, slots);
}

int kvm_arch_prepare_memory_region(struct kvm *kvm,
				struct kvm_memory_slot *memslot,
				const struct kvm_userspace_memory_region *mem,
				enum kvm_mr_change change)
{
	return 0;
}

static void kvm_mmu_slot_apply_flags(struct kvm *kvm,
				     struct kvm_memory_slot *new)
{
	/* Still write protect RO slot */
	if (new->flags & KVM_MEM_READONLY) {
		kvm_mmu_slot_remove_write_access(kvm, new);
		return;
	}

	/*
	 * Call kvm_x86_ops dirty logging hooks when they are valid.
	 *
	 * kvm_x86_ops->slot_disable_log_dirty is called when:
	 *
	 *  - KVM_MR_CREATE with dirty logging is disabled
	 *  - KVM_MR_FLAGS_ONLY with dirty logging is disabled in new flag
	 *
	 * The reason is, in case of PML, we need to set D-bit for any slots
	 * with dirty logging disabled in order to eliminate unnecessary GPA
	 * logging in PML buffer (and potential PML buffer full VMEXT). This
	 * guarantees leaving PML enabled during guest's lifetime won't have
	 * any additonal overhead from PML when guest is running with dirty
	 * logging disabled for memory slots.
	 *
	 * kvm_x86_ops->slot_enable_log_dirty is called when switching new slot
	 * to dirty logging mode.
	 *
	 * If kvm_x86_ops dirty logging hooks are invalid, use write protect.
	 *
	 * In case of write protect:
	 *
	 * Write protect all pages for dirty logging.
	 *
	 * All the sptes including the large sptes which point to this
	 * slot are set to readonly. We can not create any new large
	 * spte on this slot until the end of the logging.
	 *
	 * See the comments in fast_page_fault().
	 */
	if (new->flags & KVM_MEM_LOG_DIRTY_PAGES) {
		if (kvm_x86_ops->slot_enable_log_dirty)
			kvm_x86_ops->slot_enable_log_dirty(kvm, new);
		else
			kvm_mmu_slot_remove_write_access(kvm, new);
	} else {
		if (kvm_x86_ops->slot_disable_log_dirty)
			kvm_x86_ops->slot_disable_log_dirty(kvm, new);
	}
}

void kvm_arch_commit_memory_region(struct kvm *kvm,
				const struct kvm_userspace_memory_region *mem,
				const struct kvm_memory_slot *old,
				const struct kvm_memory_slot *new,
				enum kvm_mr_change change)
{
	int nr_mmu_pages = 0;

	if (!kvm->arch.n_requested_mmu_pages)
		nr_mmu_pages = kvm_mmu_calculate_mmu_pages(kvm);

	if (nr_mmu_pages)
		kvm_mmu_change_mmu_pages(kvm, nr_mmu_pages);

	/*
	 * Dirty logging tracks sptes in 4k granularity, meaning that large
	 * sptes have to be split.  If live migration is successful, the guest
	 * in the source machine will be destroyed and large sptes will be
	 * created in the destination. However, if the guest continues to run
	 * in the source machine (for example if live migration fails), small
	 * sptes will remain around and cause bad performance.
	 *
	 * Scan sptes if dirty logging has been stopped, dropping those
	 * which can be collapsed into a single large-page spte.  Later
	 * page faults will create the large-page sptes.
	 */
	if ((change != KVM_MR_DELETE) &&
		(old->flags & KVM_MEM_LOG_DIRTY_PAGES) &&
		!(new->flags & KVM_MEM_LOG_DIRTY_PAGES))
		kvm_mmu_zap_collapsible_sptes(kvm, new);

	/*
	 * Set up write protection and/or dirty logging for the new slot.
	 *
	 * For KVM_MR_DELETE and KVM_MR_MOVE, the shadow pages of old slot have
	 * been zapped so no dirty logging staff is needed for old slot. For
	 * KVM_MR_FLAGS_ONLY, the old slot is essentially the same one as the
	 * new and it's also covered when dealing with the new slot.
	 *
	 * FIXME: const-ify all uses of struct kvm_memory_slot.
	 */
	if (change != KVM_MR_DELETE)
		kvm_mmu_slot_apply_flags(kvm, (struct kvm_memory_slot *) new);
}

void kvm_arch_flush_shadow_all(struct kvm *kvm)
{
	kvm_mmu_invalidate_zap_all_pages(kvm);
}

void kvm_arch_flush_shadow_memslot(struct kvm *kvm,
				   struct kvm_memory_slot *slot)
{
	kvm_page_track_flush_slot(kvm, slot);
}

static inline bool kvm_vcpu_has_events(struct kvm_vcpu *vcpu)
{
	if (!list_empty_careful(&vcpu->async_pf.done))
		return true;

	if (kvm_apic_has_events(vcpu))
		return true;

	if (vcpu->arch.pv.pv_unhalted)
		return true;

	if (vcpu->arch.exception.pending)
		return true;

	if (kvm_test_request(KVM_REQ_NMI, vcpu) ||
	    (vcpu->arch.nmi_pending &&
	     kvm_x86_ops->nmi_allowed(vcpu)))
		return true;

	if (kvm_test_request(KVM_REQ_SMI, vcpu) ||
	    (vcpu->arch.smi_pending && !is_smm(vcpu)))
		return true;

	if (kvm_arch_interrupt_allowed(vcpu) &&
	    kvm_cpu_has_interrupt(vcpu))
		return true;

	if (kvm_hv_has_stimer_pending(vcpu))
		return true;

	return false;
}

int kvm_arch_vcpu_runnable(struct kvm_vcpu *vcpu)
{
	return kvm_vcpu_running(vcpu) || kvm_vcpu_has_events(vcpu);
}

bool kvm_arch_vcpu_in_kernel(struct kvm_vcpu *vcpu)
{
	return vcpu->arch.preempted_in_kernel;
}

int kvm_arch_vcpu_should_kick(struct kvm_vcpu *vcpu)
{
	return kvm_vcpu_exiting_guest_mode(vcpu) == IN_GUEST_MODE;
}

int kvm_arch_interrupt_allowed(struct kvm_vcpu *vcpu)
{
	return kvm_x86_ops->interrupt_allowed(vcpu);
}

unsigned long kvm_get_linear_rip(struct kvm_vcpu *vcpu)
{
	if (is_64_bit_mode(vcpu))
		return kvm_rip_read(vcpu);
	return (u32)(get_segment_base(vcpu, VCPU_SREG_CS) +
		     kvm_rip_read(vcpu));
}
EXPORT_SYMBOL_GPL(kvm_get_linear_rip);

bool kvm_is_linear_rip(struct kvm_vcpu *vcpu, unsigned long linear_rip)
{
	return kvm_get_linear_rip(vcpu) == linear_rip;
}
EXPORT_SYMBOL_GPL(kvm_is_linear_rip);

unsigned long kvm_get_rflags(struct kvm_vcpu *vcpu)
{
	unsigned long rflags;

	rflags = kvm_x86_ops->get_rflags(vcpu);
	if (vcpu->guest_debug & KVM_GUESTDBG_SINGLESTEP)
		rflags &= ~X86_EFLAGS_TF;
	return rflags;
}
EXPORT_SYMBOL_GPL(kvm_get_rflags);

static void __kvm_set_rflags(struct kvm_vcpu *vcpu, unsigned long rflags)
{
	if (vcpu->guest_debug & KVM_GUESTDBG_SINGLESTEP &&
	    kvm_is_linear_rip(vcpu, vcpu->arch.singlestep_rip))
		rflags |= X86_EFLAGS_TF;
	kvm_x86_ops->set_rflags(vcpu, rflags);
}

void kvm_set_rflags(struct kvm_vcpu *vcpu, unsigned long rflags)
{
	__kvm_set_rflags(vcpu, rflags);
	kvm_make_request(KVM_REQ_EVENT, vcpu);
}
EXPORT_SYMBOL_GPL(kvm_set_rflags);

void kvm_arch_async_page_ready(struct kvm_vcpu *vcpu, struct kvm_async_pf *work)
{
	int r;

	if ((vcpu->arch.mmu.direct_map != work->arch.direct_map) ||
	      work->wakeup_all)
		return;

	r = kvm_mmu_reload(vcpu);
	if (unlikely(r))
		return;

	if (!vcpu->arch.mmu.direct_map &&
	      work->arch.cr3 != vcpu->arch.mmu.get_cr3(vcpu))
		return;

	vcpu->arch.mmu.page_fault(vcpu, work->gva, 0, true);
}

static inline u32 kvm_async_pf_hash_fn(gfn_t gfn)
{
	return hash_32(gfn & 0xffffffff, order_base_2(ASYNC_PF_PER_VCPU));
}

static inline u32 kvm_async_pf_next_probe(u32 key)
{
	return (key + 1) & (roundup_pow_of_two(ASYNC_PF_PER_VCPU) - 1);
}

static void kvm_add_async_pf_gfn(struct kvm_vcpu *vcpu, gfn_t gfn)
{
	u32 key = kvm_async_pf_hash_fn(gfn);

	while (vcpu->arch.apf.gfns[key] != ~0)
		key = kvm_async_pf_next_probe(key);

	vcpu->arch.apf.gfns[key] = gfn;
}

static u32 kvm_async_pf_gfn_slot(struct kvm_vcpu *vcpu, gfn_t gfn)
{
	int i;
	u32 key = kvm_async_pf_hash_fn(gfn);

	for (i = 0; i < roundup_pow_of_two(ASYNC_PF_PER_VCPU) &&
		     (vcpu->arch.apf.gfns[key] != gfn &&
		      vcpu->arch.apf.gfns[key] != ~0); i++)
		key = kvm_async_pf_next_probe(key);

	return key;
}

bool kvm_find_async_pf_gfn(struct kvm_vcpu *vcpu, gfn_t gfn)
{
	return vcpu->arch.apf.gfns[kvm_async_pf_gfn_slot(vcpu, gfn)] == gfn;
}

static void kvm_del_async_pf_gfn(struct kvm_vcpu *vcpu, gfn_t gfn)
{
	u32 i, j, k;

	i = j = kvm_async_pf_gfn_slot(vcpu, gfn);
	while (true) {
		vcpu->arch.apf.gfns[i] = ~0;
		do {
			j = kvm_async_pf_next_probe(j);
			if (vcpu->arch.apf.gfns[j] == ~0)
				return;
			k = kvm_async_pf_hash_fn(vcpu->arch.apf.gfns[j]);
			/*
			 * k lies cyclically in ]i,j]
			 * |    i.k.j |
			 * |....j i.k.| or  |.k..j i...|
			 */
		} while ((i <= j) ? (i < k && k <= j) : (i < k || k <= j));
		vcpu->arch.apf.gfns[i] = vcpu->arch.apf.gfns[j];
		i = j;
	}
}

static int apf_put_user(struct kvm_vcpu *vcpu, u32 val)
{

	return kvm_write_guest_cached(vcpu->kvm, &vcpu->arch.apf.data, &val,
				      sizeof(val));
}

static int apf_get_user(struct kvm_vcpu *vcpu, u32 *val)
{

	return kvm_read_guest_cached(vcpu->kvm, &vcpu->arch.apf.data, val,
				      sizeof(u32));
}

void kvm_arch_async_page_not_present(struct kvm_vcpu *vcpu,
				     struct kvm_async_pf *work)
{
	struct x86_exception fault;

	trace_kvm_async_pf_not_present(work->arch.token, work->gva);
	kvm_add_async_pf_gfn(vcpu, work->arch.gfn);

	if (!(vcpu->arch.apf.msr_val & KVM_ASYNC_PF_ENABLED) ||
	    (vcpu->arch.apf.send_user_only &&
	     kvm_x86_ops->get_cpl(vcpu) == 0))
		kvm_make_request(KVM_REQ_APF_HALT, vcpu);
	else if (!apf_put_user(vcpu, KVM_PV_REASON_PAGE_NOT_PRESENT)) {
		fault.vector = PF_VECTOR;
		fault.error_code_valid = true;
		fault.error_code = 0;
		fault.nested_page_fault = false;
		fault.address = work->arch.token;
		fault.async_page_fault = true;
		kvm_inject_page_fault(vcpu, &fault);
	}
}

void kvm_arch_async_page_present(struct kvm_vcpu *vcpu,
				 struct kvm_async_pf *work)
{
	struct x86_exception fault;
	u32 val;

	if (work->wakeup_all)
		work->arch.token = ~0; /* broadcast wakeup */
	else
		kvm_del_async_pf_gfn(vcpu, work->arch.gfn);
	trace_kvm_async_pf_ready(work->arch.token, work->gva);

	if (vcpu->arch.apf.msr_val & KVM_ASYNC_PF_ENABLED &&
	    !apf_get_user(vcpu, &val)) {
		if (val == KVM_PV_REASON_PAGE_NOT_PRESENT &&
		    vcpu->arch.exception.pending &&
		    vcpu->arch.exception.nr == PF_VECTOR &&
		    !apf_put_user(vcpu, 0)) {
			vcpu->arch.exception.injected = false;
			vcpu->arch.exception.pending = false;
			vcpu->arch.exception.nr = 0;
			vcpu->arch.exception.has_error_code = false;
			vcpu->arch.exception.error_code = 0;
		} else if (!apf_put_user(vcpu, KVM_PV_REASON_PAGE_READY)) {
			fault.vector = PF_VECTOR;
			fault.error_code_valid = true;
			fault.error_code = 0;
			fault.nested_page_fault = false;
			fault.address = work->arch.token;
			fault.async_page_fault = true;
			kvm_inject_page_fault(vcpu, &fault);
		}
	}
	vcpu->arch.apf.halted = false;
	vcpu->arch.mp_state = KVM_MP_STATE_RUNNABLE;
}

bool kvm_arch_can_inject_async_page_present(struct kvm_vcpu *vcpu)
{
	if (!(vcpu->arch.apf.msr_val & KVM_ASYNC_PF_ENABLED))
		return true;
	else
		return kvm_can_do_async_pf(vcpu);
}

void kvm_arch_start_assignment(struct kvm *kvm)
{
	atomic_inc(&kvm->arch.assigned_device_count);
}
EXPORT_SYMBOL_GPL(kvm_arch_start_assignment);

void kvm_arch_end_assignment(struct kvm *kvm)
{
	atomic_dec(&kvm->arch.assigned_device_count);
}
EXPORT_SYMBOL_GPL(kvm_arch_end_assignment);

bool kvm_arch_has_assigned_device(struct kvm *kvm)
{
	return atomic_read(&kvm->arch.assigned_device_count);
}
EXPORT_SYMBOL_GPL(kvm_arch_has_assigned_device);

void kvm_arch_register_noncoherent_dma(struct kvm *kvm)
{
	atomic_inc(&kvm->arch.noncoherent_dma_count);
}
EXPORT_SYMBOL_GPL(kvm_arch_register_noncoherent_dma);

void kvm_arch_unregister_noncoherent_dma(struct kvm *kvm)
{
	atomic_dec(&kvm->arch.noncoherent_dma_count);
}
EXPORT_SYMBOL_GPL(kvm_arch_unregister_noncoherent_dma);

bool kvm_arch_has_noncoherent_dma(struct kvm *kvm)
{
	return atomic_read(&kvm->arch.noncoherent_dma_count);
}
EXPORT_SYMBOL_GPL(kvm_arch_has_noncoherent_dma);

bool kvm_arch_has_irq_bypass(void)
{
	return kvm_x86_ops->update_pi_irte != NULL;
}

int kvm_arch_irq_bypass_add_producer(struct irq_bypass_consumer *cons,
				      struct irq_bypass_producer *prod)
{
	struct kvm_kernel_irqfd *irqfd =
		container_of(cons, struct kvm_kernel_irqfd, consumer);

	irqfd->producer = prod;

	return kvm_x86_ops->update_pi_irte(irqfd->kvm,
					   prod->irq, irqfd->gsi, 1);
}

void kvm_arch_irq_bypass_del_producer(struct irq_bypass_consumer *cons,
				      struct irq_bypass_producer *prod)
{
	int ret;
	struct kvm_kernel_irqfd *irqfd =
		container_of(cons, struct kvm_kernel_irqfd, consumer);

	WARN_ON(irqfd->producer != prod);
	irqfd->producer = NULL;

	/*
	 * When producer of consumer is unregistered, we change back to
	 * remapped mode, so we can re-use the current implementation
	 * when the irq is masked/disabled or the consumer side (KVM
	 * int this case doesn't want to receive the interrupts.
	*/
	ret = kvm_x86_ops->update_pi_irte(irqfd->kvm, prod->irq, irqfd->gsi, 0);
	if (ret)
		printk(KERN_INFO "irq bypass consumer (token %p) unregistration"
		       " fails: %d\n", irqfd->consumer.token, ret);
}

int kvm_arch_update_irqfd_routing(struct kvm *kvm, unsigned int host_irq,
				   uint32_t guest_irq, bool set)
{
	if (!kvm_x86_ops->update_pi_irte)
		return -EINVAL;

	return kvm_x86_ops->update_pi_irte(kvm, host_irq, guest_irq, set);
}

bool kvm_vector_hashing_enabled(void)
{
	return vector_hashing;
}
EXPORT_SYMBOL_GPL(kvm_vector_hashing_enabled);

EXPORT_TRACEPOINT_SYMBOL_GPL(kvm_exit);
EXPORT_TRACEPOINT_SYMBOL_GPL(kvm_fast_mmio);
EXPORT_TRACEPOINT_SYMBOL_GPL(kvm_inj_virq);
EXPORT_TRACEPOINT_SYMBOL_GPL(kvm_page_fault);
EXPORT_TRACEPOINT_SYMBOL_GPL(kvm_msr);
EXPORT_TRACEPOINT_SYMBOL_GPL(kvm_cr);
EXPORT_TRACEPOINT_SYMBOL_GPL(kvm_nested_vmrun);
EXPORT_TRACEPOINT_SYMBOL_GPL(kvm_nested_vmexit);
EXPORT_TRACEPOINT_SYMBOL_GPL(kvm_nested_vmexit_inject);
EXPORT_TRACEPOINT_SYMBOL_GPL(kvm_nested_intr_vmexit);
EXPORT_TRACEPOINT_SYMBOL_GPL(kvm_invlpga);
EXPORT_TRACEPOINT_SYMBOL_GPL(kvm_skinit);
EXPORT_TRACEPOINT_SYMBOL_GPL(kvm_nested_intercepts);
EXPORT_TRACEPOINT_SYMBOL_GPL(kvm_write_tsc_offset);
EXPORT_TRACEPOINT_SYMBOL_GPL(kvm_ple_window);
EXPORT_TRACEPOINT_SYMBOL_GPL(kvm_pml_full);
EXPORT_TRACEPOINT_SYMBOL_GPL(kvm_pi_irte_update);
EXPORT_TRACEPOINT_SYMBOL_GPL(kvm_avic_unaccelerated_access);
EXPORT_TRACEPOINT_SYMBOL_GPL(kvm_avic_incomplete_ipi);<|MERGE_RESOLUTION|>--- conflicted
+++ resolved
@@ -7268,11 +7268,7 @@
 
 	kvm_sigset_activate(vcpu);
 
-<<<<<<< HEAD
-	kvm_sigset_activate(vcpu);
-=======
 	kvm_load_guest_fpu(vcpu);
->>>>>>> d8a5b805
 
 	if (unlikely(vcpu->arch.mp_state == KVM_MP_STATE_UNINITIALIZED)) {
 		if (kvm_run->immediate_exit) {
