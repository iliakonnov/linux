--- conflicted
+++ resolved
@@ -731,12 +731,7 @@
 {
 	unsigned long new_direct_link_flag;
 
-<<<<<<< HEAD
-	skb_buff = skb_put_data(forw_packet_aggr->skb, packet_buff,
-				packet_len);
-=======
 	skb_put_data(forw_packet_aggr->skb, packet_buff, packet_len);
->>>>>>> bb176f67
 	forw_packet_aggr->packet_len += packet_len;
 	forw_packet_aggr->num_packets++;
 
