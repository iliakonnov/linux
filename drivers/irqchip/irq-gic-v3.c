// SPDX-License-Identifier: GPL-2.0-only
/*
 * Copyright (C) 2013-2017 ARM Limited, All Rights Reserved.
 * Author: Marc Zyngier <marc.zyngier@arm.com>
 */

#define pr_fmt(fmt)	"GICv3: " fmt

#include <linux/acpi.h>
#include <linux/cpu.h>
#include <linux/cpu_pm.h>
#include <linux/delay.h>
#include <linux/interrupt.h>
#include <linux/irqdomain.h>
#include <linux/of.h>
#include <linux/of_address.h>
#include <linux/of_irq.h>
#include <linux/percpu.h>
#include <linux/refcount.h>
#include <linux/slab.h>

#include <linux/irqchip.h>
#include <linux/irqchip/arm-gic-common.h>
#include <linux/irqchip/arm-gic-v3.h>
#include <linux/irqchip/irq-partition-percpu.h>

#include <asm/cputype.h>
#include <asm/exception.h>
#include <asm/smp_plat.h>
#include <asm/virt.h>

#include "irq-gic-common.h"

#define GICD_INT_NMI_PRI	(GICD_INT_DEF_PRI & ~0x80)

#define FLAGS_WORKAROUND_GICR_WAKER_MSM8996	(1ULL << 0)
#define FLAGS_WORKAROUND_CAVIUM_ERRATUM_38539	(1ULL << 1)

struct redist_region {
	void __iomem		*redist_base;
	phys_addr_t		phys_base;
	bool			single_redist;
};

struct gic_chip_data {
	struct fwnode_handle	*fwnode;
	void __iomem		*dist_base;
	struct redist_region	*redist_regions;
	struct rdists		rdists;
	struct irq_domain	*domain;
	u64			redist_stride;
	u32			nr_redist_regions;
	u64			flags;
	bool			has_rss;
	unsigned int		ppi_nr;
	struct partition_desc	**ppi_descs;
};

static struct gic_chip_data gic_data __read_mostly;
static DEFINE_STATIC_KEY_TRUE(supports_deactivate_key);

#define GIC_ID_NR	(1U << GICD_TYPER_ID_BITS(gic_data.rdists.gicd_typer))
#define GIC_LINE_NR	min(GICD_TYPER_SPIS(gic_data.rdists.gicd_typer), 1020U)
#define GIC_ESPI_NR	GICD_TYPER_ESPIS(gic_data.rdists.gicd_typer)

/*
 * The behaviours of RPR and PMR registers differ depending on the value of
 * SCR_EL3.FIQ, and the behaviour of non-secure priority registers of the
 * distributor and redistributors depends on whether security is enabled in the
 * GIC.
 *
 * When security is enabled, non-secure priority values from the (re)distributor
 * are presented to the GIC CPUIF as follow:
 *     (GIC_(R)DIST_PRI[irq] >> 1) | 0x80;
 *
 * If SCR_EL3.FIQ == 1, the values writen to/read from PMR and RPR at non-secure
 * EL1 are subject to a similar operation thus matching the priorities presented
 * from the (re)distributor when security is enabled.
 *
 * see GICv3/GICv4 Architecture Specification (IHI0069D):
 * - section 4.8.1 Non-secure accesses to register fields for Secure interrupt
 *   priorities.
 * - Figure 4-7 Secure read of the priority field for a Non-secure Group 1
 *   interrupt.
 *
 * For now, we only support pseudo-NMIs if we have non-secure view of
 * priorities.
 */
static DEFINE_STATIC_KEY_FALSE(supports_pseudo_nmis);

/*
 * Global static key controlling whether an update to PMR allowing more
 * interrupts requires to be propagated to the redistributor (DSB SY).
 * And this needs to be exported for modules to be able to enable
 * interrupts...
 */
DEFINE_STATIC_KEY_FALSE(gic_pmr_sync);
EXPORT_SYMBOL(gic_pmr_sync);

/* ppi_nmi_refs[n] == number of cpus having ppi[n + 16] set as NMI */
static refcount_t *ppi_nmi_refs;

static struct gic_kvm_info gic_v3_kvm_info;
static DEFINE_PER_CPU(bool, has_rss);

#define MPIDR_RS(mpidr)			(((mpidr) & 0xF0UL) >> 4)
#define gic_data_rdist()		(this_cpu_ptr(gic_data.rdists.rdist))
#define gic_data_rdist_rd_base()	(gic_data_rdist()->rd_base)
#define gic_data_rdist_sgi_base()	(gic_data_rdist_rd_base() + SZ_64K)

/* Our default, arbitrary priority value. Linux only uses one anyway. */
#define DEFAULT_PMR_VALUE	0xf0

enum gic_intid_range {
	PPI_RANGE,
	SPI_RANGE,
	EPPI_RANGE,
	ESPI_RANGE,
	LPI_RANGE,
	__INVALID_RANGE__
};

static enum gic_intid_range __get_intid_range(irq_hw_number_t hwirq)
{
	switch (hwirq) {
	case 16 ... 31:
		return PPI_RANGE;
	case 32 ... 1019:
		return SPI_RANGE;
	case EPPI_BASE_INTID ... (EPPI_BASE_INTID + 63):
		return EPPI_RANGE;
	case ESPI_BASE_INTID ... (ESPI_BASE_INTID + 1023):
		return ESPI_RANGE;
	case 8192 ... GENMASK(23, 0):
		return LPI_RANGE;
	default:
		return __INVALID_RANGE__;
	}
}

static enum gic_intid_range get_intid_range(struct irq_data *d)
{
	return __get_intid_range(d->hwirq);
}

static inline unsigned int gic_irq(struct irq_data *d)
{
	return d->hwirq;
}

static inline int gic_irq_in_rdist(struct irq_data *d)
{
	enum gic_intid_range range = get_intid_range(d);
	return range == PPI_RANGE || range == EPPI_RANGE;
}

static inline void __iomem *gic_dist_base(struct irq_data *d)
{
	switch (get_intid_range(d)) {
	case PPI_RANGE:
	case EPPI_RANGE:
		/* SGI+PPI -> SGI_base for this CPU */
		return gic_data_rdist_sgi_base();

	case SPI_RANGE:
	case ESPI_RANGE:
		/* SPI -> dist_base */
		return gic_data.dist_base;

	default:
		return NULL;
	}
}

static void gic_do_wait_for_rwp(void __iomem *base)
{
	u32 count = 1000000;	/* 1s! */

	while (readl_relaxed(base + GICD_CTLR) & GICD_CTLR_RWP) {
		count--;
		if (!count) {
			pr_err_ratelimited("RWP timeout, gone fishing\n");
			return;
		}
		cpu_relax();
		udelay(1);
	}
}

/* Wait for completion of a distributor change */
static void gic_dist_wait_for_rwp(void)
{
	gic_do_wait_for_rwp(gic_data.dist_base);
}

/* Wait for completion of a redistributor change */
static void gic_redist_wait_for_rwp(void)
{
	gic_do_wait_for_rwp(gic_data_rdist_rd_base());
}

#ifdef CONFIG_ARM64

static u64 __maybe_unused gic_read_iar(void)
{
	if (cpus_have_const_cap(ARM64_WORKAROUND_CAVIUM_23154))
		return gic_read_iar_cavium_thunderx();
	else
		return gic_read_iar_common();
}
#endif

static void gic_enable_redist(bool enable)
{
	void __iomem *rbase;
	u32 count = 1000000;	/* 1s! */
	u32 val;

	if (gic_data.flags & FLAGS_WORKAROUND_GICR_WAKER_MSM8996)
		return;

	rbase = gic_data_rdist_rd_base();

	val = readl_relaxed(rbase + GICR_WAKER);
	if (enable)
		/* Wake up this CPU redistributor */
		val &= ~GICR_WAKER_ProcessorSleep;
	else
		val |= GICR_WAKER_ProcessorSleep;
	writel_relaxed(val, rbase + GICR_WAKER);

	if (!enable) {		/* Check that GICR_WAKER is writeable */
		val = readl_relaxed(rbase + GICR_WAKER);
		if (!(val & GICR_WAKER_ProcessorSleep))
			return;	/* No PM support in this redistributor */
	}

	while (--count) {
		val = readl_relaxed(rbase + GICR_WAKER);
		if (enable ^ (bool)(val & GICR_WAKER_ChildrenAsleep))
			break;
		cpu_relax();
		udelay(1);
	}
	if (!count)
		pr_err_ratelimited("redistributor failed to %s...\n",
				   enable ? "wakeup" : "sleep");
}

/*
 * Routines to disable, enable, EOI and route interrupts
 */
static u32 convert_offset_index(struct irq_data *d, u32 offset, u32 *index)
{
	switch (get_intid_range(d)) {
	case PPI_RANGE:
	case SPI_RANGE:
		*index = d->hwirq;
		return offset;
	case EPPI_RANGE:
		/*
		 * Contrary to the ESPI range, the EPPI range is contiguous
		 * to the PPI range in the registers, so let's adjust the
		 * displacement accordingly. Consistency is overrated.
		 */
		*index = d->hwirq - EPPI_BASE_INTID + 32;
		return offset;
	case ESPI_RANGE:
		*index = d->hwirq - ESPI_BASE_INTID;
		switch (offset) {
		case GICD_ISENABLER:
			return GICD_ISENABLERnE;
		case GICD_ICENABLER:
			return GICD_ICENABLERnE;
		case GICD_ISPENDR:
			return GICD_ISPENDRnE;
		case GICD_ICPENDR:
			return GICD_ICPENDRnE;
		case GICD_ISACTIVER:
			return GICD_ISACTIVERnE;
		case GICD_ICACTIVER:
			return GICD_ICACTIVERnE;
		case GICD_IPRIORITYR:
			return GICD_IPRIORITYRnE;
		case GICD_ICFGR:
			return GICD_ICFGRnE;
		case GICD_IROUTER:
			return GICD_IROUTERnE;
		default:
			break;
		}
		break;
	default:
		break;
	}

	WARN_ON(1);
	*index = d->hwirq;
	return offset;
}

static int gic_peek_irq(struct irq_data *d, u32 offset)
{
	void __iomem *base;
	u32 index, mask;

	offset = convert_offset_index(d, offset, &index);
	mask = 1 << (index % 32);

	if (gic_irq_in_rdist(d))
		base = gic_data_rdist_sgi_base();
	else
		base = gic_data.dist_base;

	return !!(readl_relaxed(base + offset + (index / 32) * 4) & mask);
}

static void gic_poke_irq(struct irq_data *d, u32 offset)
{
	void (*rwp_wait)(void);
	void __iomem *base;
	u32 index, mask;

	offset = convert_offset_index(d, offset, &index);
	mask = 1 << (index % 32);

	if (gic_irq_in_rdist(d)) {
		base = gic_data_rdist_sgi_base();
		rwp_wait = gic_redist_wait_for_rwp;
	} else {
		base = gic_data.dist_base;
		rwp_wait = gic_dist_wait_for_rwp;
	}

	writel_relaxed(mask, base + offset + (index / 32) * 4);
	rwp_wait();
}

static void gic_mask_irq(struct irq_data *d)
{
	gic_poke_irq(d, GICD_ICENABLER);
}

static void gic_eoimode1_mask_irq(struct irq_data *d)
{
	gic_mask_irq(d);
	/*
	 * When masking a forwarded interrupt, make sure it is
	 * deactivated as well.
	 *
	 * This ensures that an interrupt that is getting
	 * disabled/masked will not get "stuck", because there is
	 * noone to deactivate it (guest is being terminated).
	 */
	if (irqd_is_forwarded_to_vcpu(d))
		gic_poke_irq(d, GICD_ICACTIVER);
}

static void gic_unmask_irq(struct irq_data *d)
{
	gic_poke_irq(d, GICD_ISENABLER);
}

static inline bool gic_supports_nmi(void)
{
	return IS_ENABLED(CONFIG_ARM64_PSEUDO_NMI) &&
	       static_branch_likely(&supports_pseudo_nmis);
}

static int gic_irq_set_irqchip_state(struct irq_data *d,
				     enum irqchip_irq_state which, bool val)
{
	u32 reg;

	if (d->hwirq >= 8192) /* PPI/SPI only */
		return -EINVAL;

	switch (which) {
	case IRQCHIP_STATE_PENDING:
		reg = val ? GICD_ISPENDR : GICD_ICPENDR;
		break;

	case IRQCHIP_STATE_ACTIVE:
		reg = val ? GICD_ISACTIVER : GICD_ICACTIVER;
		break;

	case IRQCHIP_STATE_MASKED:
		reg = val ? GICD_ICENABLER : GICD_ISENABLER;
		break;

	default:
		return -EINVAL;
	}

	gic_poke_irq(d, reg);
	return 0;
}

static int gic_irq_get_irqchip_state(struct irq_data *d,
				     enum irqchip_irq_state which, bool *val)
{
	if (d->hwirq >= 8192) /* PPI/SPI only */
		return -EINVAL;

	switch (which) {
	case IRQCHIP_STATE_PENDING:
		*val = gic_peek_irq(d, GICD_ISPENDR);
		break;

	case IRQCHIP_STATE_ACTIVE:
		*val = gic_peek_irq(d, GICD_ISACTIVER);
		break;

	case IRQCHIP_STATE_MASKED:
		*val = !gic_peek_irq(d, GICD_ISENABLER);
		break;

	default:
		return -EINVAL;
	}

	return 0;
}

static void gic_irq_set_prio(struct irq_data *d, u8 prio)
{
	void __iomem *base = gic_dist_base(d);
	u32 offset, index;

	offset = convert_offset_index(d, GICD_IPRIORITYR, &index);

	writeb_relaxed(prio, base + offset + index);
}

static u32 gic_get_ppi_index(struct irq_data *d)
{
	switch (get_intid_range(d)) {
	case PPI_RANGE:
		return d->hwirq - 16;
	case EPPI_RANGE:
		return d->hwirq - EPPI_BASE_INTID + 16;
	default:
		unreachable();
	}
}

static int gic_irq_nmi_setup(struct irq_data *d)
{
	struct irq_desc *desc = irq_to_desc(d->irq);

	if (!gic_supports_nmi())
		return -EINVAL;

	if (gic_peek_irq(d, GICD_ISENABLER)) {
		pr_err("Cannot set NMI property of enabled IRQ %u\n", d->irq);
		return -EINVAL;
	}

	/*
	 * A secondary irq_chip should be in charge of LPI request,
	 * it should not be possible to get there
	 */
	if (WARN_ON(gic_irq(d) >= 8192))
		return -EINVAL;

	/* desc lock should already be held */
	if (gic_irq_in_rdist(d)) {
		u32 idx = gic_get_ppi_index(d);

		/* Setting up PPI as NMI, only switch handler for first NMI */
		if (!refcount_inc_not_zero(&ppi_nmi_refs[idx])) {
			refcount_set(&ppi_nmi_refs[idx], 1);
			desc->handle_irq = handle_percpu_devid_fasteoi_nmi;
		}
	} else {
		desc->handle_irq = handle_fasteoi_nmi;
	}

	gic_irq_set_prio(d, GICD_INT_NMI_PRI);

	return 0;
}

static void gic_irq_nmi_teardown(struct irq_data *d)
{
	struct irq_desc *desc = irq_to_desc(d->irq);

	if (WARN_ON(!gic_supports_nmi()))
		return;

	if (gic_peek_irq(d, GICD_ISENABLER)) {
		pr_err("Cannot set NMI property of enabled IRQ %u\n", d->irq);
		return;
	}

	/*
	 * A secondary irq_chip should be in charge of LPI request,
	 * it should not be possible to get there
	 */
	if (WARN_ON(gic_irq(d) >= 8192))
		return;

	/* desc lock should already be held */
	if (gic_irq_in_rdist(d)) {
		u32 idx = gic_get_ppi_index(d);

		/* Tearing down NMI, only switch handler for last NMI */
		if (refcount_dec_and_test(&ppi_nmi_refs[idx]))
			desc->handle_irq = handle_percpu_devid_irq;
	} else {
		desc->handle_irq = handle_fasteoi_irq;
	}

	gic_irq_set_prio(d, GICD_INT_DEF_PRI);
}

static void gic_eoi_irq(struct irq_data *d)
{
	gic_write_eoir(gic_irq(d));
}

static void gic_eoimode1_eoi_irq(struct irq_data *d)
{
	/*
	 * No need to deactivate an LPI, or an interrupt that
	 * is is getting forwarded to a vcpu.
	 */
	if (gic_irq(d) >= 8192 || irqd_is_forwarded_to_vcpu(d))
		return;
	gic_write_dir(gic_irq(d));
}

static int gic_set_type(struct irq_data *d, unsigned int type)
{
	enum gic_intid_range range;
	unsigned int irq = gic_irq(d);
	void (*rwp_wait)(void);
	void __iomem *base;
	u32 offset, index;
	int ret;

	/* Interrupt configuration for SGIs can't be changed */
	if (irq < 16)
		return -EINVAL;

	range = get_intid_range(d);

	/* SPIs have restrictions on the supported types */
	if ((range == SPI_RANGE || range == ESPI_RANGE) &&
	    type != IRQ_TYPE_LEVEL_HIGH && type != IRQ_TYPE_EDGE_RISING)
		return -EINVAL;

	if (gic_irq_in_rdist(d)) {
		base = gic_data_rdist_sgi_base();
		rwp_wait = gic_redist_wait_for_rwp;
	} else {
		base = gic_data.dist_base;
		rwp_wait = gic_dist_wait_for_rwp;
	}

	offset = convert_offset_index(d, GICD_ICFGR, &index);

	ret = gic_configure_irq(index, type, base + offset, rwp_wait);
	if (ret && (range == PPI_RANGE || range == EPPI_RANGE)) {
		/* Misconfigured PPIs are usually not fatal */
		pr_warn("GIC: PPI INTID%d is secure or misconfigured\n", irq);
		ret = 0;
	}

	return ret;
}

static int gic_irq_set_vcpu_affinity(struct irq_data *d, void *vcpu)
{
	if (vcpu)
		irqd_set_forwarded_to_vcpu(d);
	else
		irqd_clr_forwarded_to_vcpu(d);
	return 0;
}

static u64 gic_mpidr_to_affinity(unsigned long mpidr)
{
	u64 aff;

	aff = ((u64)MPIDR_AFFINITY_LEVEL(mpidr, 3) << 32 |
	       MPIDR_AFFINITY_LEVEL(mpidr, 2) << 16 |
	       MPIDR_AFFINITY_LEVEL(mpidr, 1) << 8  |
	       MPIDR_AFFINITY_LEVEL(mpidr, 0));

	return aff;
}

static void gic_deactivate_unhandled(u32 irqnr)
{
	if (static_branch_likely(&supports_deactivate_key)) {
		if (irqnr < 8192)
			gic_write_dir(irqnr);
	} else {
		gic_write_eoir(irqnr);
	}
}

static inline void gic_handle_nmi(u32 irqnr, struct pt_regs *regs)
{
	bool irqs_enabled = interrupts_enabled(regs);
	int err;

	if (irqs_enabled)
		nmi_enter();

	if (static_branch_likely(&supports_deactivate_key))
		gic_write_eoir(irqnr);
	/*
	 * Leave the PSR.I bit set to prevent other NMIs to be
	 * received while handling this one.
	 * PSR.I will be restored when we ERET to the
	 * interrupted context.
	 */
	err = handle_domain_nmi(gic_data.domain, irqnr, regs);
	if (err)
		gic_deactivate_unhandled(irqnr);

	if (irqs_enabled)
		nmi_exit();
}

static asmlinkage void __exception_irq_entry gic_handle_irq(struct pt_regs *regs)
{
	u32 irqnr;

	irqnr = gic_read_iar();

	if (gic_supports_nmi() &&
	    unlikely(gic_read_rpr() == GICD_INT_NMI_PRI)) {
		gic_handle_nmi(irqnr, regs);
		return;
	}

	if (gic_prio_masking_enabled()) {
		gic_pmr_mask_irqs();
		gic_arch_enable_irqs();
	}

	/* Check for special IDs first */
	if ((irqnr >= 1020 && irqnr <= 1023))
		return;

	/* Treat anything but SGIs in a uniform way */
	if (likely(irqnr > 15)) {
		int err;

		if (static_branch_likely(&supports_deactivate_key))
			gic_write_eoir(irqnr);
		else
			isb();

		err = handle_domain_irq(gic_data.domain, irqnr, regs);
		if (err) {
			WARN_ONCE(true, "Unexpected interrupt received!\n");
			gic_deactivate_unhandled(irqnr);
		}
		return;
	}
	if (irqnr < 16) {
		gic_write_eoir(irqnr);
		if (static_branch_likely(&supports_deactivate_key))
			gic_write_dir(irqnr);
#ifdef CONFIG_SMP
		/*
		 * Unlike GICv2, we don't need an smp_rmb() here.
		 * The control dependency from gic_read_iar to
		 * the ISB in gic_write_eoir is enough to ensure
		 * that any shared data read by handle_IPI will
		 * be read after the ACK.
		 */
		handle_IPI(irqnr, regs);
#else
		WARN_ONCE(true, "Unexpected SGI received!\n");
#endif
	}
}

static u32 gic_get_pribits(void)
{
	u32 pribits;

	pribits = gic_read_ctlr();
	pribits &= ICC_CTLR_EL1_PRI_BITS_MASK;
	pribits >>= ICC_CTLR_EL1_PRI_BITS_SHIFT;
	pribits++;

	return pribits;
}

static bool gic_has_group0(void)
{
	u32 val;
	u32 old_pmr;

	old_pmr = gic_read_pmr();

	/*
	 * Let's find out if Group0 is under control of EL3 or not by
	 * setting the highest possible, non-zero priority in PMR.
	 *
	 * If SCR_EL3.FIQ is set, the priority gets shifted down in
	 * order for the CPU interface to set bit 7, and keep the
	 * actual priority in the non-secure range. In the process, it
	 * looses the least significant bit and the actual priority
	 * becomes 0x80. Reading it back returns 0, indicating that
	 * we're don't have access to Group0.
	 */
	gic_write_pmr(BIT(8 - gic_get_pribits()));
	val = gic_read_pmr();

	gic_write_pmr(old_pmr);

	return val != 0;
}

static void __init gic_dist_init(void)
{
	unsigned int i;
	u64 affinity;
	void __iomem *base = gic_data.dist_base;
	u32 val;

	/* Disable the distributor */
	writel_relaxed(0, base + GICD_CTLR);
	gic_dist_wait_for_rwp();

	/*
	 * Configure SPIs as non-secure Group-1. This will only matter
	 * if the GIC only has a single security state. This will not
	 * do the right thing if the kernel is running in secure mode,
	 * but that's not the intended use case anyway.
	 */
	for (i = 32; i < GIC_LINE_NR; i += 32)
		writel_relaxed(~0, base + GICD_IGROUPR + i / 8);

	/* Extended SPI range, not handled by the GICv2/GICv3 common code */
	for (i = 0; i < GIC_ESPI_NR; i += 32) {
		writel_relaxed(~0U, base + GICD_ICENABLERnE + i / 8);
		writel_relaxed(~0U, base + GICD_ICACTIVERnE + i / 8);
	}

	for (i = 0; i < GIC_ESPI_NR; i += 32)
		writel_relaxed(~0U, base + GICD_IGROUPRnE + i / 8);

	for (i = 0; i < GIC_ESPI_NR; i += 16)
		writel_relaxed(0, base + GICD_ICFGRnE + i / 4);

	for (i = 0; i < GIC_ESPI_NR; i += 4)
		writel_relaxed(GICD_INT_DEF_PRI_X4, base + GICD_IPRIORITYRnE + i);

	/* Now do the common stuff, and wait for the distributor to drain */
	gic_dist_config(base, GIC_LINE_NR, gic_dist_wait_for_rwp);

	val = GICD_CTLR_ARE_NS | GICD_CTLR_ENABLE_G1A | GICD_CTLR_ENABLE_G1;
	if (gic_data.rdists.gicd_typer2 & GICD_TYPER2_nASSGIcap) {
		pr_info("Enabling SGIs without active state\n");
		val |= GICD_CTLR_nASSGIreq;
	}

	/* Enable distributor with ARE, Group1 */
	writel_relaxed(val, base + GICD_CTLR);

	/*
	 * Set all global interrupts to the boot CPU only. ARE must be
	 * enabled.
	 */
	affinity = gic_mpidr_to_affinity(cpu_logical_map(smp_processor_id()));
	for (i = 32; i < GIC_LINE_NR; i++)
		gic_write_irouter(affinity, base + GICD_IROUTER + i * 8);

	for (i = 0; i < GIC_ESPI_NR; i++)
		gic_write_irouter(affinity, base + GICD_IROUTERnE + i * 8);
}

static int gic_iterate_rdists(int (*fn)(struct redist_region *, void __iomem *))
{
	int ret = -ENODEV;
	int i;

	for (i = 0; i < gic_data.nr_redist_regions; i++) {
		void __iomem *ptr = gic_data.redist_regions[i].redist_base;
		u64 typer;
		u32 reg;

		reg = readl_relaxed(ptr + GICR_PIDR2) & GIC_PIDR2_ARCH_MASK;
		if (reg != GIC_PIDR2_ARCH_GICv3 &&
		    reg != GIC_PIDR2_ARCH_GICv4) { /* We're in trouble... */
			pr_warn("No redistributor present @%p\n", ptr);
			break;
		}

		do {
			typer = gic_read_typer(ptr + GICR_TYPER);
			ret = fn(gic_data.redist_regions + i, ptr);
			if (!ret)
				return 0;

			if (gic_data.redist_regions[i].single_redist)
				break;

			if (gic_data.redist_stride) {
				ptr += gic_data.redist_stride;
			} else {
				ptr += SZ_64K * 2; /* Skip RD_base + SGI_base */
				if (typer & GICR_TYPER_VLPIS)
					ptr += SZ_64K * 2; /* Skip VLPI_base + reserved page */
			}
		} while (!(typer & GICR_TYPER_LAST));
	}

	return ret ? -ENODEV : 0;
}

static int __gic_populate_rdist(struct redist_region *region, void __iomem *ptr)
{
	unsigned long mpidr = cpu_logical_map(smp_processor_id());
	u64 typer;
	u32 aff;

	/*
	 * Convert affinity to a 32bit value that can be matched to
	 * GICR_TYPER bits [63:32].
	 */
	aff = (MPIDR_AFFINITY_LEVEL(mpidr, 3) << 24 |
	       MPIDR_AFFINITY_LEVEL(mpidr, 2) << 16 |
	       MPIDR_AFFINITY_LEVEL(mpidr, 1) << 8 |
	       MPIDR_AFFINITY_LEVEL(mpidr, 0));

	typer = gic_read_typer(ptr + GICR_TYPER);
	if ((typer >> 32) == aff) {
		u64 offset = ptr - region->redist_base;
		raw_spin_lock_init(&gic_data_rdist()->rd_lock);
		gic_data_rdist_rd_base() = ptr;
		gic_data_rdist()->phys_base = region->phys_base + offset;

		pr_info("CPU%d: found redistributor %lx region %d:%pa\n",
			smp_processor_id(), mpidr,
			(int)(region - gic_data.redist_regions),
			&gic_data_rdist()->phys_base);
		return 0;
	}

	/* Try next one */
	return 1;
}

static int gic_populate_rdist(void)
{
	if (gic_iterate_rdists(__gic_populate_rdist) == 0)
		return 0;

	/* We couldn't even deal with ourselves... */
	WARN(true, "CPU%d: mpidr %lx has no re-distributor!\n",
	     smp_processor_id(),
	     (unsigned long)cpu_logical_map(smp_processor_id()));
	return -ENODEV;
}

static int __gic_update_rdist_properties(struct redist_region *region,
					 void __iomem *ptr)
{
	u64 typer = gic_read_typer(ptr + GICR_TYPER);

	gic_data.rdists.has_vlpis &= !!(typer & GICR_TYPER_VLPIS);

	/* RVPEID implies some form of DirectLPI, no matter what the doc says... :-/ */
	gic_data.rdists.has_rvpeid &= !!(typer & GICR_TYPER_RVPEID);
	gic_data.rdists.has_direct_lpi &= (!!(typer & GICR_TYPER_DirectLPIS) |
					   gic_data.rdists.has_rvpeid);
<<<<<<< HEAD
=======
	gic_data.rdists.has_vpend_valid_dirty &= !!(typer & GICR_TYPER_DIRTY);
>>>>>>> 04d5ce62

	/* Detect non-sensical configurations */
	if (WARN_ON_ONCE(gic_data.rdists.has_rvpeid && !gic_data.rdists.has_vlpis)) {
		gic_data.rdists.has_direct_lpi = false;
		gic_data.rdists.has_vlpis = false;
		gic_data.rdists.has_rvpeid = false;
	}

	gic_data.ppi_nr = min(GICR_TYPER_NR_PPIS(typer), gic_data.ppi_nr);

	return 1;
}

static void gic_update_rdist_properties(void)
{
	gic_data.ppi_nr = UINT_MAX;
	gic_iterate_rdists(__gic_update_rdist_properties);
	if (WARN_ON(gic_data.ppi_nr == UINT_MAX))
		gic_data.ppi_nr = 0;
	pr_info("%d PPIs implemented\n", gic_data.ppi_nr);
<<<<<<< HEAD
	pr_info("%sVLPI support, %sdirect LPI support, %sRVPEID support\n",
		!gic_data.rdists.has_vlpis ? "no " : "",
		!gic_data.rdists.has_direct_lpi ? "no " : "",
		!gic_data.rdists.has_rvpeid ? "no " : "");
=======
	if (gic_data.rdists.has_vlpis)
		pr_info("GICv4 features: %s%s%s\n",
			gic_data.rdists.has_direct_lpi ? "DirectLPI " : "",
			gic_data.rdists.has_rvpeid ? "RVPEID " : "",
			gic_data.rdists.has_vpend_valid_dirty ? "Valid+Dirty " : "");
>>>>>>> 04d5ce62
}

/* Check whether it's single security state view */
static inline bool gic_dist_security_disabled(void)
{
	return readl_relaxed(gic_data.dist_base + GICD_CTLR) & GICD_CTLR_DS;
}

static void gic_cpu_sys_reg_init(void)
{
	int i, cpu = smp_processor_id();
	u64 mpidr = cpu_logical_map(cpu);
	u64 need_rss = MPIDR_RS(mpidr);
	bool group0;
	u32 pribits;

	/*
	 * Need to check that the SRE bit has actually been set. If
	 * not, it means that SRE is disabled at EL2. We're going to
	 * die painfully, and there is nothing we can do about it.
	 *
	 * Kindly inform the luser.
	 */
	if (!gic_enable_sre())
		pr_err("GIC: unable to set SRE (disabled at EL2), panic ahead\n");

	pribits = gic_get_pribits();

	group0 = gic_has_group0();

	/* Set priority mask register */
	if (!gic_prio_masking_enabled()) {
		write_gicreg(DEFAULT_PMR_VALUE, ICC_PMR_EL1);
	} else {
		/*
		 * Mismatch configuration with boot CPU, the system is likely
		 * to die as interrupt masking will not work properly on all
		 * CPUs
		 */
		WARN_ON(gic_supports_nmi() && group0 &&
			!gic_dist_security_disabled());
	}

	/*
	 * Some firmwares hand over to the kernel with the BPR changed from
	 * its reset value (and with a value large enough to prevent
	 * any pre-emptive interrupts from working at all). Writing a zero
	 * to BPR restores is reset value.
	 */
	gic_write_bpr1(0);

	if (static_branch_likely(&supports_deactivate_key)) {
		/* EOI drops priority only (mode 1) */
		gic_write_ctlr(ICC_CTLR_EL1_EOImode_drop);
	} else {
		/* EOI deactivates interrupt too (mode 0) */
		gic_write_ctlr(ICC_CTLR_EL1_EOImode_drop_dir);
	}

	/* Always whack Group0 before Group1 */
	if (group0) {
		switch(pribits) {
		case 8:
		case 7:
			write_gicreg(0, ICC_AP0R3_EL1);
			write_gicreg(0, ICC_AP0R2_EL1);
		/* Fall through */
		case 6:
			write_gicreg(0, ICC_AP0R1_EL1);
		/* Fall through */
		case 5:
		case 4:
			write_gicreg(0, ICC_AP0R0_EL1);
		}

		isb();
	}

	switch(pribits) {
	case 8:
	case 7:
		write_gicreg(0, ICC_AP1R3_EL1);
		write_gicreg(0, ICC_AP1R2_EL1);
		/* Fall through */
	case 6:
		write_gicreg(0, ICC_AP1R1_EL1);
		/* Fall through */
	case 5:
	case 4:
		write_gicreg(0, ICC_AP1R0_EL1);
	}

	isb();

	/* ... and let's hit the road... */
	gic_write_grpen1(1);

	/* Keep the RSS capability status in per_cpu variable */
	per_cpu(has_rss, cpu) = !!(gic_read_ctlr() & ICC_CTLR_EL1_RSS);

	/* Check all the CPUs have capable of sending SGIs to other CPUs */
	for_each_online_cpu(i) {
		bool have_rss = per_cpu(has_rss, i) && per_cpu(has_rss, cpu);

		need_rss |= MPIDR_RS(cpu_logical_map(i));
		if (need_rss && (!have_rss))
			pr_crit("CPU%d (%lx) can't SGI CPU%d (%lx), no RSS\n",
				cpu, (unsigned long)mpidr,
				i, (unsigned long)cpu_logical_map(i));
	}

	/**
	 * GIC spec says, when ICC_CTLR_EL1.RSS==1 and GICD_TYPER.RSS==0,
	 * writing ICC_ASGI1R_EL1 register with RS != 0 is a CONSTRAINED
	 * UNPREDICTABLE choice of :
	 *   - The write is ignored.
	 *   - The RS field is treated as 0.
	 */
	if (need_rss && (!gic_data.has_rss))
		pr_crit_once("RSS is required but GICD doesn't support it\n");
}

static bool gicv3_nolpi;

static int __init gicv3_nolpi_cfg(char *buf)
{
	return strtobool(buf, &gicv3_nolpi);
}
early_param("irqchip.gicv3_nolpi", gicv3_nolpi_cfg);

static int gic_dist_supports_lpis(void)
{
	return (IS_ENABLED(CONFIG_ARM_GIC_V3_ITS) &&
		!!(readl_relaxed(gic_data.dist_base + GICD_TYPER) & GICD_TYPER_LPIS) &&
		!gicv3_nolpi);
}

static void gic_cpu_init(void)
{
	void __iomem *rbase;
	int i;

	/* Register ourselves with the rest of the world */
	if (gic_populate_rdist())
		return;

	gic_enable_redist(true);

	WARN((gic_data.ppi_nr > 16 || GIC_ESPI_NR != 0) &&
	     !(gic_read_ctlr() & ICC_CTLR_EL1_ExtRange),
	     "Distributor has extended ranges, but CPU%d doesn't\n",
	     smp_processor_id());

	rbase = gic_data_rdist_sgi_base();

	/* Configure SGIs/PPIs as non-secure Group-1 */
	for (i = 0; i < gic_data.ppi_nr + 16; i += 32)
		writel_relaxed(~0, rbase + GICR_IGROUPR0 + i / 8);

	gic_cpu_config(rbase, gic_data.ppi_nr + 16, gic_redist_wait_for_rwp);

	/* initialise system registers */
	gic_cpu_sys_reg_init();
}

#ifdef CONFIG_SMP

#define MPIDR_TO_SGI_RS(mpidr)	(MPIDR_RS(mpidr) << ICC_SGI1R_RS_SHIFT)
#define MPIDR_TO_SGI_CLUSTER_ID(mpidr)	((mpidr) & ~0xFUL)

static int gic_starting_cpu(unsigned int cpu)
{
	gic_cpu_init();

	if (gic_dist_supports_lpis())
		its_cpu_init();

	return 0;
}

static u16 gic_compute_target_list(int *base_cpu, const struct cpumask *mask,
				   unsigned long cluster_id)
{
	int next_cpu, cpu = *base_cpu;
	unsigned long mpidr = cpu_logical_map(cpu);
	u16 tlist = 0;

	while (cpu < nr_cpu_ids) {
		tlist |= 1 << (mpidr & 0xf);

		next_cpu = cpumask_next(cpu, mask);
		if (next_cpu >= nr_cpu_ids)
			goto out;
		cpu = next_cpu;

		mpidr = cpu_logical_map(cpu);

		if (cluster_id != MPIDR_TO_SGI_CLUSTER_ID(mpidr)) {
			cpu--;
			goto out;
		}
	}
out:
	*base_cpu = cpu;
	return tlist;
}

#define MPIDR_TO_SGI_AFFINITY(cluster_id, level) \
	(MPIDR_AFFINITY_LEVEL(cluster_id, level) \
		<< ICC_SGI1R_AFFINITY_## level ##_SHIFT)

static void gic_send_sgi(u64 cluster_id, u16 tlist, unsigned int irq)
{
	u64 val;

	val = (MPIDR_TO_SGI_AFFINITY(cluster_id, 3)	|
	       MPIDR_TO_SGI_AFFINITY(cluster_id, 2)	|
	       irq << ICC_SGI1R_SGI_ID_SHIFT		|
	       MPIDR_TO_SGI_AFFINITY(cluster_id, 1)	|
	       MPIDR_TO_SGI_RS(cluster_id)		|
	       tlist << ICC_SGI1R_TARGET_LIST_SHIFT);

	pr_devel("CPU%d: ICC_SGI1R_EL1 %llx\n", smp_processor_id(), val);
	gic_write_sgi1r(val);
}

static void gic_raise_softirq(const struct cpumask *mask, unsigned int irq)
{
	int cpu;

	if (WARN_ON(irq >= 16))
		return;

	/*
	 * Ensure that stores to Normal memory are visible to the
	 * other CPUs before issuing the IPI.
	 */
	wmb();

	for_each_cpu(cpu, mask) {
		u64 cluster_id = MPIDR_TO_SGI_CLUSTER_ID(cpu_logical_map(cpu));
		u16 tlist;

		tlist = gic_compute_target_list(&cpu, mask, cluster_id);
		gic_send_sgi(cluster_id, tlist, irq);
	}

	/* Force the above writes to ICC_SGI1R_EL1 to be executed */
	isb();
}

static void gic_smp_init(void)
{
	set_smp_cross_call(gic_raise_softirq);
	cpuhp_setup_state_nocalls(CPUHP_AP_IRQ_GIC_STARTING,
				  "irqchip/arm/gicv3:starting",
				  gic_starting_cpu, NULL);
}

static int gic_set_affinity(struct irq_data *d, const struct cpumask *mask_val,
			    bool force)
{
	unsigned int cpu;
	u32 offset, index;
	void __iomem *reg;
	int enabled;
	u64 val;

	if (force)
		cpu = cpumask_first(mask_val);
	else
		cpu = cpumask_any_and(mask_val, cpu_online_mask);

	if (cpu >= nr_cpu_ids)
		return -EINVAL;

	if (gic_irq_in_rdist(d))
		return -EINVAL;

	/* If interrupt was enabled, disable it first */
	enabled = gic_peek_irq(d, GICD_ISENABLER);
	if (enabled)
		gic_mask_irq(d);

	offset = convert_offset_index(d, GICD_IROUTER, &index);
	reg = gic_dist_base(d) + offset + (index * 8);
	val = gic_mpidr_to_affinity(cpu_logical_map(cpu));

	gic_write_irouter(val, reg);

	/*
	 * If the interrupt was enabled, enabled it again. Otherwise,
	 * just wait for the distributor to have digested our changes.
	 */
	if (enabled)
		gic_unmask_irq(d);
	else
		gic_dist_wait_for_rwp();

	irq_data_update_effective_affinity(d, cpumask_of(cpu));

	return IRQ_SET_MASK_OK_DONE;
}
#else
#define gic_set_affinity	NULL
#define gic_smp_init()		do { } while(0)
#endif

#ifdef CONFIG_CPU_PM
static int gic_cpu_pm_notifier(struct notifier_block *self,
			       unsigned long cmd, void *v)
{
	if (cmd == CPU_PM_EXIT) {
		if (gic_dist_security_disabled())
			gic_enable_redist(true);
		gic_cpu_sys_reg_init();
	} else if (cmd == CPU_PM_ENTER && gic_dist_security_disabled()) {
		gic_write_grpen1(0);
		gic_enable_redist(false);
	}
	return NOTIFY_OK;
}

static struct notifier_block gic_cpu_pm_notifier_block = {
	.notifier_call = gic_cpu_pm_notifier,
};

static void gic_cpu_pm_init(void)
{
	cpu_pm_register_notifier(&gic_cpu_pm_notifier_block);
}

#else
static inline void gic_cpu_pm_init(void) { }
#endif /* CONFIG_CPU_PM */

static struct irq_chip gic_chip = {
	.name			= "GICv3",
	.irq_mask		= gic_mask_irq,
	.irq_unmask		= gic_unmask_irq,
	.irq_eoi		= gic_eoi_irq,
	.irq_set_type		= gic_set_type,
	.irq_set_affinity	= gic_set_affinity,
	.irq_get_irqchip_state	= gic_irq_get_irqchip_state,
	.irq_set_irqchip_state	= gic_irq_set_irqchip_state,
	.irq_nmi_setup		= gic_irq_nmi_setup,
	.irq_nmi_teardown	= gic_irq_nmi_teardown,
	.flags			= IRQCHIP_SET_TYPE_MASKED |
				  IRQCHIP_SKIP_SET_WAKE |
				  IRQCHIP_MASK_ON_SUSPEND,
};

static struct irq_chip gic_eoimode1_chip = {
	.name			= "GICv3",
	.irq_mask		= gic_eoimode1_mask_irq,
	.irq_unmask		= gic_unmask_irq,
	.irq_eoi		= gic_eoimode1_eoi_irq,
	.irq_set_type		= gic_set_type,
	.irq_set_affinity	= gic_set_affinity,
	.irq_get_irqchip_state	= gic_irq_get_irqchip_state,
	.irq_set_irqchip_state	= gic_irq_set_irqchip_state,
	.irq_set_vcpu_affinity	= gic_irq_set_vcpu_affinity,
	.irq_nmi_setup		= gic_irq_nmi_setup,
	.irq_nmi_teardown	= gic_irq_nmi_teardown,
	.flags			= IRQCHIP_SET_TYPE_MASKED |
				  IRQCHIP_SKIP_SET_WAKE |
				  IRQCHIP_MASK_ON_SUSPEND,
};

static int gic_irq_domain_map(struct irq_domain *d, unsigned int irq,
			      irq_hw_number_t hw)
{
	struct irq_chip *chip = &gic_chip;

	if (static_branch_likely(&supports_deactivate_key))
		chip = &gic_eoimode1_chip;

	switch (__get_intid_range(hw)) {
	case PPI_RANGE:
	case EPPI_RANGE:
		irq_set_percpu_devid(irq);
		irq_domain_set_info(d, irq, hw, chip, d->host_data,
				    handle_percpu_devid_irq, NULL, NULL);
		irq_set_status_flags(irq, IRQ_NOAUTOEN);
		break;

	case SPI_RANGE:
	case ESPI_RANGE:
		irq_domain_set_info(d, irq, hw, chip, d->host_data,
				    handle_fasteoi_irq, NULL, NULL);
		irq_set_probe(irq);
		irqd_set_single_target(irq_desc_get_irq_data(irq_to_desc(irq)));
		break;

	case LPI_RANGE:
		if (!gic_dist_supports_lpis())
			return -EPERM;
		irq_domain_set_info(d, irq, hw, chip, d->host_data,
				    handle_fasteoi_irq, NULL, NULL);
		break;

	default:
		return -EPERM;
	}

	return 0;
}

#define GIC_IRQ_TYPE_PARTITION	(GIC_IRQ_TYPE_LPI + 1)

static int gic_irq_domain_translate(struct irq_domain *d,
				    struct irq_fwspec *fwspec,
				    unsigned long *hwirq,
				    unsigned int *type)
{
	if (is_of_node(fwspec->fwnode)) {
		if (fwspec->param_count < 3)
			return -EINVAL;

		switch (fwspec->param[0]) {
		case 0:			/* SPI */
			*hwirq = fwspec->param[1] + 32;
			break;
		case 1:			/* PPI */
			*hwirq = fwspec->param[1] + 16;
			break;
		case 2:			/* ESPI */
			*hwirq = fwspec->param[1] + ESPI_BASE_INTID;
			break;
		case 3:			/* EPPI */
			*hwirq = fwspec->param[1] + EPPI_BASE_INTID;
			break;
		case GIC_IRQ_TYPE_LPI:	/* LPI */
			*hwirq = fwspec->param[1];
			break;
		case GIC_IRQ_TYPE_PARTITION:
			*hwirq = fwspec->param[1];
			if (fwspec->param[1] >= 16)
				*hwirq += EPPI_BASE_INTID - 16;
			else
				*hwirq += 16;
			break;
		default:
			return -EINVAL;
		}

		*type = fwspec->param[2] & IRQ_TYPE_SENSE_MASK;

		/*
		 * Make it clear that broken DTs are... broken.
		 * Partitionned PPIs are an unfortunate exception.
		 */
		WARN_ON(*type == IRQ_TYPE_NONE &&
			fwspec->param[0] != GIC_IRQ_TYPE_PARTITION);
		return 0;
	}

	if (is_fwnode_irqchip(fwspec->fwnode)) {
		if(fwspec->param_count != 2)
			return -EINVAL;

		*hwirq = fwspec->param[0];
		*type = fwspec->param[1];

		WARN_ON(*type == IRQ_TYPE_NONE);
		return 0;
	}

	return -EINVAL;
}

static int gic_irq_domain_alloc(struct irq_domain *domain, unsigned int virq,
				unsigned int nr_irqs, void *arg)
{
	int i, ret;
	irq_hw_number_t hwirq;
	unsigned int type = IRQ_TYPE_NONE;
	struct irq_fwspec *fwspec = arg;

	ret = gic_irq_domain_translate(domain, fwspec, &hwirq, &type);
	if (ret)
		return ret;

	for (i = 0; i < nr_irqs; i++) {
		ret = gic_irq_domain_map(domain, virq + i, hwirq + i);
		if (ret)
			return ret;
	}

	return 0;
}

static void gic_irq_domain_free(struct irq_domain *domain, unsigned int virq,
				unsigned int nr_irqs)
{
	int i;

	for (i = 0; i < nr_irqs; i++) {
		struct irq_data *d = irq_domain_get_irq_data(domain, virq + i);
		irq_set_handler(virq + i, NULL);
		irq_domain_reset_irq_data(d);
	}
}

static int gic_irq_domain_select(struct irq_domain *d,
				 struct irq_fwspec *fwspec,
				 enum irq_domain_bus_token bus_token)
{
	/* Not for us */
        if (fwspec->fwnode != d->fwnode)
		return 0;

	/* If this is not DT, then we have a single domain */
	if (!is_of_node(fwspec->fwnode))
		return 1;

	/*
	 * If this is a PPI and we have a 4th (non-null) parameter,
	 * then we need to match the partition domain.
	 */
	if (fwspec->param_count >= 4 &&
	    fwspec->param[0] == 1 && fwspec->param[3] != 0 &&
	    gic_data.ppi_descs)
		return d == partition_get_domain(gic_data.ppi_descs[fwspec->param[1]]);

	return d == gic_data.domain;
}

static const struct irq_domain_ops gic_irq_domain_ops = {
	.translate = gic_irq_domain_translate,
	.alloc = gic_irq_domain_alloc,
	.free = gic_irq_domain_free,
	.select = gic_irq_domain_select,
};

static int partition_domain_translate(struct irq_domain *d,
				      struct irq_fwspec *fwspec,
				      unsigned long *hwirq,
				      unsigned int *type)
{
	struct device_node *np;
	int ret;

	if (!gic_data.ppi_descs)
		return -ENOMEM;

	np = of_find_node_by_phandle(fwspec->param[3]);
	if (WARN_ON(!np))
		return -EINVAL;

	ret = partition_translate_id(gic_data.ppi_descs[fwspec->param[1]],
				     of_node_to_fwnode(np));
	if (ret < 0)
		return ret;

	*hwirq = ret;
	*type = fwspec->param[2] & IRQ_TYPE_SENSE_MASK;

	return 0;
}

static const struct irq_domain_ops partition_domain_ops = {
	.translate = partition_domain_translate,
	.select = gic_irq_domain_select,
};

static bool gic_enable_quirk_msm8996(void *data)
{
	struct gic_chip_data *d = data;

	d->flags |= FLAGS_WORKAROUND_GICR_WAKER_MSM8996;

	return true;
}

static bool gic_enable_quirk_cavium_38539(void *data)
{
	struct gic_chip_data *d = data;

	d->flags |= FLAGS_WORKAROUND_CAVIUM_ERRATUM_38539;

	return true;
}

static bool gic_enable_quirk_hip06_07(void *data)
{
	struct gic_chip_data *d = data;

	/*
	 * HIP06 GICD_IIDR clashes with GIC-600 product number (despite
	 * not being an actual ARM implementation). The saving grace is
	 * that GIC-600 doesn't have ESPI, so nothing to do in that case.
	 * HIP07 doesn't even have a proper IIDR, and still pretends to
	 * have ESPI. In both cases, put them right.
	 */
	if (d->rdists.gicd_typer & GICD_TYPER_ESPI) {
		/* Zero both ESPI and the RES0 field next to it... */
		d->rdists.gicd_typer &= ~GENMASK(9, 8);
		return true;
	}

	return false;
}

static const struct gic_quirk gic_quirks[] = {
	{
		.desc	= "GICv3: Qualcomm MSM8996 broken firmware",
		.compatible = "qcom,msm8996-gic-v3",
		.init	= gic_enable_quirk_msm8996,
	},
	{
		.desc	= "GICv3: HIP06 erratum 161010803",
		.iidr	= 0x0204043b,
		.mask	= 0xffffffff,
		.init	= gic_enable_quirk_hip06_07,
	},
	{
		.desc	= "GICv3: HIP07 erratum 161010803",
		.iidr	= 0x00000000,
		.mask	= 0xffffffff,
		.init	= gic_enable_quirk_hip06_07,
	},
	{
		/*
		 * Reserved register accesses generate a Synchronous
		 * External Abort. This erratum applies to:
		 * - ThunderX: CN88xx
		 * - OCTEON TX: CN83xx, CN81xx
		 * - OCTEON TX2: CN93xx, CN96xx, CN98xx, CNF95xx*
		 */
		.desc	= "GICv3: Cavium erratum 38539",
		.iidr	= 0xa000034c,
		.mask	= 0xe8f00fff,
		.init	= gic_enable_quirk_cavium_38539,
	},
	{
	}
};

static void gic_enable_nmi_support(void)
{
	int i;

	if (!gic_prio_masking_enabled())
		return;

	if (gic_has_group0() && !gic_dist_security_disabled()) {
		pr_warn("SCR_EL3.FIQ is cleared, cannot enable use of pseudo-NMIs\n");
		return;
	}

	ppi_nmi_refs = kcalloc(gic_data.ppi_nr, sizeof(*ppi_nmi_refs), GFP_KERNEL);
	if (!ppi_nmi_refs)
		return;

	for (i = 0; i < gic_data.ppi_nr; i++)
		refcount_set(&ppi_nmi_refs[i], 0);

	/*
	 * Linux itself doesn't use 1:N distribution, so has no need to
	 * set PMHE. The only reason to have it set is if EL3 requires it
	 * (and we can't change it).
	 */
	if (gic_read_ctlr() & ICC_CTLR_EL1_PMHE_MASK)
		static_branch_enable(&gic_pmr_sync);

	pr_info("%s ICC_PMR_EL1 synchronisation\n",
		static_branch_unlikely(&gic_pmr_sync) ? "Forcing" : "Relaxing");

	static_branch_enable(&supports_pseudo_nmis);

	if (static_branch_likely(&supports_deactivate_key))
		gic_eoimode1_chip.flags |= IRQCHIP_SUPPORTS_NMI;
	else
		gic_chip.flags |= IRQCHIP_SUPPORTS_NMI;
}

static int __init gic_init_bases(void __iomem *dist_base,
				 struct redist_region *rdist_regs,
				 u32 nr_redist_regions,
				 u64 redist_stride,
				 struct fwnode_handle *handle)
{
	u32 typer;
	int err;

	if (!is_hyp_mode_available())
		static_branch_disable(&supports_deactivate_key);

	if (static_branch_likely(&supports_deactivate_key))
		pr_info("GIC: Using split EOI/Deactivate mode\n");

	gic_data.fwnode = handle;
	gic_data.dist_base = dist_base;
	gic_data.redist_regions = rdist_regs;
	gic_data.nr_redist_regions = nr_redist_regions;
	gic_data.redist_stride = redist_stride;

	/*
	 * Find out how many interrupts are supported.
	 */
	typer = readl_relaxed(gic_data.dist_base + GICD_TYPER);
	gic_data.rdists.gicd_typer = typer;

	gic_enable_quirks(readl_relaxed(gic_data.dist_base + GICD_IIDR),
			  gic_quirks, &gic_data);

	pr_info("%d SPIs implemented\n", GIC_LINE_NR - 32);
	pr_info("%d Extended SPIs implemented\n", GIC_ESPI_NR);

	/*
	 * ThunderX1 explodes on reading GICD_TYPER2, in violation of the
	 * architecture spec (which says that reserved registers are RES0).
	 */
	if (!(gic_data.flags & FLAGS_WORKAROUND_CAVIUM_ERRATUM_38539))
		gic_data.rdists.gicd_typer2 = readl_relaxed(gic_data.dist_base + GICD_TYPER2);

	gic_data.domain = irq_domain_create_tree(handle, &gic_irq_domain_ops,
						 &gic_data);
	gic_data.rdists.rdist = alloc_percpu(typeof(*gic_data.rdists.rdist));
	gic_data.rdists.has_rvpeid = true;
	gic_data.rdists.has_vlpis = true;
	gic_data.rdists.has_direct_lpi = true;
	gic_data.rdists.has_vpend_valid_dirty = true;

	if (WARN_ON(!gic_data.domain) || WARN_ON(!gic_data.rdists.rdist)) {
		err = -ENOMEM;
		goto out_free;
	}

	irq_domain_update_bus_token(gic_data.domain, DOMAIN_BUS_WIRED);

	gic_data.has_rss = !!(typer & GICD_TYPER_RSS);
	pr_info("Distributor has %sRange Selector support\n",
		gic_data.has_rss ? "" : "no ");

	if (typer & GICD_TYPER_MBIS) {
		err = mbi_init(handle, gic_data.domain);
		if (err)
			pr_err("Failed to initialize MBIs\n");
	}

	set_handle_irq(gic_handle_irq);

	gic_update_rdist_properties();

	gic_smp_init();
	gic_dist_init();
	gic_cpu_init();
	gic_cpu_pm_init();

	if (gic_dist_supports_lpis()) {
		its_init(handle, &gic_data.rdists, gic_data.domain);
		its_cpu_init();
	} else {
		if (IS_ENABLED(CONFIG_ARM_GIC_V2M))
			gicv2m_init(handle, gic_data.domain);
	}

	gic_enable_nmi_support();

	return 0;

out_free:
	if (gic_data.domain)
		irq_domain_remove(gic_data.domain);
	free_percpu(gic_data.rdists.rdist);
	return err;
}

static int __init gic_validate_dist_version(void __iomem *dist_base)
{
	u32 reg = readl_relaxed(dist_base + GICD_PIDR2) & GIC_PIDR2_ARCH_MASK;

	if (reg != GIC_PIDR2_ARCH_GICv3 && reg != GIC_PIDR2_ARCH_GICv4)
		return -ENODEV;

	return 0;
}

/* Create all possible partitions at boot time */
static void __init gic_populate_ppi_partitions(struct device_node *gic_node)
{
	struct device_node *parts_node, *child_part;
	int part_idx = 0, i;
	int nr_parts;
	struct partition_affinity *parts;

	parts_node = of_get_child_by_name(gic_node, "ppi-partitions");
	if (!parts_node)
		return;

	gic_data.ppi_descs = kcalloc(gic_data.ppi_nr, sizeof(*gic_data.ppi_descs), GFP_KERNEL);
	if (!gic_data.ppi_descs)
		return;

	nr_parts = of_get_child_count(parts_node);

	if (!nr_parts)
		goto out_put_node;

	parts = kcalloc(nr_parts, sizeof(*parts), GFP_KERNEL);
	if (WARN_ON(!parts))
		goto out_put_node;

	for_each_child_of_node(parts_node, child_part) {
		struct partition_affinity *part;
		int n;

		part = &parts[part_idx];

		part->partition_id = of_node_to_fwnode(child_part);

		pr_info("GIC: PPI partition %pOFn[%d] { ",
			child_part, part_idx);

		n = of_property_count_elems_of_size(child_part, "affinity",
						    sizeof(u32));
		WARN_ON(n <= 0);

		for (i = 0; i < n; i++) {
			int err, cpu;
			u32 cpu_phandle;
			struct device_node *cpu_node;

			err = of_property_read_u32_index(child_part, "affinity",
							 i, &cpu_phandle);
			if (WARN_ON(err))
				continue;

			cpu_node = of_find_node_by_phandle(cpu_phandle);
			if (WARN_ON(!cpu_node))
				continue;

			cpu = of_cpu_node_to_id(cpu_node);
			if (WARN_ON(cpu < 0))
				continue;

			pr_cont("%pOF[%d] ", cpu_node, cpu);

			cpumask_set_cpu(cpu, &part->mask);
		}

		pr_cont("}\n");
		part_idx++;
	}

	for (i = 0; i < gic_data.ppi_nr; i++) {
		unsigned int irq;
		struct partition_desc *desc;
		struct irq_fwspec ppi_fwspec = {
			.fwnode		= gic_data.fwnode,
			.param_count	= 3,
			.param		= {
				[0]	= GIC_IRQ_TYPE_PARTITION,
				[1]	= i,
				[2]	= IRQ_TYPE_NONE,
			},
		};

		irq = irq_create_fwspec_mapping(&ppi_fwspec);
		if (WARN_ON(!irq))
			continue;
		desc = partition_create_desc(gic_data.fwnode, parts, nr_parts,
					     irq, &partition_domain_ops);
		if (WARN_ON(!desc))
			continue;

		gic_data.ppi_descs[i] = desc;
	}

out_put_node:
	of_node_put(parts_node);
}

static void __init gic_of_setup_kvm_info(struct device_node *node)
{
	int ret;
	struct resource r;
	u32 gicv_idx;

	gic_v3_kvm_info.type = GIC_V3;

	gic_v3_kvm_info.maint_irq = irq_of_parse_and_map(node, 0);
	if (!gic_v3_kvm_info.maint_irq)
		return;

	if (of_property_read_u32(node, "#redistributor-regions",
				 &gicv_idx))
		gicv_idx = 1;

	gicv_idx += 3;	/* Also skip GICD, GICC, GICH */
	ret = of_address_to_resource(node, gicv_idx, &r);
	if (!ret)
		gic_v3_kvm_info.vcpu = r;

	gic_v3_kvm_info.has_v4 = gic_data.rdists.has_vlpis;
	gic_v3_kvm_info.has_v4_1 = gic_data.rdists.has_rvpeid;
	gic_set_kvm_info(&gic_v3_kvm_info);
}

static int __init gic_of_init(struct device_node *node, struct device_node *parent)
{
	void __iomem *dist_base;
	struct redist_region *rdist_regs;
	u64 redist_stride;
	u32 nr_redist_regions;
	int err, i;

	dist_base = of_iomap(node, 0);
	if (!dist_base) {
		pr_err("%pOF: unable to map gic dist registers\n", node);
		return -ENXIO;
	}

	err = gic_validate_dist_version(dist_base);
	if (err) {
		pr_err("%pOF: no distributor detected, giving up\n", node);
		goto out_unmap_dist;
	}

	if (of_property_read_u32(node, "#redistributor-regions", &nr_redist_regions))
		nr_redist_regions = 1;

	rdist_regs = kcalloc(nr_redist_regions, sizeof(*rdist_regs),
			     GFP_KERNEL);
	if (!rdist_regs) {
		err = -ENOMEM;
		goto out_unmap_dist;
	}

	for (i = 0; i < nr_redist_regions; i++) {
		struct resource res;
		int ret;

		ret = of_address_to_resource(node, 1 + i, &res);
		rdist_regs[i].redist_base = of_iomap(node, 1 + i);
		if (ret || !rdist_regs[i].redist_base) {
			pr_err("%pOF: couldn't map region %d\n", node, i);
			err = -ENODEV;
			goto out_unmap_rdist;
		}
		rdist_regs[i].phys_base = res.start;
	}

	if (of_property_read_u64(node, "redistributor-stride", &redist_stride))
		redist_stride = 0;

	gic_enable_of_quirks(node, gic_quirks, &gic_data);

	err = gic_init_bases(dist_base, rdist_regs, nr_redist_regions,
			     redist_stride, &node->fwnode);
	if (err)
		goto out_unmap_rdist;

	gic_populate_ppi_partitions(node);

	if (static_branch_likely(&supports_deactivate_key))
		gic_of_setup_kvm_info(node);
	return 0;

out_unmap_rdist:
	for (i = 0; i < nr_redist_regions; i++)
		if (rdist_regs[i].redist_base)
			iounmap(rdist_regs[i].redist_base);
	kfree(rdist_regs);
out_unmap_dist:
	iounmap(dist_base);
	return err;
}

IRQCHIP_DECLARE(gic_v3, "arm,gic-v3", gic_of_init);

#ifdef CONFIG_ACPI
static struct
{
	void __iomem *dist_base;
	struct redist_region *redist_regs;
	u32 nr_redist_regions;
	bool single_redist;
	int enabled_rdists;
	u32 maint_irq;
	int maint_irq_mode;
	phys_addr_t vcpu_base;
} acpi_data __initdata;

static void __init
gic_acpi_register_redist(phys_addr_t phys_base, void __iomem *redist_base)
{
	static int count = 0;

	acpi_data.redist_regs[count].phys_base = phys_base;
	acpi_data.redist_regs[count].redist_base = redist_base;
	acpi_data.redist_regs[count].single_redist = acpi_data.single_redist;
	count++;
}

static int __init
gic_acpi_parse_madt_redist(union acpi_subtable_headers *header,
			   const unsigned long end)
{
	struct acpi_madt_generic_redistributor *redist =
			(struct acpi_madt_generic_redistributor *)header;
	void __iomem *redist_base;

	redist_base = ioremap(redist->base_address, redist->length);
	if (!redist_base) {
		pr_err("Couldn't map GICR region @%llx\n", redist->base_address);
		return -ENOMEM;
	}

	gic_acpi_register_redist(redist->base_address, redist_base);
	return 0;
}

static int __init
gic_acpi_parse_madt_gicc(union acpi_subtable_headers *header,
			 const unsigned long end)
{
	struct acpi_madt_generic_interrupt *gicc =
				(struct acpi_madt_generic_interrupt *)header;
	u32 reg = readl_relaxed(acpi_data.dist_base + GICD_PIDR2) & GIC_PIDR2_ARCH_MASK;
	u32 size = reg == GIC_PIDR2_ARCH_GICv4 ? SZ_64K * 4 : SZ_64K * 2;
	void __iomem *redist_base;

	/* GICC entry which has !ACPI_MADT_ENABLED is not unusable so skip */
	if (!(gicc->flags & ACPI_MADT_ENABLED))
		return 0;

	redist_base = ioremap(gicc->gicr_base_address, size);
	if (!redist_base)
		return -ENOMEM;

	gic_acpi_register_redist(gicc->gicr_base_address, redist_base);
	return 0;
}

static int __init gic_acpi_collect_gicr_base(void)
{
	acpi_tbl_entry_handler redist_parser;
	enum acpi_madt_type type;

	if (acpi_data.single_redist) {
		type = ACPI_MADT_TYPE_GENERIC_INTERRUPT;
		redist_parser = gic_acpi_parse_madt_gicc;
	} else {
		type = ACPI_MADT_TYPE_GENERIC_REDISTRIBUTOR;
		redist_parser = gic_acpi_parse_madt_redist;
	}

	/* Collect redistributor base addresses in GICR entries */
	if (acpi_table_parse_madt(type, redist_parser, 0) > 0)
		return 0;

	pr_info("No valid GICR entries exist\n");
	return -ENODEV;
}

static int __init gic_acpi_match_gicr(union acpi_subtable_headers *header,
				  const unsigned long end)
{
	/* Subtable presence means that redist exists, that's it */
	return 0;
}

static int __init gic_acpi_match_gicc(union acpi_subtable_headers *header,
				      const unsigned long end)
{
	struct acpi_madt_generic_interrupt *gicc =
				(struct acpi_madt_generic_interrupt *)header;

	/*
	 * If GICC is enabled and has valid gicr base address, then it means
	 * GICR base is presented via GICC
	 */
	if ((gicc->flags & ACPI_MADT_ENABLED) && gicc->gicr_base_address) {
		acpi_data.enabled_rdists++;
		return 0;
	}

	/*
	 * It's perfectly valid firmware can pass disabled GICC entry, driver
	 * should not treat as errors, skip the entry instead of probe fail.
	 */
	if (!(gicc->flags & ACPI_MADT_ENABLED))
		return 0;

	return -ENODEV;
}

static int __init gic_acpi_count_gicr_regions(void)
{
	int count;

	/*
	 * Count how many redistributor regions we have. It is not allowed
	 * to mix redistributor description, GICR and GICC subtables have to be
	 * mutually exclusive.
	 */
	count = acpi_table_parse_madt(ACPI_MADT_TYPE_GENERIC_REDISTRIBUTOR,
				      gic_acpi_match_gicr, 0);
	if (count > 0) {
		acpi_data.single_redist = false;
		return count;
	}

	count = acpi_table_parse_madt(ACPI_MADT_TYPE_GENERIC_INTERRUPT,
				      gic_acpi_match_gicc, 0);
	if (count > 0) {
		acpi_data.single_redist = true;
		count = acpi_data.enabled_rdists;
	}

	return count;
}

static bool __init acpi_validate_gic_table(struct acpi_subtable_header *header,
					   struct acpi_probe_entry *ape)
{
	struct acpi_madt_generic_distributor *dist;
	int count;

	dist = (struct acpi_madt_generic_distributor *)header;
	if (dist->version != ape->driver_data)
		return false;

	/* We need to do that exercise anyway, the sooner the better */
	count = gic_acpi_count_gicr_regions();
	if (count <= 0)
		return false;

	acpi_data.nr_redist_regions = count;
	return true;
}

static int __init gic_acpi_parse_virt_madt_gicc(union acpi_subtable_headers *header,
						const unsigned long end)
{
	struct acpi_madt_generic_interrupt *gicc =
		(struct acpi_madt_generic_interrupt *)header;
	int maint_irq_mode;
	static int first_madt = true;

	/* Skip unusable CPUs */
	if (!(gicc->flags & ACPI_MADT_ENABLED))
		return 0;

	maint_irq_mode = (gicc->flags & ACPI_MADT_VGIC_IRQ_MODE) ?
		ACPI_EDGE_SENSITIVE : ACPI_LEVEL_SENSITIVE;

	if (first_madt) {
		first_madt = false;

		acpi_data.maint_irq = gicc->vgic_interrupt;
		acpi_data.maint_irq_mode = maint_irq_mode;
		acpi_data.vcpu_base = gicc->gicv_base_address;

		return 0;
	}

	/*
	 * The maintenance interrupt and GICV should be the same for every CPU
	 */
	if ((acpi_data.maint_irq != gicc->vgic_interrupt) ||
	    (acpi_data.maint_irq_mode != maint_irq_mode) ||
	    (acpi_data.vcpu_base != gicc->gicv_base_address))
		return -EINVAL;

	return 0;
}

static bool __init gic_acpi_collect_virt_info(void)
{
	int count;

	count = acpi_table_parse_madt(ACPI_MADT_TYPE_GENERIC_INTERRUPT,
				      gic_acpi_parse_virt_madt_gicc, 0);

	return (count > 0);
}

#define ACPI_GICV3_DIST_MEM_SIZE (SZ_64K)
#define ACPI_GICV2_VCTRL_MEM_SIZE	(SZ_4K)
#define ACPI_GICV2_VCPU_MEM_SIZE	(SZ_8K)

static void __init gic_acpi_setup_kvm_info(void)
{
	int irq;

	if (!gic_acpi_collect_virt_info()) {
		pr_warn("Unable to get hardware information used for virtualization\n");
		return;
	}

	gic_v3_kvm_info.type = GIC_V3;

	irq = acpi_register_gsi(NULL, acpi_data.maint_irq,
				acpi_data.maint_irq_mode,
				ACPI_ACTIVE_HIGH);
	if (irq <= 0)
		return;

	gic_v3_kvm_info.maint_irq = irq;

	if (acpi_data.vcpu_base) {
		struct resource *vcpu = &gic_v3_kvm_info.vcpu;

		vcpu->flags = IORESOURCE_MEM;
		vcpu->start = acpi_data.vcpu_base;
		vcpu->end = vcpu->start + ACPI_GICV2_VCPU_MEM_SIZE - 1;
	}

	gic_v3_kvm_info.has_v4 = gic_data.rdists.has_vlpis;
	gic_v3_kvm_info.has_v4_1 = gic_data.rdists.has_rvpeid;
	gic_set_kvm_info(&gic_v3_kvm_info);
}

static int __init
gic_acpi_init(struct acpi_subtable_header *header, const unsigned long end)
{
	struct acpi_madt_generic_distributor *dist;
	struct fwnode_handle *domain_handle;
	size_t size;
	int i, err;

	/* Get distributor base address */
	dist = (struct acpi_madt_generic_distributor *)header;
	acpi_data.dist_base = ioremap(dist->base_address,
				      ACPI_GICV3_DIST_MEM_SIZE);
	if (!acpi_data.dist_base) {
		pr_err("Unable to map GICD registers\n");
		return -ENOMEM;
	}

	err = gic_validate_dist_version(acpi_data.dist_base);
	if (err) {
		pr_err("No distributor detected at @%p, giving up\n",
		       acpi_data.dist_base);
		goto out_dist_unmap;
	}

	size = sizeof(*acpi_data.redist_regs) * acpi_data.nr_redist_regions;
	acpi_data.redist_regs = kzalloc(size, GFP_KERNEL);
	if (!acpi_data.redist_regs) {
		err = -ENOMEM;
		goto out_dist_unmap;
	}

	err = gic_acpi_collect_gicr_base();
	if (err)
		goto out_redist_unmap;

	domain_handle = irq_domain_alloc_fwnode(&dist->base_address);
	if (!domain_handle) {
		err = -ENOMEM;
		goto out_redist_unmap;
	}

	err = gic_init_bases(acpi_data.dist_base, acpi_data.redist_regs,
			     acpi_data.nr_redist_regions, 0, domain_handle);
	if (err)
		goto out_fwhandle_free;

	acpi_set_irq_model(ACPI_IRQ_MODEL_GIC, domain_handle);

	if (static_branch_likely(&supports_deactivate_key))
		gic_acpi_setup_kvm_info();

	return 0;

out_fwhandle_free:
	irq_domain_free_fwnode(domain_handle);
out_redist_unmap:
	for (i = 0; i < acpi_data.nr_redist_regions; i++)
		if (acpi_data.redist_regs[i].redist_base)
			iounmap(acpi_data.redist_regs[i].redist_base);
	kfree(acpi_data.redist_regs);
out_dist_unmap:
	iounmap(acpi_data.dist_base);
	return err;
}
IRQCHIP_ACPI_DECLARE(gic_v3, ACPI_MADT_TYPE_GENERIC_DISTRIBUTOR,
		     acpi_validate_gic_table, ACPI_MADT_GIC_VERSION_V3,
		     gic_acpi_init);
IRQCHIP_ACPI_DECLARE(gic_v4, ACPI_MADT_TYPE_GENERIC_DISTRIBUTOR,
		     acpi_validate_gic_table, ACPI_MADT_GIC_VERSION_V4,
		     gic_acpi_init);
IRQCHIP_ACPI_DECLARE(gic_v3_or_v4, ACPI_MADT_TYPE_GENERIC_DISTRIBUTOR,
		     acpi_validate_gic_table, ACPI_MADT_GIC_VERSION_NONE,
		     gic_acpi_init);
#endif<|MERGE_RESOLUTION|>--- conflicted
+++ resolved
@@ -873,10 +873,7 @@
 	gic_data.rdists.has_rvpeid &= !!(typer & GICR_TYPER_RVPEID);
 	gic_data.rdists.has_direct_lpi &= (!!(typer & GICR_TYPER_DirectLPIS) |
 					   gic_data.rdists.has_rvpeid);
-<<<<<<< HEAD
-=======
 	gic_data.rdists.has_vpend_valid_dirty &= !!(typer & GICR_TYPER_DIRTY);
->>>>>>> 04d5ce62
 
 	/* Detect non-sensical configurations */
 	if (WARN_ON_ONCE(gic_data.rdists.has_rvpeid && !gic_data.rdists.has_vlpis)) {
@@ -897,18 +894,11 @@
 	if (WARN_ON(gic_data.ppi_nr == UINT_MAX))
 		gic_data.ppi_nr = 0;
 	pr_info("%d PPIs implemented\n", gic_data.ppi_nr);
-<<<<<<< HEAD
-	pr_info("%sVLPI support, %sdirect LPI support, %sRVPEID support\n",
-		!gic_data.rdists.has_vlpis ? "no " : "",
-		!gic_data.rdists.has_direct_lpi ? "no " : "",
-		!gic_data.rdists.has_rvpeid ? "no " : "");
-=======
 	if (gic_data.rdists.has_vlpis)
 		pr_info("GICv4 features: %s%s%s\n",
 			gic_data.rdists.has_direct_lpi ? "DirectLPI " : "",
 			gic_data.rdists.has_rvpeid ? "RVPEID " : "",
 			gic_data.rdists.has_vpend_valid_dirty ? "Valid+Dirty " : "");
->>>>>>> 04d5ce62
 }
 
 /* Check whether it's single security state view */
