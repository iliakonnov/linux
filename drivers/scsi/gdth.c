--- conflicted
+++ resolved
@@ -3685,14 +3685,9 @@
 
 	rval = 0;
 out_free_buf:
-<<<<<<< HEAD
-	dma_free_coherent(&ha->pdev->dev, gen.data_len + gen.sense_len, buf,
-			paddr);
-=======
 	if (buf)
 		dma_free_coherent(&ha->pdev->dev, gen.data_len + gen.sense_len,
 				  buf, paddr);
->>>>>>> 0ecfebd2
 	return rval;
 }
  
