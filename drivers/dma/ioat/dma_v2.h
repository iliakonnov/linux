--- conflicted
+++ resolved
@@ -132,7 +132,6 @@
  */
 
 struct ioat_ring_ent {
-<<<<<<< HEAD
 	union {
 		struct ioat_dma_descriptor *hw;
 		struct ioat_fill_descriptor *fill;
@@ -143,14 +142,9 @@
 		struct ioat_pq_update_descriptor *pqu;
 		struct ioat_raw_descriptor *raw;
 	};
-	struct dma_async_tx_descriptor txd;
-	size_t len;
-	enum sum_check_flags *result;
-=======
-	struct ioat_dma_descriptor *hw;
 	size_t len;
 	struct dma_async_tx_descriptor txd;
->>>>>>> 657a77fa
+	enum sum_check_flags *result;
 	#ifdef DEBUG
 	int id;
 	#endif
@@ -176,7 +170,6 @@
 int __devinit ioat3_dma_probe(struct ioatdma_device *dev, int dca);
 struct dca_provider * __devinit ioat2_dca_init(struct pci_dev *pdev, void __iomem *iobase);
 struct dca_provider * __devinit ioat3_dca_init(struct pci_dev *pdev, void __iomem *iobase);
-<<<<<<< HEAD
 int ioat2_alloc_and_lock(u16 *idx, struct ioat2_dma_chan *ioat, int num_descs);
 int ioat2_enumerate_channels(struct ioatdma_device *device);
 struct dma_async_tx_descriptor *
@@ -193,7 +186,5 @@
 void ioat2_cleanup_tasklet(unsigned long data);
 void ioat2_timer_event(unsigned long data);
 extern struct kobj_type ioat2_ktype;
-=======
 extern struct kmem_cache *ioat2_cache;
->>>>>>> 657a77fa
 #endif /* IOATDMA_V2_H */