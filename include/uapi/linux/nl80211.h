#ifndef __LINUX_NL80211_H
#define __LINUX_NL80211_H
/*
 * 802.11 netlink interface public header
 *
 * Copyright 2006-2010 Johannes Berg <johannes@sipsolutions.net>
 * Copyright 2008 Michael Wu <flamingice@sourmilk.net>
 * Copyright 2008 Luis Carlos Cobo <luisca@cozybit.com>
 * Copyright 2008 Michael Buesch <m@bues.ch>
 * Copyright 2008, 2009 Luis R. Rodriguez <lrodriguez@atheros.com>
 * Copyright 2008 Jouni Malinen <jouni.malinen@atheros.com>
 * Copyright 2008 Colin McCabe <colin@cozybit.com>
 *
 * Permission to use, copy, modify, and/or distribute this software for any
 * purpose with or without fee is hereby granted, provided that the above
 * copyright notice and this permission notice appear in all copies.
 *
 * THE SOFTWARE IS PROVIDED "AS IS" AND THE AUTHOR DISCLAIMS ALL WARRANTIES
 * WITH REGARD TO THIS SOFTWARE INCLUDING ALL IMPLIED WARRANTIES OF
 * MERCHANTABILITY AND FITNESS. IN NO EVENT SHALL THE AUTHOR BE LIABLE FOR
 * ANY SPECIAL, DIRECT, INDIRECT, OR CONSEQUENTIAL DAMAGES OR ANY DAMAGES
 * WHATSOEVER RESULTING FROM LOSS OF USE, DATA OR PROFITS, WHETHER IN AN
 * ACTION OF CONTRACT, NEGLIGENCE OR OTHER TORTIOUS ACTION, ARISING OUT OF
 * OR IN CONNECTION WITH THE USE OR PERFORMANCE OF THIS SOFTWARE.
 *
 */

#include <linux/types.h>

/**
 * DOC: Station handling
 *
 * Stations are added per interface, but a special case exists with VLAN
 * interfaces. When a station is bound to an AP interface, it may be moved
 * into a VLAN identified by a VLAN interface index (%NL80211_ATTR_STA_VLAN).
 * The station is still assumed to belong to the AP interface it was added
 * to.
 *
 * Station handling varies per interface type and depending on the driver's
 * capabilities.
 *
 * For drivers supporting TDLS with external setup (WIPHY_FLAG_SUPPORTS_TDLS
 * and WIPHY_FLAG_TDLS_EXTERNAL_SETUP), the station lifetime is as follows:
 *  - a setup station entry is added, not yet authorized, without any rate
 *    or capability information, this just exists to avoid race conditions
 *  - when the TDLS setup is done, a single NL80211_CMD_SET_STATION is valid
 *    to add rate and capability information to the station and at the same
 *    time mark it authorized.
 *  - %NL80211_TDLS_ENABLE_LINK is then used
 *  - after this, the only valid operation is to remove it by tearing down
 *    the TDLS link (%NL80211_TDLS_DISABLE_LINK)
 *
 * TODO: need more info for other interface types
 */

/**
 * DOC: Frame transmission/registration support
 *
 * Frame transmission and registration support exists to allow userspace
 * management entities such as wpa_supplicant react to management frames
 * that are not being handled by the kernel. This includes, for example,
 * certain classes of action frames that cannot be handled in the kernel
 * for various reasons.
 *
 * Frame registration is done on a per-interface basis and registrations
 * cannot be removed other than by closing the socket. It is possible to
 * specify a registration filter to register, for example, only for a
 * certain type of action frame. In particular with action frames, those
 * that userspace registers for will not be returned as unhandled by the
 * driver, so that the registered application has to take responsibility
 * for doing that.
 *
 * The type of frame that can be registered for is also dependent on the
 * driver and interface type. The frame types are advertised in wiphy
 * attributes so applications know what to expect.
 *
 * NOTE: When an interface changes type while registrations are active,
 *       these registrations are ignored until the interface type is
 *       changed again. This means that changing the interface type can
 *       lead to a situation that couldn't otherwise be produced, but
 *       any such registrations will be dormant in the sense that they
 *       will not be serviced, i.e. they will not receive any frames.
 *
 * Frame transmission allows userspace to send for example the required
 * responses to action frames. It is subject to some sanity checking,
 * but many frames can be transmitted. When a frame was transmitted, its
 * status is indicated to the sending socket.
 *
 * For more technical details, see the corresponding command descriptions
 * below.
 */

/**
 * DOC: Virtual interface / concurrency capabilities
 *
 * Some devices are able to operate with virtual MACs, they can have
 * more than one virtual interface. The capability handling for this
 * is a bit complex though, as there may be a number of restrictions
 * on the types of concurrency that are supported.
 *
 * To start with, each device supports the interface types listed in
 * the %NL80211_ATTR_SUPPORTED_IFTYPES attribute, but by listing the
 * types there no concurrency is implied.
 *
 * Once concurrency is desired, more attributes must be observed:
 * To start with, since some interface types are purely managed in
 * software, like the AP-VLAN type in mac80211 for example, there's
 * an additional list of these, they can be added at any time and
 * are only restricted by some semantic restrictions (e.g. AP-VLAN
 * cannot be added without a corresponding AP interface). This list
 * is exported in the %NL80211_ATTR_SOFTWARE_IFTYPES attribute.
 *
 * Further, the list of supported combinations is exported. This is
 * in the %NL80211_ATTR_INTERFACE_COMBINATIONS attribute. Basically,
 * it exports a list of "groups", and at any point in time the
 * interfaces that are currently active must fall into any one of
 * the advertised groups. Within each group, there are restrictions
 * on the number of interfaces of different types that are supported
 * and also the number of different channels, along with potentially
 * some other restrictions. See &enum nl80211_if_combination_attrs.
 *
 * All together, these attributes define the concurrency of virtual
 * interfaces that a given device supports.
 */

/**
 * enum nl80211_commands - supported nl80211 commands
 *
 * @NL80211_CMD_UNSPEC: unspecified command to catch errors
 *
 * @NL80211_CMD_GET_WIPHY: request information about a wiphy or dump request
 *	to get a list of all present wiphys.
 * @NL80211_CMD_SET_WIPHY: set wiphy parameters, needs %NL80211_ATTR_WIPHY or
 *	%NL80211_ATTR_IFINDEX; can be used to set %NL80211_ATTR_WIPHY_NAME,
 *	%NL80211_ATTR_WIPHY_TXQ_PARAMS, %NL80211_ATTR_WIPHY_FREQ (and the
 *	attributes determining the channel width; this is used for setting
 *	monitor mode channel),  %NL80211_ATTR_WIPHY_RETRY_SHORT,
 *	%NL80211_ATTR_WIPHY_RETRY_LONG, %NL80211_ATTR_WIPHY_FRAG_THRESHOLD,
 *	and/or %NL80211_ATTR_WIPHY_RTS_THRESHOLD.
 *	However, for setting the channel, see %NL80211_CMD_SET_CHANNEL
 *	instead, the support here is for backward compatibility only.
 * @NL80211_CMD_NEW_WIPHY: Newly created wiphy, response to get request
 *	or rename notification. Has attributes %NL80211_ATTR_WIPHY and
 *	%NL80211_ATTR_WIPHY_NAME.
 * @NL80211_CMD_DEL_WIPHY: Wiphy deleted. Has attributes
 *	%NL80211_ATTR_WIPHY and %NL80211_ATTR_WIPHY_NAME.
 *
 * @NL80211_CMD_GET_INTERFACE: Request an interface's configuration;
 *	either a dump request on a %NL80211_ATTR_WIPHY or a specific get
 *	on an %NL80211_ATTR_IFINDEX is supported.
 * @NL80211_CMD_SET_INTERFACE: Set type of a virtual interface, requires
 *	%NL80211_ATTR_IFINDEX and %NL80211_ATTR_IFTYPE.
 * @NL80211_CMD_NEW_INTERFACE: Newly created virtual interface or response
 *	to %NL80211_CMD_GET_INTERFACE. Has %NL80211_ATTR_IFINDEX,
 *	%NL80211_ATTR_WIPHY and %NL80211_ATTR_IFTYPE attributes. Can also
 *	be sent from userspace to request creation of a new virtual interface,
 *	then requires attributes %NL80211_ATTR_WIPHY, %NL80211_ATTR_IFTYPE and
 *	%NL80211_ATTR_IFNAME.
 * @NL80211_CMD_DEL_INTERFACE: Virtual interface was deleted, has attributes
 *	%NL80211_ATTR_IFINDEX and %NL80211_ATTR_WIPHY. Can also be sent from
 *	userspace to request deletion of a virtual interface, then requires
 *	attribute %NL80211_ATTR_IFINDEX.
 *
 * @NL80211_CMD_GET_KEY: Get sequence counter information for a key specified
 *	by %NL80211_ATTR_KEY_IDX and/or %NL80211_ATTR_MAC.
 * @NL80211_CMD_SET_KEY: Set key attributes %NL80211_ATTR_KEY_DEFAULT,
 *	%NL80211_ATTR_KEY_DEFAULT_MGMT, or %NL80211_ATTR_KEY_THRESHOLD.
 * @NL80211_CMD_NEW_KEY: add a key with given %NL80211_ATTR_KEY_DATA,
 *	%NL80211_ATTR_KEY_IDX, %NL80211_ATTR_MAC, %NL80211_ATTR_KEY_CIPHER,
 *	and %NL80211_ATTR_KEY_SEQ attributes.
 * @NL80211_CMD_DEL_KEY: delete a key identified by %NL80211_ATTR_KEY_IDX
 *	or %NL80211_ATTR_MAC.
 *
 * @NL80211_CMD_GET_BEACON: (not used)
 * @NL80211_CMD_SET_BEACON: change the beacon on an access point interface
 *	using the %NL80211_ATTR_BEACON_HEAD and %NL80211_ATTR_BEACON_TAIL
 *	attributes. For drivers that generate the beacon and probe responses
 *	internally, the following attributes must be provided: %NL80211_ATTR_IE,
 *	%NL80211_ATTR_IE_PROBE_RESP and %NL80211_ATTR_IE_ASSOC_RESP.
 * @NL80211_CMD_START_AP: Start AP operation on an AP interface, parameters
 *	are like for %NL80211_CMD_SET_BEACON, and additionally parameters that
 *	do not change are used, these include %NL80211_ATTR_BEACON_INTERVAL,
 *	%NL80211_ATTR_DTIM_PERIOD, %NL80211_ATTR_SSID,
 *	%NL80211_ATTR_HIDDEN_SSID, %NL80211_ATTR_CIPHERS_PAIRWISE,
 *	%NL80211_ATTR_CIPHER_GROUP, %NL80211_ATTR_WPA_VERSIONS,
 *	%NL80211_ATTR_AKM_SUITES, %NL80211_ATTR_PRIVACY,
 *	%NL80211_ATTR_AUTH_TYPE, %NL80211_ATTR_INACTIVITY_TIMEOUT,
 *	%NL80211_ATTR_ACL_POLICY and %NL80211_ATTR_MAC_ADDRS.
 *	The channel to use can be set on the interface or be given using the
 *	%NL80211_ATTR_WIPHY_FREQ and the attributes determining channel width.
 * @NL80211_CMD_NEW_BEACON: old alias for %NL80211_CMD_START_AP
 * @NL80211_CMD_STOP_AP: Stop AP operation on the given interface
 * @NL80211_CMD_DEL_BEACON: old alias for %NL80211_CMD_STOP_AP
 *
 * @NL80211_CMD_GET_STATION: Get station attributes for station identified by
 *	%NL80211_ATTR_MAC on the interface identified by %NL80211_ATTR_IFINDEX.
 * @NL80211_CMD_SET_STATION: Set station attributes for station identified by
 *	%NL80211_ATTR_MAC on the interface identified by %NL80211_ATTR_IFINDEX.
 * @NL80211_CMD_NEW_STATION: Add a station with given attributes to the
 *	the interface identified by %NL80211_ATTR_IFINDEX.
 * @NL80211_CMD_DEL_STATION: Remove a station identified by %NL80211_ATTR_MAC
 *	or, if no MAC address given, all stations, on the interface identified
 *	by %NL80211_ATTR_IFINDEX.
 *
 * @NL80211_CMD_GET_MPATH: Get mesh path attributes for mesh path to
 * 	destination %NL80211_ATTR_MAC on the interface identified by
 * 	%NL80211_ATTR_IFINDEX.
 * @NL80211_CMD_SET_MPATH:  Set mesh path attributes for mesh path to
 * 	destination %NL80211_ATTR_MAC on the interface identified by
 * 	%NL80211_ATTR_IFINDEX.
 * @NL80211_CMD_NEW_MPATH: Create a new mesh path for the destination given by
 *	%NL80211_ATTR_MAC via %NL80211_ATTR_MPATH_NEXT_HOP.
 * @NL80211_CMD_DEL_MPATH: Delete a mesh path to the destination given by
 *	%NL80211_ATTR_MAC.
 * @NL80211_CMD_NEW_PATH: Add a mesh path with given attributes to the
 *	the interface identified by %NL80211_ATTR_IFINDEX.
 * @NL80211_CMD_DEL_PATH: Remove a mesh path identified by %NL80211_ATTR_MAC
 *	or, if no MAC address given, all mesh paths, on the interface identified
 *	by %NL80211_ATTR_IFINDEX.
 * @NL80211_CMD_SET_BSS: Set BSS attributes for BSS identified by
 *	%NL80211_ATTR_IFINDEX.
 *
 * @NL80211_CMD_GET_REG: ask the wireless core to send us its currently set
 * 	regulatory domain.
 * @NL80211_CMD_SET_REG: Set current regulatory domain. CRDA sends this command
 *	after being queried by the kernel. CRDA replies by sending a regulatory
 *	domain structure which consists of %NL80211_ATTR_REG_ALPHA set to our
 *	current alpha2 if it found a match. It also provides
 * 	NL80211_ATTR_REG_RULE_FLAGS, and a set of regulatory rules. Each
 * 	regulatory rule is a nested set of attributes  given by
 * 	%NL80211_ATTR_REG_RULE_FREQ_[START|END] and
 * 	%NL80211_ATTR_FREQ_RANGE_MAX_BW with an attached power rule given by
 * 	%NL80211_ATTR_REG_RULE_POWER_MAX_ANT_GAIN and
 * 	%NL80211_ATTR_REG_RULE_POWER_MAX_EIRP.
 * @NL80211_CMD_REQ_SET_REG: ask the wireless core to set the regulatory domain
 * 	to the specified ISO/IEC 3166-1 alpha2 country code. The core will
 * 	store this as a valid request and then query userspace for it.
 *
 * @NL80211_CMD_GET_MESH_CONFIG: Get mesh networking properties for the
 *	interface identified by %NL80211_ATTR_IFINDEX
 *
 * @NL80211_CMD_SET_MESH_CONFIG: Set mesh networking properties for the
 *      interface identified by %NL80211_ATTR_IFINDEX
 *
 * @NL80211_CMD_SET_MGMT_EXTRA_IE: Set extra IEs for management frames. The
 *	interface is identified with %NL80211_ATTR_IFINDEX and the management
 *	frame subtype with %NL80211_ATTR_MGMT_SUBTYPE. The extra IE data to be
 *	added to the end of the specified management frame is specified with
 *	%NL80211_ATTR_IE. If the command succeeds, the requested data will be
 *	added to all specified management frames generated by
 *	kernel/firmware/driver.
 *	Note: This command has been removed and it is only reserved at this
 *	point to avoid re-using existing command number. The functionality this
 *	command was planned for has been provided with cleaner design with the
 *	option to specify additional IEs in NL80211_CMD_TRIGGER_SCAN,
 *	NL80211_CMD_AUTHENTICATE, NL80211_CMD_ASSOCIATE,
 *	NL80211_CMD_DEAUTHENTICATE, and NL80211_CMD_DISASSOCIATE.
 *
 * @NL80211_CMD_GET_SCAN: get scan results
 * @NL80211_CMD_TRIGGER_SCAN: trigger a new scan with the given parameters
 *	%NL80211_ATTR_TX_NO_CCK_RATE is used to decide whether to send the
 *	probe requests at CCK rate or not.
 * @NL80211_CMD_NEW_SCAN_RESULTS: scan notification (as a reply to
 *	NL80211_CMD_GET_SCAN and on the "scan" multicast group)
 * @NL80211_CMD_SCAN_ABORTED: scan was aborted, for unspecified reasons,
 *	partial scan results may be available
 *
 * @NL80211_CMD_START_SCHED_SCAN: start a scheduled scan at certain
 *	intervals, as specified by %NL80211_ATTR_SCHED_SCAN_INTERVAL.
 *	Like with normal scans, if SSIDs (%NL80211_ATTR_SCAN_SSIDS)
 *	are passed, they are used in the probe requests.  For
 *	broadcast, a broadcast SSID must be passed (ie. an empty
 *	string).  If no SSID is passed, no probe requests are sent and
 *	a passive scan is performed.  %NL80211_ATTR_SCAN_FREQUENCIES,
 *	if passed, define which channels should be scanned; if not
 *	passed, all channels allowed for the current regulatory domain
 *	are used.  Extra IEs can also be passed from the userspace by
 *	using the %NL80211_ATTR_IE attribute.
 * @NL80211_CMD_STOP_SCHED_SCAN: stop a scheduled scan.  Returns -ENOENT
 *	if scheduled scan is not running.
 * @NL80211_CMD_SCHED_SCAN_RESULTS: indicates that there are scheduled scan
 *	results available.
 * @NL80211_CMD_SCHED_SCAN_STOPPED: indicates that the scheduled scan has
 *	stopped.  The driver may issue this event at any time during a
 *	scheduled scan.  One reason for stopping the scan is if the hardware
 *	does not support starting an association or a normal scan while running
 *	a scheduled scan.  This event is also sent when the
 *	%NL80211_CMD_STOP_SCHED_SCAN command is received or when the interface
 *	is brought down while a scheduled scan was running.
 *
 * @NL80211_CMD_GET_SURVEY: get survey resuls, e.g. channel occupation
 *      or noise level
 * @NL80211_CMD_NEW_SURVEY_RESULTS: survey data notification (as a reply to
 *	NL80211_CMD_GET_SURVEY and on the "scan" multicast group)
 *
 * @NL80211_CMD_SET_PMKSA: Add a PMKSA cache entry, using %NL80211_ATTR_MAC
 *	(for the BSSID) and %NL80211_ATTR_PMKID.
 * @NL80211_CMD_DEL_PMKSA: Delete a PMKSA cache entry, using %NL80211_ATTR_MAC
 *	(for the BSSID) and %NL80211_ATTR_PMKID.
 * @NL80211_CMD_FLUSH_PMKSA: Flush all PMKSA cache entries.
 *
 * @NL80211_CMD_REG_CHANGE: indicates to userspace the regulatory domain
 * 	has been changed and provides details of the request information
 * 	that caused the change such as who initiated the regulatory request
 * 	(%NL80211_ATTR_REG_INITIATOR), the wiphy_idx
 * 	(%NL80211_ATTR_REG_ALPHA2) on which the request was made from if
 * 	the initiator was %NL80211_REGDOM_SET_BY_COUNTRY_IE or
 * 	%NL80211_REGDOM_SET_BY_DRIVER, the type of regulatory domain
 * 	set (%NL80211_ATTR_REG_TYPE), if the type of regulatory domain is
 * 	%NL80211_REG_TYPE_COUNTRY the alpha2 to which we have moved on
 * 	to (%NL80211_ATTR_REG_ALPHA2).
 * @NL80211_CMD_REG_BEACON_HINT: indicates to userspace that an AP beacon
 * 	has been found while world roaming thus enabling active scan or
 * 	any mode of operation that initiates TX (beacons) on a channel
 * 	where we would not have been able to do either before. As an example
 * 	if you are world roaming (regulatory domain set to world or if your
 * 	driver is using a custom world roaming regulatory domain) and while
 * 	doing a passive scan on the 5 GHz band you find an AP there (if not
 * 	on a DFS channel) you will now be able to actively scan for that AP
 * 	or use AP mode on your card on that same channel. Note that this will
 * 	never be used for channels 1-11 on the 2 GHz band as they are always
 * 	enabled world wide. This beacon hint is only sent if your device had
 * 	either disabled active scanning or beaconing on a channel. We send to
 * 	userspace the wiphy on which we removed a restriction from
 * 	(%NL80211_ATTR_WIPHY) and the channel on which this occurred
 * 	before (%NL80211_ATTR_FREQ_BEFORE) and after (%NL80211_ATTR_FREQ_AFTER)
 * 	the beacon hint was processed.
 *
 * @NL80211_CMD_AUTHENTICATE: authentication request and notification.
 *	This command is used both as a command (request to authenticate) and
 *	as an event on the "mlme" multicast group indicating completion of the
 *	authentication process.
 *	When used as a command, %NL80211_ATTR_IFINDEX is used to identify the
 *	interface. %NL80211_ATTR_MAC is used to specify PeerSTAAddress (and
 *	BSSID in case of station mode). %NL80211_ATTR_SSID is used to specify
 *	the SSID (mainly for association, but is included in authentication
 *	request, too, to help BSS selection. %NL80211_ATTR_WIPHY_FREQ is used
 *	to specify the frequence of the channel in MHz. %NL80211_ATTR_AUTH_TYPE
 *	is used to specify the authentication type. %NL80211_ATTR_IE is used to
 *	define IEs (VendorSpecificInfo, but also including RSN IE and FT IEs)
 *	to be added to the frame.
 *	When used as an event, this reports reception of an Authentication
 *	frame in station and IBSS modes when the local MLME processed the
 *	frame, i.e., it was for the local STA and was received in correct
 *	state. This is similar to MLME-AUTHENTICATE.confirm primitive in the
 *	MLME SAP interface (kernel providing MLME, userspace SME). The
 *	included %NL80211_ATTR_FRAME attribute contains the management frame
 *	(including both the header and frame body, but not FCS). This event is
 *	also used to indicate if the authentication attempt timed out. In that
 *	case the %NL80211_ATTR_FRAME attribute is replaced with a
 *	%NL80211_ATTR_TIMED_OUT flag (and %NL80211_ATTR_MAC to indicate which
 *	pending authentication timed out).
 * @NL80211_CMD_ASSOCIATE: association request and notification; like
 *	NL80211_CMD_AUTHENTICATE but for Association and Reassociation
 *	(similar to MLME-ASSOCIATE.request, MLME-REASSOCIATE.request,
 *	MLME-ASSOCIATE.confirm or MLME-REASSOCIATE.confirm primitives).
 * @NL80211_CMD_DEAUTHENTICATE: deauthentication request and notification; like
 *	NL80211_CMD_AUTHENTICATE but for Deauthentication frames (similar to
 *	MLME-DEAUTHENTICATION.request and MLME-DEAUTHENTICATE.indication
 *	primitives).
 * @NL80211_CMD_DISASSOCIATE: disassociation request and notification; like
 *	NL80211_CMD_AUTHENTICATE but for Disassociation frames (similar to
 *	MLME-DISASSOCIATE.request and MLME-DISASSOCIATE.indication primitives).
 *
 * @NL80211_CMD_MICHAEL_MIC_FAILURE: notification of a locally detected Michael
 *	MIC (part of TKIP) failure; sent on the "mlme" multicast group; the
 *	event includes %NL80211_ATTR_MAC to describe the source MAC address of
 *	the frame with invalid MIC, %NL80211_ATTR_KEY_TYPE to show the key
 *	type, %NL80211_ATTR_KEY_IDX to indicate the key identifier, and
 *	%NL80211_ATTR_KEY_SEQ to indicate the TSC value of the frame; this
 *	event matches with MLME-MICHAELMICFAILURE.indication() primitive
 *
 * @NL80211_CMD_JOIN_IBSS: Join a new IBSS -- given at least an SSID and a
 *	FREQ attribute (for the initial frequency if no peer can be found)
 *	and optionally a MAC (as BSSID) and FREQ_FIXED attribute if those
 *	should be fixed rather than automatically determined. Can only be
 *	executed on a network interface that is UP, and fixed BSSID/FREQ
 *	may be rejected. Another optional parameter is the beacon interval,
 *	given in the %NL80211_ATTR_BEACON_INTERVAL attribute, which if not
 *	given defaults to 100 TU (102.4ms).
 * @NL80211_CMD_LEAVE_IBSS: Leave the IBSS -- no special arguments, the IBSS is
 *	determined by the network interface.
 *
 * @NL80211_CMD_TESTMODE: testmode command, takes a wiphy (or ifindex) attribute
 *	to identify the device, and the TESTDATA blob attribute to pass through
 *	to the driver.
 *
 * @NL80211_CMD_CONNECT: connection request and notification; this command
 *	requests to connect to a specified network but without separating
 *	auth and assoc steps. For this, you need to specify the SSID in a
 *	%NL80211_ATTR_SSID attribute, and can optionally specify the association
 *	IEs in %NL80211_ATTR_IE, %NL80211_ATTR_AUTH_TYPE, %NL80211_ATTR_USE_MFP,
 *	%NL80211_ATTR_MAC, %NL80211_ATTR_WIPHY_FREQ, %NL80211_ATTR_CONTROL_PORT,
 *	%NL80211_ATTR_CONTROL_PORT_ETHERTYPE and
 *	%NL80211_ATTR_CONTROL_PORT_NO_ENCRYPT.
 *	Background scan period can optionally be
 *	specified in %NL80211_ATTR_BG_SCAN_PERIOD,
 *	if not specified default background scan configuration
 *	in driver is used and if period value is 0, bg scan will be disabled.
 *	This attribute is ignored if driver does not support roam scan.
 *	It is also sent as an event, with the BSSID and response IEs when the
 *	connection is established or failed to be established. This can be
 *	determined by the STATUS_CODE attribute.
 * @NL80211_CMD_ROAM: request that the card roam (currently not implemented),
 *	sent as an event when the card/driver roamed by itself.
 * @NL80211_CMD_DISCONNECT: drop a given connection; also used to notify
 *	userspace that a connection was dropped by the AP or due to other
 *	reasons, for this the %NL80211_ATTR_DISCONNECTED_BY_AP and
 *	%NL80211_ATTR_REASON_CODE attributes are used.
 *
 * @NL80211_CMD_SET_WIPHY_NETNS: Set a wiphy's netns. Note that all devices
 *	associated with this wiphy must be down and will follow.
 *
 * @NL80211_CMD_REMAIN_ON_CHANNEL: Request to remain awake on the specified
 *	channel for the specified amount of time. This can be used to do
 *	off-channel operations like transmit a Public Action frame and wait for
 *	a response while being associated to an AP on another channel.
 *	%NL80211_ATTR_IFINDEX is used to specify which interface (and thus
 *	radio) is used. %NL80211_ATTR_WIPHY_FREQ is used to specify the
 *	frequency for the operation.
 *	%NL80211_ATTR_DURATION is used to specify the duration in milliseconds
 *	to remain on the channel. This command is also used as an event to
 *	notify when the requested duration starts (it may take a while for the
 *	driver to schedule this time due to other concurrent needs for the
 *	radio).
 *	When called, this operation returns a cookie (%NL80211_ATTR_COOKIE)
 *	that will be included with any events pertaining to this request;
 *	the cookie is also used to cancel the request.
 * @NL80211_CMD_CANCEL_REMAIN_ON_CHANNEL: This command can be used to cancel a
 *	pending remain-on-channel duration if the desired operation has been
 *	completed prior to expiration of the originally requested duration.
 *	%NL80211_ATTR_WIPHY or %NL80211_ATTR_IFINDEX is used to specify the
 *	radio. The %NL80211_ATTR_COOKIE attribute must be given as well to
 *	uniquely identify the request.
 *	This command is also used as an event to notify when a requested
 *	remain-on-channel duration has expired.
 *
 * @NL80211_CMD_SET_TX_BITRATE_MASK: Set the mask of rates to be used in TX
 *	rate selection. %NL80211_ATTR_IFINDEX is used to specify the interface
 *	and @NL80211_ATTR_TX_RATES the set of allowed rates.
 *
 * @NL80211_CMD_REGISTER_FRAME: Register for receiving certain mgmt frames
 *	(via @NL80211_CMD_FRAME) for processing in userspace. This command
 *	requires an interface index, a frame type attribute (optional for
 *	backward compatibility reasons, if not given assumes action frames)
 *	and a match attribute containing the first few bytes of the frame
 *	that should match, e.g. a single byte for only a category match or
 *	four bytes for vendor frames including the OUI. The registration
 *	cannot be dropped, but is removed automatically when the netlink
 *	socket is closed. Multiple registrations can be made.
 * @NL80211_CMD_REGISTER_ACTION: Alias for @NL80211_CMD_REGISTER_FRAME for
 *	backward compatibility
 * @NL80211_CMD_FRAME: Management frame TX request and RX notification. This
 *	command is used both as a request to transmit a management frame and
 *	as an event indicating reception of a frame that was not processed in
 *	kernel code, but is for us (i.e., which may need to be processed in a
 *	user space application). %NL80211_ATTR_FRAME is used to specify the
 *	frame contents (including header). %NL80211_ATTR_WIPHY_FREQ is used
 *	to indicate on which channel the frame is to be transmitted or was
 *	received. If this channel is not the current channel (remain-on-channel
 *	or the operational channel) the device will switch to the given channel
 *	and transmit the frame, optionally waiting for a response for the time
 *	specified using %NL80211_ATTR_DURATION. When called, this operation
 *	returns a cookie (%NL80211_ATTR_COOKIE) that will be included with the
 *	TX status event pertaining to the TX request.
 *	%NL80211_ATTR_TX_NO_CCK_RATE is used to decide whether to send the
 *	management frames at CCK rate or not in 2GHz band.
 * @NL80211_CMD_FRAME_WAIT_CANCEL: When an off-channel TX was requested, this
 *	command may be used with the corresponding cookie to cancel the wait
 *	time if it is known that it is no longer necessary.
 * @NL80211_CMD_ACTION: Alias for @NL80211_CMD_FRAME for backward compatibility.
 * @NL80211_CMD_FRAME_TX_STATUS: Report TX status of a management frame
 *	transmitted with %NL80211_CMD_FRAME. %NL80211_ATTR_COOKIE identifies
 *	the TX command and %NL80211_ATTR_FRAME includes the contents of the
 *	frame. %NL80211_ATTR_ACK flag is included if the recipient acknowledged
 *	the frame.
 * @NL80211_CMD_ACTION_TX_STATUS: Alias for @NL80211_CMD_FRAME_TX_STATUS for
 *	backward compatibility.
 *
 * @NL80211_CMD_SET_POWER_SAVE: Set powersave, using %NL80211_ATTR_PS_STATE
 * @NL80211_CMD_GET_POWER_SAVE: Get powersave status in %NL80211_ATTR_PS_STATE
 *
 * @NL80211_CMD_SET_CQM: Connection quality monitor configuration. This command
 *	is used to configure connection quality monitoring notification trigger
 *	levels.
 * @NL80211_CMD_NOTIFY_CQM: Connection quality monitor notification. This
 *	command is used as an event to indicate the that a trigger level was
 *	reached.
 * @NL80211_CMD_SET_CHANNEL: Set the channel (using %NL80211_ATTR_WIPHY_FREQ
 *	and the attributes determining channel width) the given interface
 *	(identifed by %NL80211_ATTR_IFINDEX) shall operate on.
 *	In case multiple channels are supported by the device, the mechanism
 *	with which it switches channels is implementation-defined.
 *	When a monitor interface is given, it can only switch channel while
 *	no other interfaces are operating to avoid disturbing the operation
 *	of any other interfaces, and other interfaces will again take
 *	precedence when they are used.
 *
 * @NL80211_CMD_SET_WDS_PEER: Set the MAC address of the peer on a WDS interface.
 *
 * @NL80211_CMD_JOIN_MESH: Join a mesh. The mesh ID must be given, and initial
 *	mesh config parameters may be given.
 * @NL80211_CMD_LEAVE_MESH: Leave the mesh network -- no special arguments, the
 *	network is determined by the network interface.
 *
 * @NL80211_CMD_UNPROT_DEAUTHENTICATE: Unprotected deauthentication frame
 *	notification. This event is used to indicate that an unprotected
 *	deauthentication frame was dropped when MFP is in use.
 * @NL80211_CMD_UNPROT_DISASSOCIATE: Unprotected disassociation frame
 *	notification. This event is used to indicate that an unprotected
 *	disassociation frame was dropped when MFP is in use.
 *
 * @NL80211_CMD_NEW_PEER_CANDIDATE: Notification on the reception of a
 *      beacon or probe response from a compatible mesh peer.  This is only
 *      sent while no station information (sta_info) exists for the new peer
 *      candidate and when @NL80211_MESH_SETUP_USERSPACE_AUTH,
 *      @NL80211_MESH_SETUP_USERSPACE_AMPE, or
 *      @NL80211_MESH_SETUP_USERSPACE_MPM is set.  On reception of this
 *      notification, userspace may decide to create a new station
 *      (@NL80211_CMD_NEW_STATION).  To stop this notification from
 *      reoccurring, the userspace authentication daemon may want to create the
 *      new station with the AUTHENTICATED flag unset and maybe change it later
 *      depending on the authentication result.
 *
 * @NL80211_CMD_GET_WOWLAN: get Wake-on-Wireless-LAN (WoWLAN) settings.
 * @NL80211_CMD_SET_WOWLAN: set Wake-on-Wireless-LAN (WoWLAN) settings.
 *	Since wireless is more complex than wired ethernet, it supports
 *	various triggers. These triggers can be configured through this
 *	command with the %NL80211_ATTR_WOWLAN_TRIGGERS attribute. For
 *	more background information, see
 *	http://wireless.kernel.org/en/users/Documentation/WoWLAN.
 *	The @NL80211_CMD_SET_WOWLAN command can also be used as a notification
 *	from the driver reporting the wakeup reason. In this case, the
 *	@NL80211_ATTR_WOWLAN_TRIGGERS attribute will contain the reason
 *	for the wakeup, if it was caused by wireless. If it is not present
 *	in the wakeup notification, the wireless device didn't cause the
 *	wakeup but reports that it was woken up.
 *
 * @NL80211_CMD_SET_REKEY_OFFLOAD: This command is used give the driver
 *	the necessary information for supporting GTK rekey offload. This
 *	feature is typically used during WoWLAN. The configuration data
 *	is contained in %NL80211_ATTR_REKEY_DATA (which is nested and
 *	contains the data in sub-attributes). After rekeying happened,
 *	this command may also be sent by the driver as an MLME event to
 *	inform userspace of the new replay counter.
 *
 * @NL80211_CMD_PMKSA_CANDIDATE: This is used as an event to inform userspace
 *	of PMKSA caching dandidates.
 *
 * @NL80211_CMD_TDLS_OPER: Perform a high-level TDLS command (e.g. link setup).
 *	In addition, this can be used as an event to request userspace to take
 *	actions on TDLS links (set up a new link or tear down an existing one).
 *	In such events, %NL80211_ATTR_TDLS_OPERATION indicates the requested
 *	operation, %NL80211_ATTR_MAC contains the peer MAC address, and
 *	%NL80211_ATTR_REASON_CODE the reason code to be used (only with
 *	%NL80211_TDLS_TEARDOWN).
 * @NL80211_CMD_TDLS_MGMT: Send a TDLS management frame.
 *
 * @NL80211_CMD_UNEXPECTED_FRAME: Used by an application controlling an AP
 *	(or GO) interface (i.e. hostapd) to ask for unexpected frames to
 *	implement sending deauth to stations that send unexpected class 3
 *	frames. Also used as the event sent by the kernel when such a frame
 *	is received.
 *	For the event, the %NL80211_ATTR_MAC attribute carries the TA and
 *	other attributes like the interface index are present.
 *	If used as the command it must have an interface index and you can
 *	only unsubscribe from the event by closing the socket. Subscription
 *	is also for %NL80211_CMD_UNEXPECTED_4ADDR_FRAME events.
 *
 * @NL80211_CMD_UNEXPECTED_4ADDR_FRAME: Sent as an event indicating that the
 *	associated station identified by %NL80211_ATTR_MAC sent a 4addr frame
 *	and wasn't already in a 4-addr VLAN. The event will be sent similarly
 *	to the %NL80211_CMD_UNEXPECTED_FRAME event, to the same listener.
 *
 * @NL80211_CMD_PROBE_CLIENT: Probe an associated station on an AP interface
 *	by sending a null data frame to it and reporting when the frame is
 *	acknowleged. This is used to allow timing out inactive clients. Uses
 *	%NL80211_ATTR_IFINDEX and %NL80211_ATTR_MAC. The command returns a
 *	direct reply with an %NL80211_ATTR_COOKIE that is later used to match
 *	up the event with the request. The event includes the same data and
 *	has %NL80211_ATTR_ACK set if the frame was ACKed.
 *
 * @NL80211_CMD_REGISTER_BEACONS: Register this socket to receive beacons from
 *	other BSSes when any interfaces are in AP mode. This helps implement
 *	OLBC handling in hostapd. Beacons are reported in %NL80211_CMD_FRAME
 *	messages. Note that per PHY only one application may register.
 *
 * @NL80211_CMD_SET_NOACK_MAP: sets a bitmap for the individual TIDs whether
 *      No Acknowledgement Policy should be applied.
 *
 * @NL80211_CMD_CH_SWITCH_NOTIFY: An AP or GO may decide to switch channels
 *	independently of the userspace SME, send this event indicating
 *	%NL80211_ATTR_IFINDEX is now on %NL80211_ATTR_WIPHY_FREQ and the
 *	attributes determining channel width.
 *
 * @NL80211_CMD_START_P2P_DEVICE: Start the given P2P Device, identified by
 *	its %NL80211_ATTR_WDEV identifier. It must have been created with
 *	%NL80211_CMD_NEW_INTERFACE previously. After it has been started, the
 *	P2P Device can be used for P2P operations, e.g. remain-on-channel and
 *	public action frame TX.
 * @NL80211_CMD_STOP_P2P_DEVICE: Stop the given P2P Device, identified by
 *	its %NL80211_ATTR_WDEV identifier.
 *
 * @NL80211_CMD_CONN_FAILED: connection request to an AP failed; used to
 *	notify userspace that AP has rejected the connection request from a
 *	station, due to particular reason. %NL80211_ATTR_CONN_FAILED_REASON
 *	is used for this.
 *
 * @NL80211_CMD_SET_MCAST_RATE: Change the rate used to send multicast frames
 *	for IBSS or MESH vif.
 *
 * @NL80211_CMD_SET_MAC_ACL: sets ACL for MAC address based access control.
 *	This is to be used with the drivers advertising the support of MAC
 *	address based access control. List of MAC addresses is passed in
 *	%NL80211_ATTR_MAC_ADDRS and ACL policy is passed in
 *	%NL80211_ATTR_ACL_POLICY. Driver will enable ACL with this list, if it
 *	is not already done. The new list will replace any existing list. Driver
 *	will clear its ACL when the list of MAC addresses passed is empty. This
 *	command is used in AP/P2P GO mode. Driver has to make sure to clear its
 *	ACL list during %NL80211_CMD_STOP_AP.
 *
 * @NL80211_CMD_RADAR_DETECT: Start a Channel availability check (CAC). Once
 *	a radar is detected or the channel availability scan (CAC) has finished
 *	or was aborted, or a radar was detected, usermode will be notified with
 *	this event. This command is also used to notify userspace about radars
 *	while operating on this channel.
 *	%NL80211_ATTR_RADAR_EVENT is used to inform about the type of the
 *	event.
 *
 * @NL80211_CMD_GET_PROTOCOL_FEATURES: Get global nl80211 protocol features,
 *	i.e. features for the nl80211 protocol rather than device features.
 *	Returns the features in the %NL80211_ATTR_PROTOCOL_FEATURES bitmap.
 *
 * @NL80211_CMD_UPDATE_FT_IES: Pass down the most up-to-date Fast Transition
 *	Information Element to the WLAN driver
 *
 * @NL80211_CMD_FT_EVENT: Send a Fast transition event from the WLAN driver
 *	to the supplicant. This will carry the target AP's MAC address along
 *	with the relevant Information Elements. This event is used to report
 *	received FT IEs (MDIE, FTIE, RSN IE, TIE, RICIE).
 *
<<<<<<< HEAD
=======
 * @NL80211_CMD_CRIT_PROTOCOL_START: Indicates user-space will start running
 *	a critical protocol that needs more reliability in the connection to
 *	complete.
 *
 * @NL80211_CMD_CRIT_PROTOCOL_STOP: Indicates the connection reliability can
 *	return back to normal.
 *
>>>>>>> b006ed54
 * @NL80211_CMD_MAX: highest used command number
 * @__NL80211_CMD_AFTER_LAST: internal use
 */
enum nl80211_commands {
/* don't change the order or add anything between, this is ABI! */
	NL80211_CMD_UNSPEC,

	NL80211_CMD_GET_WIPHY,		/* can dump */
	NL80211_CMD_SET_WIPHY,
	NL80211_CMD_NEW_WIPHY,
	NL80211_CMD_DEL_WIPHY,

	NL80211_CMD_GET_INTERFACE,	/* can dump */
	NL80211_CMD_SET_INTERFACE,
	NL80211_CMD_NEW_INTERFACE,
	NL80211_CMD_DEL_INTERFACE,

	NL80211_CMD_GET_KEY,
	NL80211_CMD_SET_KEY,
	NL80211_CMD_NEW_KEY,
	NL80211_CMD_DEL_KEY,

	NL80211_CMD_GET_BEACON,
	NL80211_CMD_SET_BEACON,
	NL80211_CMD_START_AP,
	NL80211_CMD_NEW_BEACON = NL80211_CMD_START_AP,
	NL80211_CMD_STOP_AP,
	NL80211_CMD_DEL_BEACON = NL80211_CMD_STOP_AP,

	NL80211_CMD_GET_STATION,
	NL80211_CMD_SET_STATION,
	NL80211_CMD_NEW_STATION,
	NL80211_CMD_DEL_STATION,

	NL80211_CMD_GET_MPATH,
	NL80211_CMD_SET_MPATH,
	NL80211_CMD_NEW_MPATH,
	NL80211_CMD_DEL_MPATH,

	NL80211_CMD_SET_BSS,

	NL80211_CMD_SET_REG,
	NL80211_CMD_REQ_SET_REG,

	NL80211_CMD_GET_MESH_CONFIG,
	NL80211_CMD_SET_MESH_CONFIG,

	NL80211_CMD_SET_MGMT_EXTRA_IE /* reserved; not used */,

	NL80211_CMD_GET_REG,

	NL80211_CMD_GET_SCAN,
	NL80211_CMD_TRIGGER_SCAN,
	NL80211_CMD_NEW_SCAN_RESULTS,
	NL80211_CMD_SCAN_ABORTED,

	NL80211_CMD_REG_CHANGE,

	NL80211_CMD_AUTHENTICATE,
	NL80211_CMD_ASSOCIATE,
	NL80211_CMD_DEAUTHENTICATE,
	NL80211_CMD_DISASSOCIATE,

	NL80211_CMD_MICHAEL_MIC_FAILURE,

	NL80211_CMD_REG_BEACON_HINT,

	NL80211_CMD_JOIN_IBSS,
	NL80211_CMD_LEAVE_IBSS,

	NL80211_CMD_TESTMODE,

	NL80211_CMD_CONNECT,
	NL80211_CMD_ROAM,
	NL80211_CMD_DISCONNECT,

	NL80211_CMD_SET_WIPHY_NETNS,

	NL80211_CMD_GET_SURVEY,
	NL80211_CMD_NEW_SURVEY_RESULTS,

	NL80211_CMD_SET_PMKSA,
	NL80211_CMD_DEL_PMKSA,
	NL80211_CMD_FLUSH_PMKSA,

	NL80211_CMD_REMAIN_ON_CHANNEL,
	NL80211_CMD_CANCEL_REMAIN_ON_CHANNEL,

	NL80211_CMD_SET_TX_BITRATE_MASK,

	NL80211_CMD_REGISTER_FRAME,
	NL80211_CMD_REGISTER_ACTION = NL80211_CMD_REGISTER_FRAME,
	NL80211_CMD_FRAME,
	NL80211_CMD_ACTION = NL80211_CMD_FRAME,
	NL80211_CMD_FRAME_TX_STATUS,
	NL80211_CMD_ACTION_TX_STATUS = NL80211_CMD_FRAME_TX_STATUS,

	NL80211_CMD_SET_POWER_SAVE,
	NL80211_CMD_GET_POWER_SAVE,

	NL80211_CMD_SET_CQM,
	NL80211_CMD_NOTIFY_CQM,

	NL80211_CMD_SET_CHANNEL,
	NL80211_CMD_SET_WDS_PEER,

	NL80211_CMD_FRAME_WAIT_CANCEL,

	NL80211_CMD_JOIN_MESH,
	NL80211_CMD_LEAVE_MESH,

	NL80211_CMD_UNPROT_DEAUTHENTICATE,
	NL80211_CMD_UNPROT_DISASSOCIATE,

	NL80211_CMD_NEW_PEER_CANDIDATE,

	NL80211_CMD_GET_WOWLAN,
	NL80211_CMD_SET_WOWLAN,

	NL80211_CMD_START_SCHED_SCAN,
	NL80211_CMD_STOP_SCHED_SCAN,
	NL80211_CMD_SCHED_SCAN_RESULTS,
	NL80211_CMD_SCHED_SCAN_STOPPED,

	NL80211_CMD_SET_REKEY_OFFLOAD,

	NL80211_CMD_PMKSA_CANDIDATE,

	NL80211_CMD_TDLS_OPER,
	NL80211_CMD_TDLS_MGMT,

	NL80211_CMD_UNEXPECTED_FRAME,

	NL80211_CMD_PROBE_CLIENT,

	NL80211_CMD_REGISTER_BEACONS,

	NL80211_CMD_UNEXPECTED_4ADDR_FRAME,

	NL80211_CMD_SET_NOACK_MAP,

	NL80211_CMD_CH_SWITCH_NOTIFY,

	NL80211_CMD_START_P2P_DEVICE,
	NL80211_CMD_STOP_P2P_DEVICE,

	NL80211_CMD_CONN_FAILED,

	NL80211_CMD_SET_MCAST_RATE,

	NL80211_CMD_SET_MAC_ACL,

	NL80211_CMD_RADAR_DETECT,

	NL80211_CMD_GET_PROTOCOL_FEATURES,

	NL80211_CMD_UPDATE_FT_IES,
	NL80211_CMD_FT_EVENT,

<<<<<<< HEAD
=======
	NL80211_CMD_CRIT_PROTOCOL_START,
	NL80211_CMD_CRIT_PROTOCOL_STOP,

>>>>>>> b006ed54
	/* add new commands above here */

	/* used to define NL80211_CMD_MAX below */
	__NL80211_CMD_AFTER_LAST,
	NL80211_CMD_MAX = __NL80211_CMD_AFTER_LAST - 1
};

/*
 * Allow user space programs to use #ifdef on new commands by defining them
 * here
 */
#define NL80211_CMD_SET_BSS NL80211_CMD_SET_BSS
#define NL80211_CMD_SET_MGMT_EXTRA_IE NL80211_CMD_SET_MGMT_EXTRA_IE
#define NL80211_CMD_REG_CHANGE NL80211_CMD_REG_CHANGE
#define NL80211_CMD_AUTHENTICATE NL80211_CMD_AUTHENTICATE
#define NL80211_CMD_ASSOCIATE NL80211_CMD_ASSOCIATE
#define NL80211_CMD_DEAUTHENTICATE NL80211_CMD_DEAUTHENTICATE
#define NL80211_CMD_DISASSOCIATE NL80211_CMD_DISASSOCIATE
#define NL80211_CMD_REG_BEACON_HINT NL80211_CMD_REG_BEACON_HINT

#define NL80211_ATTR_FEATURE_FLAGS NL80211_ATTR_FEATURE_FLAGS

/* source-level API compatibility */
#define NL80211_CMD_GET_MESH_PARAMS NL80211_CMD_GET_MESH_CONFIG
#define NL80211_CMD_SET_MESH_PARAMS NL80211_CMD_SET_MESH_CONFIG
#define NL80211_MESH_SETUP_VENDOR_PATH_SEL_IE NL80211_MESH_SETUP_IE

/**
 * enum nl80211_attrs - nl80211 netlink attributes
 *
 * @NL80211_ATTR_UNSPEC: unspecified attribute to catch errors
 *
 * @NL80211_ATTR_WIPHY: index of wiphy to operate on, cf.
 *	/sys/class/ieee80211/<phyname>/index
 * @NL80211_ATTR_WIPHY_NAME: wiphy name (used for renaming)
 * @NL80211_ATTR_WIPHY_TXQ_PARAMS: a nested array of TX queue parameters
 * @NL80211_ATTR_WIPHY_FREQ: frequency of the selected channel in MHz,
 *	defines the channel together with the (deprecated)
 *	%NL80211_ATTR_WIPHY_CHANNEL_TYPE attribute or the attributes
 *	%NL80211_ATTR_CHANNEL_WIDTH and if needed %NL80211_ATTR_CENTER_FREQ1
 *	and %NL80211_ATTR_CENTER_FREQ2
 * @NL80211_ATTR_CHANNEL_WIDTH: u32 attribute containing one of the values
 *	of &enum nl80211_chan_width, describing the channel width. See the
 *	documentation of the enum for more information.
 * @NL80211_ATTR_CENTER_FREQ1: Center frequency of the first part of the
 *	channel, used for anything but 20 MHz bandwidth
 * @NL80211_ATTR_CENTER_FREQ2: Center frequency of the second part of the
 *	channel, used only for 80+80 MHz bandwidth
 * @NL80211_ATTR_WIPHY_CHANNEL_TYPE: included with NL80211_ATTR_WIPHY_FREQ
 *	if HT20 or HT40 are to be used (i.e., HT disabled if not included):
 *	NL80211_CHAN_NO_HT = HT not allowed (i.e., same as not including
 *		this attribute)
 *	NL80211_CHAN_HT20 = HT20 only
 *	NL80211_CHAN_HT40MINUS = secondary channel is below the primary channel
 *	NL80211_CHAN_HT40PLUS = secondary channel is above the primary channel
 *	This attribute is now deprecated.
 * @NL80211_ATTR_WIPHY_RETRY_SHORT: TX retry limit for frames whose length is
 *	less than or equal to the RTS threshold; allowed range: 1..255;
 *	dot11ShortRetryLimit; u8
 * @NL80211_ATTR_WIPHY_RETRY_LONG: TX retry limit for frames whose length is
 *	greater than the RTS threshold; allowed range: 1..255;
 *	dot11ShortLongLimit; u8
 * @NL80211_ATTR_WIPHY_FRAG_THRESHOLD: fragmentation threshold, i.e., maximum
 *	length in octets for frames; allowed range: 256..8000, disable
 *	fragmentation with (u32)-1; dot11FragmentationThreshold; u32
 * @NL80211_ATTR_WIPHY_RTS_THRESHOLD: RTS threshold (TX frames with length
 *	larger than or equal to this use RTS/CTS handshake); allowed range:
 *	0..65536, disable with (u32)-1; dot11RTSThreshold; u32
 * @NL80211_ATTR_WIPHY_COVERAGE_CLASS: Coverage Class as defined by IEEE 802.11
 *	section 7.3.2.9; dot11CoverageClass; u8
 *
 * @NL80211_ATTR_IFINDEX: network interface index of the device to operate on
 * @NL80211_ATTR_IFNAME: network interface name
 * @NL80211_ATTR_IFTYPE: type of virtual interface, see &enum nl80211_iftype
 *
 * @NL80211_ATTR_WDEV: wireless device identifier, used for pseudo-devices
 *	that don't have a netdev (u64)
 *
 * @NL80211_ATTR_MAC: MAC address (various uses)
 *
 * @NL80211_ATTR_KEY_DATA: (temporal) key data; for TKIP this consists of
 *	16 bytes encryption key followed by 8 bytes each for TX and RX MIC
 *	keys
 * @NL80211_ATTR_KEY_IDX: key ID (u8, 0-3)
 * @NL80211_ATTR_KEY_CIPHER: key cipher suite (u32, as defined by IEEE 802.11
 *	section 7.3.2.25.1, e.g. 0x000FAC04)
 * @NL80211_ATTR_KEY_SEQ: transmit key sequence number (IV/PN) for TKIP and
 *	CCMP keys, each six bytes in little endian
 * @NL80211_ATTR_KEY_DEFAULT: Flag attribute indicating the key is default key
 * @NL80211_ATTR_KEY_DEFAULT_MGMT: Flag attribute indicating the key is the
 *	default management key
 * @NL80211_ATTR_CIPHER_SUITES_PAIRWISE: For crypto settings for connect or
 *	other commands, indicates which pairwise cipher suites are used
 * @NL80211_ATTR_CIPHER_SUITE_GROUP: For crypto settings for connect or
 *	other commands, indicates which group cipher suite is used
 *
 * @NL80211_ATTR_BEACON_INTERVAL: beacon interval in TU
 * @NL80211_ATTR_DTIM_PERIOD: DTIM period for beaconing
 * @NL80211_ATTR_BEACON_HEAD: portion of the beacon before the TIM IE
 * @NL80211_ATTR_BEACON_TAIL: portion of the beacon after the TIM IE
 *
 * @NL80211_ATTR_STA_AID: Association ID for the station (u16)
 * @NL80211_ATTR_STA_FLAGS: flags, nested element with NLA_FLAG attributes of
 *	&enum nl80211_sta_flags (deprecated, use %NL80211_ATTR_STA_FLAGS2)
 * @NL80211_ATTR_STA_LISTEN_INTERVAL: listen interval as defined by
 *	IEEE 802.11 7.3.1.6 (u16).
 * @NL80211_ATTR_STA_SUPPORTED_RATES: supported rates, array of supported
 *	rates as defined by IEEE 802.11 7.3.2.2 but without the length
 *	restriction (at most %NL80211_MAX_SUPP_RATES).
 * @NL80211_ATTR_STA_VLAN: interface index of VLAN interface to move station
 *	to, or the AP interface the station was originally added to to.
 * @NL80211_ATTR_STA_INFO: information about a station, part of station info
 *	given for %NL80211_CMD_GET_STATION, nested attribute containing
 *	info as possible, see &enum nl80211_sta_info.
 *
 * @NL80211_ATTR_WIPHY_BANDS: Information about an operating bands,
 *	consisting of a nested array.
 *
 * @NL80211_ATTR_MESH_ID: mesh id (1-32 bytes).
 * @NL80211_ATTR_STA_PLINK_ACTION: action to perform on the mesh peer link
 *	(see &enum nl80211_plink_action).
 * @NL80211_ATTR_MPATH_NEXT_HOP: MAC address of the next hop for a mesh path.
 * @NL80211_ATTR_MPATH_INFO: information about a mesh_path, part of mesh path
 * 	info given for %NL80211_CMD_GET_MPATH, nested attribute described at
 *	&enum nl80211_mpath_info.
 *
 * @NL80211_ATTR_MNTR_FLAGS: flags, nested element with NLA_FLAG attributes of
 *      &enum nl80211_mntr_flags.
 *
 * @NL80211_ATTR_REG_ALPHA2: an ISO-3166-alpha2 country code for which the
 * 	current regulatory domain should be set to or is already set to.
 * 	For example, 'CR', for Costa Rica. This attribute is used by the kernel
 * 	to query the CRDA to retrieve one regulatory domain. This attribute can
 * 	also be used by userspace to query the kernel for the currently set
 * 	regulatory domain. We chose an alpha2 as that is also used by the
 * 	IEEE-802.11d country information element to identify a country.
 * 	Users can also simply ask the wireless core to set regulatory domain
 * 	to a specific alpha2.
 * @NL80211_ATTR_REG_RULES: a nested array of regulatory domain regulatory
 *	rules.
 *
 * @NL80211_ATTR_BSS_CTS_PROT: whether CTS protection is enabled (u8, 0 or 1)
 * @NL80211_ATTR_BSS_SHORT_PREAMBLE: whether short preamble is enabled
 *	(u8, 0 or 1)
 * @NL80211_ATTR_BSS_SHORT_SLOT_TIME: whether short slot time enabled
 *	(u8, 0 or 1)
 * @NL80211_ATTR_BSS_BASIC_RATES: basic rates, array of basic
 *	rates in format defined by IEEE 802.11 7.3.2.2 but without the length
 *	restriction (at most %NL80211_MAX_SUPP_RATES).
 *
 * @NL80211_ATTR_HT_CAPABILITY: HT Capability information element (from
 *	association request when used with NL80211_CMD_NEW_STATION)
 *
 * @NL80211_ATTR_SUPPORTED_IFTYPES: nested attribute containing all
 *	supported interface types, each a flag attribute with the number
 *	of the interface mode.
 *
 * @NL80211_ATTR_MGMT_SUBTYPE: Management frame subtype for
 *	%NL80211_CMD_SET_MGMT_EXTRA_IE.
 *
 * @NL80211_ATTR_IE: Information element(s) data (used, e.g., with
 *	%NL80211_CMD_SET_MGMT_EXTRA_IE).
 *
 * @NL80211_ATTR_MAX_NUM_SCAN_SSIDS: number of SSIDs you can scan with
 *	a single scan request, a wiphy attribute.
 * @NL80211_ATTR_MAX_NUM_SCHED_SCAN_SSIDS: number of SSIDs you can
 *	scan with a single scheduled scan request, a wiphy attribute.
 * @NL80211_ATTR_MAX_SCAN_IE_LEN: maximum length of information elements
 *	that can be added to a scan request
 * @NL80211_ATTR_MAX_SCHED_SCAN_IE_LEN: maximum length of information
 *	elements that can be added to a scheduled scan request
 * @NL80211_ATTR_MAX_MATCH_SETS: maximum number of sets that can be
 *	used with @NL80211_ATTR_SCHED_SCAN_MATCH, a wiphy attribute.
 *
 * @NL80211_ATTR_SCAN_FREQUENCIES: nested attribute with frequencies (in MHz)
 * @NL80211_ATTR_SCAN_SSIDS: nested attribute with SSIDs, leave out for passive
 *	scanning and include a zero-length SSID (wildcard) for wildcard scan
 * @NL80211_ATTR_BSS: scan result BSS
 *
 * @NL80211_ATTR_REG_INITIATOR: indicates who requested the regulatory domain
 * 	currently in effect. This could be any of the %NL80211_REGDOM_SET_BY_*
 * @NL80211_ATTR_REG_TYPE: indicates the type of the regulatory domain currently
 * 	set. This can be one of the nl80211_reg_type (%NL80211_REGDOM_TYPE_*)
 *
 * @NL80211_ATTR_SUPPORTED_COMMANDS: wiphy attribute that specifies
 *	an array of command numbers (i.e. a mapping index to command number)
 *	that the driver for the given wiphy supports.
 *
 * @NL80211_ATTR_FRAME: frame data (binary attribute), including frame header
 *	and body, but not FCS; used, e.g., with NL80211_CMD_AUTHENTICATE and
 *	NL80211_CMD_ASSOCIATE events
 * @NL80211_ATTR_SSID: SSID (binary attribute, 0..32 octets)
 * @NL80211_ATTR_AUTH_TYPE: AuthenticationType, see &enum nl80211_auth_type,
 *	represented as a u32
 * @NL80211_ATTR_REASON_CODE: ReasonCode for %NL80211_CMD_DEAUTHENTICATE and
 *	%NL80211_CMD_DISASSOCIATE, u16
 *
 * @NL80211_ATTR_KEY_TYPE: Key Type, see &enum nl80211_key_type, represented as
 *	a u32
 *
 * @NL80211_ATTR_FREQ_BEFORE: A channel which has suffered a regulatory change
 * 	due to considerations from a beacon hint. This attribute reflects
 * 	the state of the channel _before_ the beacon hint processing. This
 * 	attributes consists of a nested attribute containing
 * 	NL80211_FREQUENCY_ATTR_*
 * @NL80211_ATTR_FREQ_AFTER: A channel which has suffered a regulatory change
 * 	due to considerations from a beacon hint. This attribute reflects
 * 	the state of the channel _after_ the beacon hint processing. This
 * 	attributes consists of a nested attribute containing
 * 	NL80211_FREQUENCY_ATTR_*
 *
 * @NL80211_ATTR_CIPHER_SUITES: a set of u32 values indicating the supported
 *	cipher suites
 *
 * @NL80211_ATTR_FREQ_FIXED: a flag indicating the IBSS should not try to look
 *	for other networks on different channels
 *
 * @NL80211_ATTR_TIMED_OUT: a flag indicating than an operation timed out; this
 *	is used, e.g., with %NL80211_CMD_AUTHENTICATE event
 *
 * @NL80211_ATTR_USE_MFP: Whether management frame protection (IEEE 802.11w) is
 *	used for the association (&enum nl80211_mfp, represented as a u32);
 *	this attribute can be used
 *	with %NL80211_CMD_ASSOCIATE and %NL80211_CMD_CONNECT requests
 *
 * @NL80211_ATTR_STA_FLAGS2: Attribute containing a
 *	&struct nl80211_sta_flag_update.
 *
 * @NL80211_ATTR_CONTROL_PORT: A flag indicating whether user space controls
 *	IEEE 802.1X port, i.e., sets/clears %NL80211_STA_FLAG_AUTHORIZED, in
 *	station mode. If the flag is included in %NL80211_CMD_ASSOCIATE
 *	request, the driver will assume that the port is unauthorized until
 *	authorized by user space. Otherwise, port is marked authorized by
 *	default in station mode.
 * @NL80211_ATTR_CONTROL_PORT_ETHERTYPE: A 16-bit value indicating the
 *	ethertype that will be used for key negotiation. It can be
 *	specified with the associate and connect commands. If it is not
 *	specified, the value defaults to 0x888E (PAE, 802.1X). This
 *	attribute is also used as a flag in the wiphy information to
 *	indicate that protocols other than PAE are supported.
 * @NL80211_ATTR_CONTROL_PORT_NO_ENCRYPT: When included along with
 *	%NL80211_ATTR_CONTROL_PORT_ETHERTYPE, indicates that the custom
 *	ethertype frames used for key negotiation must not be encrypted.
 *
 * @NL80211_ATTR_TESTDATA: Testmode data blob, passed through to the driver.
 *	We recommend using nested, driver-specific attributes within this.
 *
 * @NL80211_ATTR_DISCONNECTED_BY_AP: A flag indicating that the DISCONNECT
 *	event was due to the AP disconnecting the station, and not due to
 *	a local disconnect request.
 * @NL80211_ATTR_STATUS_CODE: StatusCode for the %NL80211_CMD_CONNECT
 *	event (u16)
 * @NL80211_ATTR_PRIVACY: Flag attribute, used with connect(), indicating
 *	that protected APs should be used. This is also used with NEW_BEACON to
 *	indicate that the BSS is to use protection.
 *
 * @NL80211_ATTR_CIPHERS_PAIRWISE: Used with CONNECT, ASSOCIATE, and NEW_BEACON
 *	to indicate which unicast key ciphers will be used with the connection
 *	(an array of u32).
 * @NL80211_ATTR_CIPHER_GROUP: Used with CONNECT, ASSOCIATE, and NEW_BEACON to
 *	indicate which group key cipher will be used with the connection (a
 *	u32).
 * @NL80211_ATTR_WPA_VERSIONS: Used with CONNECT, ASSOCIATE, and NEW_BEACON to
 *	indicate which WPA version(s) the AP we want to associate with is using
 *	(a u32 with flags from &enum nl80211_wpa_versions).
 * @NL80211_ATTR_AKM_SUITES: Used with CONNECT, ASSOCIATE, and NEW_BEACON to
 *	indicate which key management algorithm(s) to use (an array of u32).
 *
 * @NL80211_ATTR_REQ_IE: (Re)association request information elements as
 *	sent out by the card, for ROAM and successful CONNECT events.
 * @NL80211_ATTR_RESP_IE: (Re)association response information elements as
 *	sent by peer, for ROAM and successful CONNECT events.
 *
 * @NL80211_ATTR_PREV_BSSID: previous BSSID, to be used by in ASSOCIATE
 *	commands to specify using a reassociate frame
 *
 * @NL80211_ATTR_KEY: key information in a nested attribute with
 *	%NL80211_KEY_* sub-attributes
 * @NL80211_ATTR_KEYS: array of keys for static WEP keys for connect()
 *	and join_ibss(), key information is in a nested attribute each
 *	with %NL80211_KEY_* sub-attributes
 *
 * @NL80211_ATTR_PID: Process ID of a network namespace.
 *
 * @NL80211_ATTR_GENERATION: Used to indicate consistent snapshots for
 *	dumps. This number increases whenever the object list being
 *	dumped changes, and as such userspace can verify that it has
 *	obtained a complete and consistent snapshot by verifying that
 *	all dump messages contain the same generation number. If it
 *	changed then the list changed and the dump should be repeated
 *	completely from scratch.
 *
 * @NL80211_ATTR_4ADDR: Use 4-address frames on a virtual interface
 *
 * @NL80211_ATTR_SURVEY_INFO: survey information about a channel, part of
 *      the survey response for %NL80211_CMD_GET_SURVEY, nested attribute
 *      containing info as possible, see &enum survey_info.
 *
 * @NL80211_ATTR_PMKID: PMK material for PMKSA caching.
 * @NL80211_ATTR_MAX_NUM_PMKIDS: maximum number of PMKIDs a firmware can
 *	cache, a wiphy attribute.
 *
 * @NL80211_ATTR_DURATION: Duration of an operation in milliseconds, u32.
 * @NL80211_ATTR_MAX_REMAIN_ON_CHANNEL_DURATION: Device attribute that
 *	specifies the maximum duration that can be requested with the
 *	remain-on-channel operation, in milliseconds, u32.
 *
 * @NL80211_ATTR_COOKIE: Generic 64-bit cookie to identify objects.
 *
 * @NL80211_ATTR_TX_RATES: Nested set of attributes
 *	(enum nl80211_tx_rate_attributes) describing TX rates per band. The
 *	enum nl80211_band value is used as the index (nla_type() of the nested
 *	data. If a band is not included, it will be configured to allow all
 *	rates based on negotiated supported rates information. This attribute
 *	is used with %NL80211_CMD_SET_TX_BITRATE_MASK.
 *
 * @NL80211_ATTR_FRAME_MATCH: A binary attribute which typically must contain
 *	at least one byte, currently used with @NL80211_CMD_REGISTER_FRAME.
 * @NL80211_ATTR_FRAME_TYPE: A u16 indicating the frame type/subtype for the
 *	@NL80211_CMD_REGISTER_FRAME command.
 * @NL80211_ATTR_TX_FRAME_TYPES: wiphy capability attribute, which is a
 *	nested attribute of %NL80211_ATTR_FRAME_TYPE attributes, containing
 *	information about which frame types can be transmitted with
 *	%NL80211_CMD_FRAME.
 * @NL80211_ATTR_RX_FRAME_TYPES: wiphy capability attribute, which is a
 *	nested attribute of %NL80211_ATTR_FRAME_TYPE attributes, containing
 *	information about which frame types can be registered for RX.
 *
 * @NL80211_ATTR_ACK: Flag attribute indicating that the frame was
 *	acknowledged by the recipient.
 *
 * @NL80211_ATTR_PS_STATE: powersave state, using &enum nl80211_ps_state values.
 *
 * @NL80211_ATTR_CQM: connection quality monitor configuration in a
 *	nested attribute with %NL80211_ATTR_CQM_* sub-attributes.
 *
 * @NL80211_ATTR_LOCAL_STATE_CHANGE: Flag attribute to indicate that a command
 *	is requesting a local authentication/association state change without
 *	invoking actual management frame exchange. This can be used with
 *	NL80211_CMD_AUTHENTICATE, NL80211_CMD_DEAUTHENTICATE,
 *	NL80211_CMD_DISASSOCIATE.
 *
 * @NL80211_ATTR_AP_ISOLATE: (AP mode) Do not forward traffic between stations
 *	connected to this BSS.
 *
 * @NL80211_ATTR_WIPHY_TX_POWER_SETTING: Transmit power setting type. See
 *      &enum nl80211_tx_power_setting for possible values.
 * @NL80211_ATTR_WIPHY_TX_POWER_LEVEL: Transmit power level in signed mBm units.
 *      This is used in association with @NL80211_ATTR_WIPHY_TX_POWER_SETTING
 *      for non-automatic settings.
 *
 * @NL80211_ATTR_SUPPORT_IBSS_RSN: The device supports IBSS RSN, which mostly
 *	means support for per-station GTKs.
 *
 * @NL80211_ATTR_WIPHY_ANTENNA_TX: Bitmap of allowed antennas for transmitting.
 *	This can be used to mask out antennas which are not attached or should
 *	not be used for transmitting. If an antenna is not selected in this
 *	bitmap the hardware is not allowed to transmit on this antenna.
 *
 *	Each bit represents one antenna, starting with antenna 1 at the first
 *	bit. Depending on which antennas are selected in the bitmap, 802.11n
 *	drivers can derive which chainmasks to use (if all antennas belonging to
 *	a particular chain are disabled this chain should be disabled) and if
 *	a chain has diversity antennas wether diversity should be used or not.
 *	HT capabilities (STBC, TX Beamforming, Antenna selection) can be
 *	derived from the available chains after applying the antenna mask.
 *	Non-802.11n drivers can derive wether to use diversity or not.
 *	Drivers may reject configurations or RX/TX mask combinations they cannot
 *	support by returning -EINVAL.
 *
 * @NL80211_ATTR_WIPHY_ANTENNA_RX: Bitmap of allowed antennas for receiving.
 *	This can be used to mask out antennas which are not attached or should
 *	not be used for receiving. If an antenna is not selected in this bitmap
 *	the hardware should not be configured to receive on this antenna.
 *	For a more detailed description see @NL80211_ATTR_WIPHY_ANTENNA_TX.
 *
 * @NL80211_ATTR_WIPHY_ANTENNA_AVAIL_TX: Bitmap of antennas which are available
 *	for configuration as TX antennas via the above parameters.
 *
 * @NL80211_ATTR_WIPHY_ANTENNA_AVAIL_RX: Bitmap of antennas which are available
 *	for configuration as RX antennas via the above parameters.
 *
 * @NL80211_ATTR_MCAST_RATE: Multicast tx rate (in 100 kbps) for IBSS
 *
 * @NL80211_ATTR_OFFCHANNEL_TX_OK: For management frame TX, the frame may be
 *	transmitted on another channel when the channel given doesn't match
 *	the current channel. If the current channel doesn't match and this
 *	flag isn't set, the frame will be rejected. This is also used as an
 *	nl80211 capability flag.
 *
 * @NL80211_ATTR_BSS_HT_OPMODE: HT operation mode (u16)
 *
 * @NL80211_ATTR_KEY_DEFAULT_TYPES: A nested attribute containing flags
 *	attributes, specifying what a key should be set as default as.
 *	See &enum nl80211_key_default_types.
 *
 * @NL80211_ATTR_MESH_SETUP: Optional mesh setup parameters.  These cannot be
 *	changed once the mesh is active.
 * @NL80211_ATTR_MESH_CONFIG: Mesh configuration parameters, a nested attribute
 *	containing attributes from &enum nl80211_meshconf_params.
 * @NL80211_ATTR_SUPPORT_MESH_AUTH: Currently, this means the underlying driver
 *	allows auth frames in a mesh to be passed to userspace for processing via
 *	the @NL80211_MESH_SETUP_USERSPACE_AUTH flag.
 * @NL80211_ATTR_STA_PLINK_STATE: The state of a mesh peer link as defined in
 *	&enum nl80211_plink_state. Used when userspace is driving the peer link
 *	management state machine.  @NL80211_MESH_SETUP_USERSPACE_AMPE or
 *	@NL80211_MESH_SETUP_USERSPACE_MPM must be enabled.
 *
 * @NL80211_ATTR_WOWLAN_TRIGGERS_SUPPORTED: indicates, as part of the wiphy
 *	capabilities, the supported WoWLAN triggers
 * @NL80211_ATTR_WOWLAN_TRIGGERS: used by %NL80211_CMD_SET_WOWLAN to
 *	indicate which WoW triggers should be enabled. This is also
 *	used by %NL80211_CMD_GET_WOWLAN to get the currently enabled WoWLAN
 *	triggers.
 *
 * @NL80211_ATTR_SCHED_SCAN_INTERVAL: Interval between scheduled scan
 *	cycles, in msecs.
 *
 * @NL80211_ATTR_SCHED_SCAN_MATCH: Nested attribute with one or more
 *	sets of attributes to match during scheduled scans.  Only BSSs
 *	that match any of the sets will be reported.  These are
 *	pass-thru filter rules.
 *	For a match to succeed, the BSS must match all attributes of a
 *	set.  Since not every hardware supports matching all types of
 *	attributes, there is no guarantee that the reported BSSs are
 *	fully complying with the match sets and userspace needs to be
 *	able to ignore them by itself.
 *	Thus, the implementation is somewhat hardware-dependent, but
 *	this is only an optimization and the userspace application
 *	needs to handle all the non-filtered results anyway.
 *	If the match attributes don't make sense when combined with
 *	the values passed in @NL80211_ATTR_SCAN_SSIDS (eg. if an SSID
 *	is included in the probe request, but the match attributes
 *	will never let it go through), -EINVAL may be returned.
 *	If ommited, no filtering is done.
 *
 * @NL80211_ATTR_INTERFACE_COMBINATIONS: Nested attribute listing the supported
 *	interface combinations. In each nested item, it contains attributes
 *	defined in &enum nl80211_if_combination_attrs.
 * @NL80211_ATTR_SOFTWARE_IFTYPES: Nested attribute (just like
 *	%NL80211_ATTR_SUPPORTED_IFTYPES) containing the interface types that
 *	are managed in software: interfaces of these types aren't subject to
 *	any restrictions in their number or combinations.
 *
 * @NL80211_ATTR_REKEY_DATA: nested attribute containing the information
 *	necessary for GTK rekeying in the device, see &enum nl80211_rekey_data.
 *
 * @NL80211_ATTR_SCAN_SUPP_RATES: rates per to be advertised as supported in scan,
 *	nested array attribute containing an entry for each band, with the entry
 *	being a list of supported rates as defined by IEEE 802.11 7.3.2.2 but
 *	without the length restriction (at most %NL80211_MAX_SUPP_RATES).
 *
 * @NL80211_ATTR_HIDDEN_SSID: indicates whether SSID is to be hidden from Beacon
 *	and Probe Response (when response to wildcard Probe Request); see
 *	&enum nl80211_hidden_ssid, represented as a u32
 *
 * @NL80211_ATTR_IE_PROBE_RESP: Information element(s) for Probe Response frame.
 *	This is used with %NL80211_CMD_NEW_BEACON and %NL80211_CMD_SET_BEACON to
 *	provide extra IEs (e.g., WPS/P2P IE) into Probe Response frames when the
 *	driver (or firmware) replies to Probe Request frames.
 * @NL80211_ATTR_IE_ASSOC_RESP: Information element(s) for (Re)Association
 *	Response frames. This is used with %NL80211_CMD_NEW_BEACON and
 *	%NL80211_CMD_SET_BEACON to provide extra IEs (e.g., WPS/P2P IE) into
 *	(Re)Association Response frames when the driver (or firmware) replies to
 *	(Re)Association Request frames.
 *
 * @NL80211_ATTR_STA_WME: Nested attribute containing the wme configuration
 *	of the station, see &enum nl80211_sta_wme_attr.
 * @NL80211_ATTR_SUPPORT_AP_UAPSD: the device supports uapsd when working
 *	as AP.
 *
 * @NL80211_ATTR_ROAM_SUPPORT: Indicates whether the firmware is capable of
 *	roaming to another AP in the same ESS if the signal lever is low.
 *
 * @NL80211_ATTR_PMKSA_CANDIDATE: Nested attribute containing the PMKSA caching
 *	candidate information, see &enum nl80211_pmksa_candidate_attr.
 *
 * @NL80211_ATTR_TX_NO_CCK_RATE: Indicates whether to use CCK rate or not
 *	for management frames transmission. In order to avoid p2p probe/action
 *	frames are being transmitted at CCK rate in 2GHz band, the user space
 *	applications use this attribute.
 *	This attribute is used with %NL80211_CMD_TRIGGER_SCAN and
 *	%NL80211_CMD_FRAME commands.
 *
 * @NL80211_ATTR_TDLS_ACTION: Low level TDLS action code (e.g. link setup
 *	request, link setup confirm, link teardown, etc.). Values are
 *	described in the TDLS (802.11z) specification.
 * @NL80211_ATTR_TDLS_DIALOG_TOKEN: Non-zero token for uniquely identifying a
 *	TDLS conversation between two devices.
 * @NL80211_ATTR_TDLS_OPERATION: High level TDLS operation; see
 *	&enum nl80211_tdls_operation, represented as a u8.
 * @NL80211_ATTR_TDLS_SUPPORT: A flag indicating the device can operate
 *	as a TDLS peer sta.
 * @NL80211_ATTR_TDLS_EXTERNAL_SETUP: The TDLS discovery/setup and teardown
 *	procedures should be performed by sending TDLS packets via
 *	%NL80211_CMD_TDLS_MGMT. Otherwise %NL80211_CMD_TDLS_OPER should be
 *	used for asking the driver to perform a TDLS operation.
 *
 * @NL80211_ATTR_DEVICE_AP_SME: This u32 attribute may be listed for devices
 *	that have AP support to indicate that they have the AP SME integrated
 *	with support for the features listed in this attribute, see
 *	&enum nl80211_ap_sme_features.
 *
 * @NL80211_ATTR_DONT_WAIT_FOR_ACK: Used with %NL80211_CMD_FRAME, this tells
 *	the driver to not wait for an acknowledgement. Note that due to this,
 *	it will also not give a status callback nor return a cookie. This is
 *	mostly useful for probe responses to save airtime.
 *
 * @NL80211_ATTR_FEATURE_FLAGS: This u32 attribute contains flags from
 *	&enum nl80211_feature_flags and is advertised in wiphy information.
 * @NL80211_ATTR_PROBE_RESP_OFFLOAD: Indicates that the HW responds to probe
 *	requests while operating in AP-mode.
 *	This attribute holds a bitmap of the supported protocols for
 *	offloading (see &enum nl80211_probe_resp_offload_support_attr).
 *
 * @NL80211_ATTR_PROBE_RESP: Probe Response template data. Contains the entire
 *	probe-response frame. The DA field in the 802.11 header is zero-ed out,
 *	to be filled by the FW.
 * @NL80211_ATTR_DISABLE_HT:  Force HT capable interfaces to disable
 *      this feature.  Currently, only supported in mac80211 drivers.
 * @NL80211_ATTR_HT_CAPABILITY_MASK: Specify which bits of the
 *      ATTR_HT_CAPABILITY to which attention should be paid.
 *      Currently, only mac80211 NICs support this feature.
 *      The values that may be configured are:
 *       MCS rates, MAX-AMSDU, HT-20-40 and HT_CAP_SGI_40
 *       AMPDU density and AMPDU factor.
 *      All values are treated as suggestions and may be ignored
 *      by the driver as required.  The actual values may be seen in
 *      the station debugfs ht_caps file.
 *
 * @NL80211_ATTR_DFS_REGION: region for regulatory rules which this country
 *    abides to when initiating radiation on DFS channels. A country maps
 *    to one DFS region.
 *
 * @NL80211_ATTR_NOACK_MAP: This u16 bitmap contains the No Ack Policy of
 *      up to 16 TIDs.
 *
 * @NL80211_ATTR_INACTIVITY_TIMEOUT: timeout value in seconds, this can be
 *	used by the drivers which has MLME in firmware and does not have support
 *	to report per station tx/rx activity to free up the staion entry from
 *	the list. This needs to be used when the driver advertises the
 *	capability to timeout the stations.
 *
 * @NL80211_ATTR_RX_SIGNAL_DBM: signal strength in dBm (as a 32-bit int);
 *	this attribute is (depending on the driver capabilities) added to
 *	received frames indicated with %NL80211_CMD_FRAME.
 *
 * @NL80211_ATTR_BG_SCAN_PERIOD: Background scan period in seconds
 *      or 0 to disable background scan.
 *
 * @NL80211_ATTR_USER_REG_HINT_TYPE: type of regulatory hint passed from
 *	userspace. If unset it is assumed the hint comes directly from
 *	a user. If set code could specify exactly what type of source
 *	was used to provide the hint. For the different types of
 *	allowed user regulatory hints see nl80211_user_reg_hint_type.
 *
 * @NL80211_ATTR_CONN_FAILED_REASON: The reason for which AP has rejected
 *	the connection request from a station. nl80211_connect_failed_reason
 *	enum has different reasons of connection failure.
 *
 * @NL80211_ATTR_SAE_DATA: SAE elements in Authentication frames. This starts
 *	with the Authentication transaction sequence number field.
 *
 * @NL80211_ATTR_VHT_CAPABILITY: VHT Capability information element (from
 *	association request when used with NL80211_CMD_NEW_STATION)
 *
 * @NL80211_ATTR_SCAN_FLAGS: scan request control flags (u32)
 *
 * @NL80211_ATTR_P2P_CTWINDOW: P2P GO Client Traffic Window (u8), used with
 *	the START_AP and SET_BSS commands
 * @NL80211_ATTR_P2P_OPPPS: P2P GO opportunistic PS (u8), used with the
 *	START_AP and SET_BSS commands. This can have the values 0 or 1;
 *	if not given in START_AP 0 is assumed, if not given in SET_BSS
 *	no change is made.
 *
 * @NL80211_ATTR_LOCAL_MESH_POWER_MODE: local mesh STA link-specific power mode
 *	defined in &enum nl80211_mesh_power_mode.
 *
 * @NL80211_ATTR_ACL_POLICY: ACL policy, see &enum nl80211_acl_policy,
 *	carried in a u32 attribute
 *
 * @NL80211_ATTR_MAC_ADDRS: Array of nested MAC addresses, used for
 *	MAC ACL.
 *
 * @NL80211_ATTR_MAC_ACL_MAX: u32 attribute to advertise the maximum
 *	number of MAC addresses that a device can support for MAC
 *	ACL.
 *
 * @NL80211_ATTR_RADAR_EVENT: Type of radar event for notification to userspace,
 *	contains a value of enum nl80211_radar_event (u32).
 *
 * @NL80211_ATTR_EXT_CAPA: 802.11 extended capabilities that the kernel driver
 *	has and handles. The format is the same as the IE contents. See
 *	802.11-2012 8.4.2.29 for more information.
 * @NL80211_ATTR_EXT_CAPA_MASK: Extended capabilities that the kernel driver
 *	has set in the %NL80211_ATTR_EXT_CAPA value, for multibit fields.
 *
 * @NL80211_ATTR_STA_CAPABILITY: Station capabilities (u16) are advertised to
 *	the driver, e.g., to enable TDLS power save (PU-APSD).
 *
 * @NL80211_ATTR_STA_EXT_CAPABILITY: Station extended capabilities are
 *	advertised to the driver, e.g., to enable TDLS off channel operations
 *	and PU-APSD.
 *
 * @NL80211_ATTR_PROTOCOL_FEATURES: global nl80211 feature flags, see
 *	&enum nl80211_protocol_features, the attribute is a u32.
 *
 * @NL80211_ATTR_SPLIT_WIPHY_DUMP: flag attribute, userspace supports
 *	receiving the data for a single wiphy split across multiple
 *	messages, given with wiphy dump message
 *
 * @NL80211_ATTR_MDID: Mobility Domain Identifier
 *
 * @NL80211_ATTR_IE_RIC: Resource Information Container Information
 *	Element
 *
<<<<<<< HEAD
=======
 * @NL80211_ATTR_CRIT_PROT_ID: critical protocol identifier requiring increased
 *	reliability, see &enum nl80211_crit_proto_id (u16).
 * @NL80211_ATTR_MAX_CRIT_PROT_DURATION: duration in milliseconds in which
 *      the connection should have increased reliability (u16).
 *
>>>>>>> b006ed54
 * @NL80211_ATTR_MAX: highest attribute number currently defined
 * @__NL80211_ATTR_AFTER_LAST: internal use
 */
enum nl80211_attrs {
/* don't change the order or add anything between, this is ABI! */
	NL80211_ATTR_UNSPEC,

	NL80211_ATTR_WIPHY,
	NL80211_ATTR_WIPHY_NAME,

	NL80211_ATTR_IFINDEX,
	NL80211_ATTR_IFNAME,
	NL80211_ATTR_IFTYPE,

	NL80211_ATTR_MAC,

	NL80211_ATTR_KEY_DATA,
	NL80211_ATTR_KEY_IDX,
	NL80211_ATTR_KEY_CIPHER,
	NL80211_ATTR_KEY_SEQ,
	NL80211_ATTR_KEY_DEFAULT,

	NL80211_ATTR_BEACON_INTERVAL,
	NL80211_ATTR_DTIM_PERIOD,
	NL80211_ATTR_BEACON_HEAD,
	NL80211_ATTR_BEACON_TAIL,

	NL80211_ATTR_STA_AID,
	NL80211_ATTR_STA_FLAGS,
	NL80211_ATTR_STA_LISTEN_INTERVAL,
	NL80211_ATTR_STA_SUPPORTED_RATES,
	NL80211_ATTR_STA_VLAN,
	NL80211_ATTR_STA_INFO,

	NL80211_ATTR_WIPHY_BANDS,

	NL80211_ATTR_MNTR_FLAGS,

	NL80211_ATTR_MESH_ID,
	NL80211_ATTR_STA_PLINK_ACTION,
	NL80211_ATTR_MPATH_NEXT_HOP,
	NL80211_ATTR_MPATH_INFO,

	NL80211_ATTR_BSS_CTS_PROT,
	NL80211_ATTR_BSS_SHORT_PREAMBLE,
	NL80211_ATTR_BSS_SHORT_SLOT_TIME,

	NL80211_ATTR_HT_CAPABILITY,

	NL80211_ATTR_SUPPORTED_IFTYPES,

	NL80211_ATTR_REG_ALPHA2,
	NL80211_ATTR_REG_RULES,

	NL80211_ATTR_MESH_CONFIG,

	NL80211_ATTR_BSS_BASIC_RATES,

	NL80211_ATTR_WIPHY_TXQ_PARAMS,
	NL80211_ATTR_WIPHY_FREQ,
	NL80211_ATTR_WIPHY_CHANNEL_TYPE,

	NL80211_ATTR_KEY_DEFAULT_MGMT,

	NL80211_ATTR_MGMT_SUBTYPE,
	NL80211_ATTR_IE,

	NL80211_ATTR_MAX_NUM_SCAN_SSIDS,

	NL80211_ATTR_SCAN_FREQUENCIES,
	NL80211_ATTR_SCAN_SSIDS,
	NL80211_ATTR_GENERATION, /* replaces old SCAN_GENERATION */
	NL80211_ATTR_BSS,

	NL80211_ATTR_REG_INITIATOR,
	NL80211_ATTR_REG_TYPE,

	NL80211_ATTR_SUPPORTED_COMMANDS,

	NL80211_ATTR_FRAME,
	NL80211_ATTR_SSID,
	NL80211_ATTR_AUTH_TYPE,
	NL80211_ATTR_REASON_CODE,

	NL80211_ATTR_KEY_TYPE,

	NL80211_ATTR_MAX_SCAN_IE_LEN,
	NL80211_ATTR_CIPHER_SUITES,

	NL80211_ATTR_FREQ_BEFORE,
	NL80211_ATTR_FREQ_AFTER,

	NL80211_ATTR_FREQ_FIXED,


	NL80211_ATTR_WIPHY_RETRY_SHORT,
	NL80211_ATTR_WIPHY_RETRY_LONG,
	NL80211_ATTR_WIPHY_FRAG_THRESHOLD,
	NL80211_ATTR_WIPHY_RTS_THRESHOLD,

	NL80211_ATTR_TIMED_OUT,

	NL80211_ATTR_USE_MFP,

	NL80211_ATTR_STA_FLAGS2,

	NL80211_ATTR_CONTROL_PORT,

	NL80211_ATTR_TESTDATA,

	NL80211_ATTR_PRIVACY,

	NL80211_ATTR_DISCONNECTED_BY_AP,
	NL80211_ATTR_STATUS_CODE,

	NL80211_ATTR_CIPHER_SUITES_PAIRWISE,
	NL80211_ATTR_CIPHER_SUITE_GROUP,
	NL80211_ATTR_WPA_VERSIONS,
	NL80211_ATTR_AKM_SUITES,

	NL80211_ATTR_REQ_IE,
	NL80211_ATTR_RESP_IE,

	NL80211_ATTR_PREV_BSSID,

	NL80211_ATTR_KEY,
	NL80211_ATTR_KEYS,

	NL80211_ATTR_PID,

	NL80211_ATTR_4ADDR,

	NL80211_ATTR_SURVEY_INFO,

	NL80211_ATTR_PMKID,
	NL80211_ATTR_MAX_NUM_PMKIDS,

	NL80211_ATTR_DURATION,

	NL80211_ATTR_COOKIE,

	NL80211_ATTR_WIPHY_COVERAGE_CLASS,

	NL80211_ATTR_TX_RATES,

	NL80211_ATTR_FRAME_MATCH,

	NL80211_ATTR_ACK,

	NL80211_ATTR_PS_STATE,

	NL80211_ATTR_CQM,

	NL80211_ATTR_LOCAL_STATE_CHANGE,

	NL80211_ATTR_AP_ISOLATE,

	NL80211_ATTR_WIPHY_TX_POWER_SETTING,
	NL80211_ATTR_WIPHY_TX_POWER_LEVEL,

	NL80211_ATTR_TX_FRAME_TYPES,
	NL80211_ATTR_RX_FRAME_TYPES,
	NL80211_ATTR_FRAME_TYPE,

	NL80211_ATTR_CONTROL_PORT_ETHERTYPE,
	NL80211_ATTR_CONTROL_PORT_NO_ENCRYPT,

	NL80211_ATTR_SUPPORT_IBSS_RSN,

	NL80211_ATTR_WIPHY_ANTENNA_TX,
	NL80211_ATTR_WIPHY_ANTENNA_RX,

	NL80211_ATTR_MCAST_RATE,

	NL80211_ATTR_OFFCHANNEL_TX_OK,

	NL80211_ATTR_BSS_HT_OPMODE,

	NL80211_ATTR_KEY_DEFAULT_TYPES,

	NL80211_ATTR_MAX_REMAIN_ON_CHANNEL_DURATION,

	NL80211_ATTR_MESH_SETUP,

	NL80211_ATTR_WIPHY_ANTENNA_AVAIL_TX,
	NL80211_ATTR_WIPHY_ANTENNA_AVAIL_RX,

	NL80211_ATTR_SUPPORT_MESH_AUTH,
	NL80211_ATTR_STA_PLINK_STATE,

	NL80211_ATTR_WOWLAN_TRIGGERS,
	NL80211_ATTR_WOWLAN_TRIGGERS_SUPPORTED,

	NL80211_ATTR_SCHED_SCAN_INTERVAL,

	NL80211_ATTR_INTERFACE_COMBINATIONS,
	NL80211_ATTR_SOFTWARE_IFTYPES,

	NL80211_ATTR_REKEY_DATA,

	NL80211_ATTR_MAX_NUM_SCHED_SCAN_SSIDS,
	NL80211_ATTR_MAX_SCHED_SCAN_IE_LEN,

	NL80211_ATTR_SCAN_SUPP_RATES,

	NL80211_ATTR_HIDDEN_SSID,

	NL80211_ATTR_IE_PROBE_RESP,
	NL80211_ATTR_IE_ASSOC_RESP,

	NL80211_ATTR_STA_WME,
	NL80211_ATTR_SUPPORT_AP_UAPSD,

	NL80211_ATTR_ROAM_SUPPORT,

	NL80211_ATTR_SCHED_SCAN_MATCH,
	NL80211_ATTR_MAX_MATCH_SETS,

	NL80211_ATTR_PMKSA_CANDIDATE,

	NL80211_ATTR_TX_NO_CCK_RATE,

	NL80211_ATTR_TDLS_ACTION,
	NL80211_ATTR_TDLS_DIALOG_TOKEN,
	NL80211_ATTR_TDLS_OPERATION,
	NL80211_ATTR_TDLS_SUPPORT,
	NL80211_ATTR_TDLS_EXTERNAL_SETUP,

	NL80211_ATTR_DEVICE_AP_SME,

	NL80211_ATTR_DONT_WAIT_FOR_ACK,

	NL80211_ATTR_FEATURE_FLAGS,

	NL80211_ATTR_PROBE_RESP_OFFLOAD,

	NL80211_ATTR_PROBE_RESP,

	NL80211_ATTR_DFS_REGION,

	NL80211_ATTR_DISABLE_HT,
	NL80211_ATTR_HT_CAPABILITY_MASK,

	NL80211_ATTR_NOACK_MAP,

	NL80211_ATTR_INACTIVITY_TIMEOUT,

	NL80211_ATTR_RX_SIGNAL_DBM,

	NL80211_ATTR_BG_SCAN_PERIOD,

	NL80211_ATTR_WDEV,

	NL80211_ATTR_USER_REG_HINT_TYPE,

	NL80211_ATTR_CONN_FAILED_REASON,

	NL80211_ATTR_SAE_DATA,

	NL80211_ATTR_VHT_CAPABILITY,

	NL80211_ATTR_SCAN_FLAGS,

	NL80211_ATTR_CHANNEL_WIDTH,
	NL80211_ATTR_CENTER_FREQ1,
	NL80211_ATTR_CENTER_FREQ2,

	NL80211_ATTR_P2P_CTWINDOW,
	NL80211_ATTR_P2P_OPPPS,

	NL80211_ATTR_LOCAL_MESH_POWER_MODE,

	NL80211_ATTR_ACL_POLICY,

	NL80211_ATTR_MAC_ADDRS,

	NL80211_ATTR_MAC_ACL_MAX,

	NL80211_ATTR_RADAR_EVENT,

	NL80211_ATTR_EXT_CAPA,
	NL80211_ATTR_EXT_CAPA_MASK,

	NL80211_ATTR_STA_CAPABILITY,
	NL80211_ATTR_STA_EXT_CAPABILITY,

	NL80211_ATTR_PROTOCOL_FEATURES,
	NL80211_ATTR_SPLIT_WIPHY_DUMP,

	NL80211_ATTR_DISABLE_VHT,
	NL80211_ATTR_VHT_CAPABILITY_MASK,

	NL80211_ATTR_MDID,
	NL80211_ATTR_IE_RIC,

<<<<<<< HEAD
=======
	NL80211_ATTR_CRIT_PROT_ID,
	NL80211_ATTR_MAX_CRIT_PROT_DURATION,

>>>>>>> b006ed54
	/* add attributes here, update the policy in nl80211.c */

	__NL80211_ATTR_AFTER_LAST,
	NL80211_ATTR_MAX = __NL80211_ATTR_AFTER_LAST - 1
};

/* source-level API compatibility */
#define NL80211_ATTR_SCAN_GENERATION NL80211_ATTR_GENERATION
#define	NL80211_ATTR_MESH_PARAMS NL80211_ATTR_MESH_CONFIG

/*
 * Allow user space programs to use #ifdef on new attributes by defining them
 * here
 */
#define NL80211_CMD_CONNECT NL80211_CMD_CONNECT
#define NL80211_ATTR_HT_CAPABILITY NL80211_ATTR_HT_CAPABILITY
#define NL80211_ATTR_BSS_BASIC_RATES NL80211_ATTR_BSS_BASIC_RATES
#define NL80211_ATTR_WIPHY_TXQ_PARAMS NL80211_ATTR_WIPHY_TXQ_PARAMS
#define NL80211_ATTR_WIPHY_FREQ NL80211_ATTR_WIPHY_FREQ
#define NL80211_ATTR_WIPHY_CHANNEL_TYPE NL80211_ATTR_WIPHY_CHANNEL_TYPE
#define NL80211_ATTR_MGMT_SUBTYPE NL80211_ATTR_MGMT_SUBTYPE
#define NL80211_ATTR_IE NL80211_ATTR_IE
#define NL80211_ATTR_REG_INITIATOR NL80211_ATTR_REG_INITIATOR
#define NL80211_ATTR_REG_TYPE NL80211_ATTR_REG_TYPE
#define NL80211_ATTR_FRAME NL80211_ATTR_FRAME
#define NL80211_ATTR_SSID NL80211_ATTR_SSID
#define NL80211_ATTR_AUTH_TYPE NL80211_ATTR_AUTH_TYPE
#define NL80211_ATTR_REASON_CODE NL80211_ATTR_REASON_CODE
#define NL80211_ATTR_CIPHER_SUITES_PAIRWISE NL80211_ATTR_CIPHER_SUITES_PAIRWISE
#define NL80211_ATTR_CIPHER_SUITE_GROUP NL80211_ATTR_CIPHER_SUITE_GROUP
#define NL80211_ATTR_WPA_VERSIONS NL80211_ATTR_WPA_VERSIONS
#define NL80211_ATTR_AKM_SUITES NL80211_ATTR_AKM_SUITES
#define NL80211_ATTR_KEY NL80211_ATTR_KEY
#define NL80211_ATTR_KEYS NL80211_ATTR_KEYS
#define NL80211_ATTR_FEATURE_FLAGS NL80211_ATTR_FEATURE_FLAGS

#define NL80211_MAX_SUPP_RATES			32
#define NL80211_MAX_SUPP_HT_RATES		77
#define NL80211_MAX_SUPP_REG_RULES		32
#define NL80211_TKIP_DATA_OFFSET_ENCR_KEY	0
#define NL80211_TKIP_DATA_OFFSET_TX_MIC_KEY	16
#define NL80211_TKIP_DATA_OFFSET_RX_MIC_KEY	24
#define NL80211_HT_CAPABILITY_LEN		26
#define NL80211_VHT_CAPABILITY_LEN		12

#define NL80211_MAX_NR_CIPHER_SUITES		5
#define NL80211_MAX_NR_AKM_SUITES		2

#define NL80211_MIN_REMAIN_ON_CHANNEL_TIME	10

/* default RSSI threshold for scan results if none specified. */
#define NL80211_SCAN_RSSI_THOLD_OFF		-300

#define NL80211_CQM_TXE_MAX_INTVL		1800

/**
 * enum nl80211_iftype - (virtual) interface types
 *
 * @NL80211_IFTYPE_UNSPECIFIED: unspecified type, driver decides
 * @NL80211_IFTYPE_ADHOC: independent BSS member
 * @NL80211_IFTYPE_STATION: managed BSS member
 * @NL80211_IFTYPE_AP: access point
 * @NL80211_IFTYPE_AP_VLAN: VLAN interface for access points; VLAN interfaces
 *	are a bit special in that they must always be tied to a pre-existing
 *	AP type interface.
 * @NL80211_IFTYPE_WDS: wireless distribution interface
 * @NL80211_IFTYPE_MONITOR: monitor interface receiving all frames
 * @NL80211_IFTYPE_MESH_POINT: mesh point
 * @NL80211_IFTYPE_P2P_CLIENT: P2P client
 * @NL80211_IFTYPE_P2P_GO: P2P group owner
 * @NL80211_IFTYPE_P2P_DEVICE: P2P device interface type, this is not a netdev
 *	and therefore can't be created in the normal ways, use the
 *	%NL80211_CMD_START_P2P_DEVICE and %NL80211_CMD_STOP_P2P_DEVICE
 *	commands to create and destroy one
 * @NL80211_IFTYPE_MAX: highest interface type number currently defined
 * @NUM_NL80211_IFTYPES: number of defined interface types
 *
 * These values are used with the %NL80211_ATTR_IFTYPE
 * to set the type of an interface.
 *
 */
enum nl80211_iftype {
	NL80211_IFTYPE_UNSPECIFIED,
	NL80211_IFTYPE_ADHOC,
	NL80211_IFTYPE_STATION,
	NL80211_IFTYPE_AP,
	NL80211_IFTYPE_AP_VLAN,
	NL80211_IFTYPE_WDS,
	NL80211_IFTYPE_MONITOR,
	NL80211_IFTYPE_MESH_POINT,
	NL80211_IFTYPE_P2P_CLIENT,
	NL80211_IFTYPE_P2P_GO,
	NL80211_IFTYPE_P2P_DEVICE,

	/* keep last */
	NUM_NL80211_IFTYPES,
	NL80211_IFTYPE_MAX = NUM_NL80211_IFTYPES - 1
};

/**
 * enum nl80211_sta_flags - station flags
 *
 * Station flags. When a station is added to an AP interface, it is
 * assumed to be already associated (and hence authenticated.)
 *
 * @__NL80211_STA_FLAG_INVALID: attribute number 0 is reserved
 * @NL80211_STA_FLAG_AUTHORIZED: station is authorized (802.1X)
 * @NL80211_STA_FLAG_SHORT_PREAMBLE: station is capable of receiving frames
 *	with short barker preamble
 * @NL80211_STA_FLAG_WME: station is WME/QoS capable
 * @NL80211_STA_FLAG_MFP: station uses management frame protection
 * @NL80211_STA_FLAG_AUTHENTICATED: station is authenticated
 * @NL80211_STA_FLAG_TDLS_PEER: station is a TDLS peer -- this flag should
 *	only be used in managed mode (even in the flags mask). Note that the
 *	flag can't be changed, it is only valid while adding a station, and
 *	attempts to change it will silently be ignored (rather than rejected
 *	as errors.)
 * @NL80211_STA_FLAG_ASSOCIATED: station is associated; used with drivers
 *	that support %NL80211_FEATURE_FULL_AP_CLIENT_STATE to transition a
 *	previously added station into associated state
 * @NL80211_STA_FLAG_MAX: highest station flag number currently defined
 * @__NL80211_STA_FLAG_AFTER_LAST: internal use
 */
enum nl80211_sta_flags {
	__NL80211_STA_FLAG_INVALID,
	NL80211_STA_FLAG_AUTHORIZED,
	NL80211_STA_FLAG_SHORT_PREAMBLE,
	NL80211_STA_FLAG_WME,
	NL80211_STA_FLAG_MFP,
	NL80211_STA_FLAG_AUTHENTICATED,
	NL80211_STA_FLAG_TDLS_PEER,
	NL80211_STA_FLAG_ASSOCIATED,

	/* keep last */
	__NL80211_STA_FLAG_AFTER_LAST,
	NL80211_STA_FLAG_MAX = __NL80211_STA_FLAG_AFTER_LAST - 1
};

#define NL80211_STA_FLAG_MAX_OLD_API	NL80211_STA_FLAG_TDLS_PEER

/**
 * struct nl80211_sta_flag_update - station flags mask/set
 * @mask: mask of station flags to set
 * @set: which values to set them to
 *
 * Both mask and set contain bits as per &enum nl80211_sta_flags.
 */
struct nl80211_sta_flag_update {
	__u32 mask;
	__u32 set;
} __attribute__((packed));

/**
 * enum nl80211_rate_info - bitrate information
 *
 * These attribute types are used with %NL80211_STA_INFO_TXRATE
 * when getting information about the bitrate of a station.
 * There are 2 attributes for bitrate, a legacy one that represents
 * a 16-bit value, and new one that represents a 32-bit value.
 * If the rate value fits into 16 bit, both attributes are reported
 * with the same value. If the rate is too high to fit into 16 bits
 * (>6.5535Gbps) only 32-bit attribute is included.
 * User space tools encouraged to use the 32-bit attribute and fall
 * back to the 16-bit one for compatibility with older kernels.
 *
 * @__NL80211_RATE_INFO_INVALID: attribute number 0 is reserved
 * @NL80211_RATE_INFO_BITRATE: total bitrate (u16, 100kbit/s)
 * @NL80211_RATE_INFO_MCS: mcs index for 802.11n (u8)
 * @NL80211_RATE_INFO_40_MHZ_WIDTH: 40 MHz dualchannel bitrate
 * @NL80211_RATE_INFO_SHORT_GI: 400ns guard interval
 * @NL80211_RATE_INFO_BITRATE32: total bitrate (u32, 100kbit/s)
 * @NL80211_RATE_INFO_MAX: highest rate_info number currently defined
 * @NL80211_RATE_INFO_VHT_MCS: MCS index for VHT (u8)
 * @NL80211_RATE_INFO_VHT_NSS: number of streams in VHT (u8)
 * @NL80211_RATE_INFO_80_MHZ_WIDTH: 80 MHz VHT rate
 * @NL80211_RATE_INFO_80P80_MHZ_WIDTH: 80+80 MHz VHT rate
 * @NL80211_RATE_INFO_160_MHZ_WIDTH: 160 MHz VHT rate
 * @__NL80211_RATE_INFO_AFTER_LAST: internal use
 */
enum nl80211_rate_info {
	__NL80211_RATE_INFO_INVALID,
	NL80211_RATE_INFO_BITRATE,
	NL80211_RATE_INFO_MCS,
	NL80211_RATE_INFO_40_MHZ_WIDTH,
	NL80211_RATE_INFO_SHORT_GI,
	NL80211_RATE_INFO_BITRATE32,
	NL80211_RATE_INFO_VHT_MCS,
	NL80211_RATE_INFO_VHT_NSS,
	NL80211_RATE_INFO_80_MHZ_WIDTH,
	NL80211_RATE_INFO_80P80_MHZ_WIDTH,
	NL80211_RATE_INFO_160_MHZ_WIDTH,

	/* keep last */
	__NL80211_RATE_INFO_AFTER_LAST,
	NL80211_RATE_INFO_MAX = __NL80211_RATE_INFO_AFTER_LAST - 1
};

/**
 * enum nl80211_sta_bss_param - BSS information collected by STA
 *
 * These attribute types are used with %NL80211_STA_INFO_BSS_PARAM
 * when getting information about the bitrate of a station.
 *
 * @__NL80211_STA_BSS_PARAM_INVALID: attribute number 0 is reserved
 * @NL80211_STA_BSS_PARAM_CTS_PROT: whether CTS protection is enabled (flag)
 * @NL80211_STA_BSS_PARAM_SHORT_PREAMBLE:  whether short preamble is enabled
 *	(flag)
 * @NL80211_STA_BSS_PARAM_SHORT_SLOT_TIME:  whether short slot time is enabled
 *	(flag)
 * @NL80211_STA_BSS_PARAM_DTIM_PERIOD: DTIM period for beaconing (u8)
 * @NL80211_STA_BSS_PARAM_BEACON_INTERVAL: Beacon interval (u16)
 * @NL80211_STA_BSS_PARAM_MAX: highest sta_bss_param number currently defined
 * @__NL80211_STA_BSS_PARAM_AFTER_LAST: internal use
 */
enum nl80211_sta_bss_param {
	__NL80211_STA_BSS_PARAM_INVALID,
	NL80211_STA_BSS_PARAM_CTS_PROT,
	NL80211_STA_BSS_PARAM_SHORT_PREAMBLE,
	NL80211_STA_BSS_PARAM_SHORT_SLOT_TIME,
	NL80211_STA_BSS_PARAM_DTIM_PERIOD,
	NL80211_STA_BSS_PARAM_BEACON_INTERVAL,

	/* keep last */
	__NL80211_STA_BSS_PARAM_AFTER_LAST,
	NL80211_STA_BSS_PARAM_MAX = __NL80211_STA_BSS_PARAM_AFTER_LAST - 1
};

/**
 * enum nl80211_sta_info - station information
 *
 * These attribute types are used with %NL80211_ATTR_STA_INFO
 * when getting information about a station.
 *
 * @__NL80211_STA_INFO_INVALID: attribute number 0 is reserved
 * @NL80211_STA_INFO_INACTIVE_TIME: time since last activity (u32, msecs)
 * @NL80211_STA_INFO_RX_BYTES: total received bytes (u32, from this station)
 * @NL80211_STA_INFO_TX_BYTES: total transmitted bytes (u32, to this station)
 * @NL80211_STA_INFO_RX_BYTES64: total received bytes (u64, from this station)
 * @NL80211_STA_INFO_TX_BYTES64: total transmitted bytes (u64, to this station)
 * @NL80211_STA_INFO_SIGNAL: signal strength of last received PPDU (u8, dBm)
 * @NL80211_STA_INFO_TX_BITRATE: current unicast tx rate, nested attribute
 * 	containing info as possible, see &enum nl80211_rate_info
 * @NL80211_STA_INFO_RX_PACKETS: total received packet (u32, from this station)
 * @NL80211_STA_INFO_TX_PACKETS: total transmitted packets (u32, to this
 *	station)
 * @NL80211_STA_INFO_TX_RETRIES: total retries (u32, to this station)
 * @NL80211_STA_INFO_TX_FAILED: total failed packets (u32, to this station)
 * @NL80211_STA_INFO_SIGNAL_AVG: signal strength average (u8, dBm)
 * @NL80211_STA_INFO_LLID: the station's mesh LLID
 * @NL80211_STA_INFO_PLID: the station's mesh PLID
 * @NL80211_STA_INFO_PLINK_STATE: peer link state for the station
 *	(see %enum nl80211_plink_state)
 * @NL80211_STA_INFO_RX_BITRATE: last unicast data frame rx rate, nested
 *	attribute, like NL80211_STA_INFO_TX_BITRATE.
 * @NL80211_STA_INFO_BSS_PARAM: current station's view of BSS, nested attribute
 *     containing info as possible, see &enum nl80211_sta_bss_param
 * @NL80211_STA_INFO_CONNECTED_TIME: time since the station is last connected
 * @NL80211_STA_INFO_STA_FLAGS: Contains a struct nl80211_sta_flag_update.
 * @NL80211_STA_INFO_BEACON_LOSS: count of times beacon loss was detected (u32)
 * @NL80211_STA_INFO_T_OFFSET: timing offset with respect to this STA (s64)
 * @NL80211_STA_INFO_LOCAL_PM: local mesh STA link-specific power mode
 * @NL80211_STA_INFO_PEER_PM: peer mesh STA link-specific power mode
 * @NL80211_STA_INFO_NONPEER_PM: neighbor mesh STA power save mode towards
 *	non-peer STA
 * @__NL80211_STA_INFO_AFTER_LAST: internal
 * @NL80211_STA_INFO_MAX: highest possible station info attribute
 */
enum nl80211_sta_info {
	__NL80211_STA_INFO_INVALID,
	NL80211_STA_INFO_INACTIVE_TIME,
	NL80211_STA_INFO_RX_BYTES,
	NL80211_STA_INFO_TX_BYTES,
	NL80211_STA_INFO_LLID,
	NL80211_STA_INFO_PLID,
	NL80211_STA_INFO_PLINK_STATE,
	NL80211_STA_INFO_SIGNAL,
	NL80211_STA_INFO_TX_BITRATE,
	NL80211_STA_INFO_RX_PACKETS,
	NL80211_STA_INFO_TX_PACKETS,
	NL80211_STA_INFO_TX_RETRIES,
	NL80211_STA_INFO_TX_FAILED,
	NL80211_STA_INFO_SIGNAL_AVG,
	NL80211_STA_INFO_RX_BITRATE,
	NL80211_STA_INFO_BSS_PARAM,
	NL80211_STA_INFO_CONNECTED_TIME,
	NL80211_STA_INFO_STA_FLAGS,
	NL80211_STA_INFO_BEACON_LOSS,
	NL80211_STA_INFO_T_OFFSET,
	NL80211_STA_INFO_LOCAL_PM,
	NL80211_STA_INFO_PEER_PM,
	NL80211_STA_INFO_NONPEER_PM,
	NL80211_STA_INFO_RX_BYTES64,
	NL80211_STA_INFO_TX_BYTES64,

	/* keep last */
	__NL80211_STA_INFO_AFTER_LAST,
	NL80211_STA_INFO_MAX = __NL80211_STA_INFO_AFTER_LAST - 1
};

/**
 * enum nl80211_mpath_flags - nl80211 mesh path flags
 *
 * @NL80211_MPATH_FLAG_ACTIVE: the mesh path is active
 * @NL80211_MPATH_FLAG_RESOLVING: the mesh path discovery process is running
 * @NL80211_MPATH_FLAG_SN_VALID: the mesh path contains a valid SN
 * @NL80211_MPATH_FLAG_FIXED: the mesh path has been manually set
 * @NL80211_MPATH_FLAG_RESOLVED: the mesh path discovery process succeeded
 */
enum nl80211_mpath_flags {
	NL80211_MPATH_FLAG_ACTIVE =	1<<0,
	NL80211_MPATH_FLAG_RESOLVING =	1<<1,
	NL80211_MPATH_FLAG_SN_VALID =	1<<2,
	NL80211_MPATH_FLAG_FIXED =	1<<3,
	NL80211_MPATH_FLAG_RESOLVED =	1<<4,
};

/**
 * enum nl80211_mpath_info - mesh path information
 *
 * These attribute types are used with %NL80211_ATTR_MPATH_INFO when getting
 * information about a mesh path.
 *
 * @__NL80211_MPATH_INFO_INVALID: attribute number 0 is reserved
 * @NL80211_MPATH_INFO_FRAME_QLEN: number of queued frames for this destination
 * @NL80211_MPATH_INFO_SN: destination sequence number
 * @NL80211_MPATH_INFO_METRIC: metric (cost) of this mesh path
 * @NL80211_MPATH_INFO_EXPTIME: expiration time for the path, in msec from now
 * @NL80211_MPATH_INFO_FLAGS: mesh path flags, enumerated in
 * 	&enum nl80211_mpath_flags;
 * @NL80211_MPATH_INFO_DISCOVERY_TIMEOUT: total path discovery timeout, in msec
 * @NL80211_MPATH_INFO_DISCOVERY_RETRIES: mesh path discovery retries
 * @NL80211_MPATH_INFO_MAX: highest mesh path information attribute number
 *	currently defind
 * @__NL80211_MPATH_INFO_AFTER_LAST: internal use
 */
enum nl80211_mpath_info {
	__NL80211_MPATH_INFO_INVALID,
	NL80211_MPATH_INFO_FRAME_QLEN,
	NL80211_MPATH_INFO_SN,
	NL80211_MPATH_INFO_METRIC,
	NL80211_MPATH_INFO_EXPTIME,
	NL80211_MPATH_INFO_FLAGS,
	NL80211_MPATH_INFO_DISCOVERY_TIMEOUT,
	NL80211_MPATH_INFO_DISCOVERY_RETRIES,

	/* keep last */
	__NL80211_MPATH_INFO_AFTER_LAST,
	NL80211_MPATH_INFO_MAX = __NL80211_MPATH_INFO_AFTER_LAST - 1
};

/**
 * enum nl80211_band_attr - band attributes
 * @__NL80211_BAND_ATTR_INVALID: attribute number 0 is reserved
 * @NL80211_BAND_ATTR_FREQS: supported frequencies in this band,
 *	an array of nested frequency attributes
 * @NL80211_BAND_ATTR_RATES: supported bitrates in this band,
 *	an array of nested bitrate attributes
 * @NL80211_BAND_ATTR_HT_MCS_SET: 16-byte attribute containing the MCS set as
 *	defined in 802.11n
 * @NL80211_BAND_ATTR_HT_CAPA: HT capabilities, as in the HT information IE
 * @NL80211_BAND_ATTR_HT_AMPDU_FACTOR: A-MPDU factor, as in 11n
 * @NL80211_BAND_ATTR_HT_AMPDU_DENSITY: A-MPDU density, as in 11n
 * @NL80211_BAND_ATTR_VHT_MCS_SET: 32-byte attribute containing the MCS set as
 *	defined in 802.11ac
 * @NL80211_BAND_ATTR_VHT_CAPA: VHT capabilities, as in the HT information IE
 * @NL80211_BAND_ATTR_MAX: highest band attribute currently defined
 * @__NL80211_BAND_ATTR_AFTER_LAST: internal use
 */
enum nl80211_band_attr {
	__NL80211_BAND_ATTR_INVALID,
	NL80211_BAND_ATTR_FREQS,
	NL80211_BAND_ATTR_RATES,

	NL80211_BAND_ATTR_HT_MCS_SET,
	NL80211_BAND_ATTR_HT_CAPA,
	NL80211_BAND_ATTR_HT_AMPDU_FACTOR,
	NL80211_BAND_ATTR_HT_AMPDU_DENSITY,

	NL80211_BAND_ATTR_VHT_MCS_SET,
	NL80211_BAND_ATTR_VHT_CAPA,

	/* keep last */
	__NL80211_BAND_ATTR_AFTER_LAST,
	NL80211_BAND_ATTR_MAX = __NL80211_BAND_ATTR_AFTER_LAST - 1
};

#define NL80211_BAND_ATTR_HT_CAPA NL80211_BAND_ATTR_HT_CAPA

/**
 * enum nl80211_frequency_attr - frequency attributes
 * @__NL80211_FREQUENCY_ATTR_INVALID: attribute number 0 is reserved
 * @NL80211_FREQUENCY_ATTR_FREQ: Frequency in MHz
 * @NL80211_FREQUENCY_ATTR_DISABLED: Channel is disabled in current
 *	regulatory domain.
 * @NL80211_FREQUENCY_ATTR_PASSIVE_SCAN: Only passive scanning is
 *	permitted on this channel in current regulatory domain.
 * @NL80211_FREQUENCY_ATTR_NO_IBSS: IBSS networks are not permitted
 *	on this channel in current regulatory domain.
 * @NL80211_FREQUENCY_ATTR_RADAR: Radar detection is mandatory
 *	on this channel in current regulatory domain.
 * @NL80211_FREQUENCY_ATTR_MAX_TX_POWER: Maximum transmission power in mBm
 *	(100 * dBm).
 * @NL80211_FREQUENCY_ATTR_DFS_STATE: current state for DFS
 *	(enum nl80211_dfs_state)
 * @NL80211_FREQUENCY_ATTR_DFS_TIME: time in miliseconds for how long
 *	this channel is in this DFS state.
 * @NL80211_FREQUENCY_ATTR_NO_HT40_MINUS: HT40- isn't possible with this
 *	channel as the control channel
 * @NL80211_FREQUENCY_ATTR_NO_HT40_PLUS: HT40+ isn't possible with this
 *	channel as the control channel
 * @NL80211_FREQUENCY_ATTR_NO_80MHZ: any 80 MHz channel using this channel
 *	as the primary or any of the secondary channels isn't possible,
 *	this includes 80+80 channels
 * @NL80211_FREQUENCY_ATTR_NO_160MHZ: any 160 MHz (but not 80+80) channel
 *	using this channel as the primary or any of the secondary channels
 *	isn't possible
 * @NL80211_FREQUENCY_ATTR_MAX: highest frequency attribute number
 *	currently defined
 * @__NL80211_FREQUENCY_ATTR_AFTER_LAST: internal use
 */
enum nl80211_frequency_attr {
	__NL80211_FREQUENCY_ATTR_INVALID,
	NL80211_FREQUENCY_ATTR_FREQ,
	NL80211_FREQUENCY_ATTR_DISABLED,
	NL80211_FREQUENCY_ATTR_PASSIVE_SCAN,
	NL80211_FREQUENCY_ATTR_NO_IBSS,
	NL80211_FREQUENCY_ATTR_RADAR,
	NL80211_FREQUENCY_ATTR_MAX_TX_POWER,
	NL80211_FREQUENCY_ATTR_DFS_STATE,
	NL80211_FREQUENCY_ATTR_DFS_TIME,
	NL80211_FREQUENCY_ATTR_NO_HT40_MINUS,
	NL80211_FREQUENCY_ATTR_NO_HT40_PLUS,
	NL80211_FREQUENCY_ATTR_NO_80MHZ,
	NL80211_FREQUENCY_ATTR_NO_160MHZ,

	/* keep last */
	__NL80211_FREQUENCY_ATTR_AFTER_LAST,
	NL80211_FREQUENCY_ATTR_MAX = __NL80211_FREQUENCY_ATTR_AFTER_LAST - 1
};

#define NL80211_FREQUENCY_ATTR_MAX_TX_POWER NL80211_FREQUENCY_ATTR_MAX_TX_POWER

/**
 * enum nl80211_bitrate_attr - bitrate attributes
 * @__NL80211_BITRATE_ATTR_INVALID: attribute number 0 is reserved
 * @NL80211_BITRATE_ATTR_RATE: Bitrate in units of 100 kbps
 * @NL80211_BITRATE_ATTR_2GHZ_SHORTPREAMBLE: Short preamble supported
 *	in 2.4 GHz band.
 * @NL80211_BITRATE_ATTR_MAX: highest bitrate attribute number
 *	currently defined
 * @__NL80211_BITRATE_ATTR_AFTER_LAST: internal use
 */
enum nl80211_bitrate_attr {
	__NL80211_BITRATE_ATTR_INVALID,
	NL80211_BITRATE_ATTR_RATE,
	NL80211_BITRATE_ATTR_2GHZ_SHORTPREAMBLE,

	/* keep last */
	__NL80211_BITRATE_ATTR_AFTER_LAST,
	NL80211_BITRATE_ATTR_MAX = __NL80211_BITRATE_ATTR_AFTER_LAST - 1
};

/**
 * enum nl80211_initiator - Indicates the initiator of a reg domain request
 * @NL80211_REGDOM_SET_BY_CORE: Core queried CRDA for a dynamic world
 * 	regulatory domain.
 * @NL80211_REGDOM_SET_BY_USER: User asked the wireless core to set the
 * 	regulatory domain.
 * @NL80211_REGDOM_SET_BY_DRIVER: a wireless drivers has hinted to the
 * 	wireless core it thinks its knows the regulatory domain we should be in.
 * @NL80211_REGDOM_SET_BY_COUNTRY_IE: the wireless core has received an
 * 	802.11 country information element with regulatory information it
 * 	thinks we should consider. cfg80211 only processes the country
 *	code from the IE, and relies on the regulatory domain information
 *	structure passed by userspace (CRDA) from our wireless-regdb.
 *	If a channel is enabled but the country code indicates it should
 *	be disabled we disable the channel and re-enable it upon disassociation.
 */
enum nl80211_reg_initiator {
	NL80211_REGDOM_SET_BY_CORE,
	NL80211_REGDOM_SET_BY_USER,
	NL80211_REGDOM_SET_BY_DRIVER,
	NL80211_REGDOM_SET_BY_COUNTRY_IE,
};

/**
 * enum nl80211_reg_type - specifies the type of regulatory domain
 * @NL80211_REGDOM_TYPE_COUNTRY: the regulatory domain set is one that pertains
 *	to a specific country. When this is set you can count on the
 *	ISO / IEC 3166 alpha2 country code being valid.
 * @NL80211_REGDOM_TYPE_WORLD: the regulatory set domain is the world regulatory
 * 	domain.
 * @NL80211_REGDOM_TYPE_CUSTOM_WORLD: the regulatory domain set is a custom
 * 	driver specific world regulatory domain. These do not apply system-wide
 * 	and are only applicable to the individual devices which have requested
 * 	them to be applied.
 * @NL80211_REGDOM_TYPE_INTERSECTION: the regulatory domain set is the product
 *	of an intersection between two regulatory domains -- the previously
 *	set regulatory domain on the system and the last accepted regulatory
 *	domain request to be processed.
 */
enum nl80211_reg_type {
	NL80211_REGDOM_TYPE_COUNTRY,
	NL80211_REGDOM_TYPE_WORLD,
	NL80211_REGDOM_TYPE_CUSTOM_WORLD,
	NL80211_REGDOM_TYPE_INTERSECTION,
};

/**
 * enum nl80211_reg_rule_attr - regulatory rule attributes
 * @__NL80211_REG_RULE_ATTR_INVALID: attribute number 0 is reserved
 * @NL80211_ATTR_REG_RULE_FLAGS: a set of flags which specify additional
 * 	considerations for a given frequency range. These are the
 * 	&enum nl80211_reg_rule_flags.
 * @NL80211_ATTR_FREQ_RANGE_START: starting frequencry for the regulatory
 * 	rule in KHz. This is not a center of frequency but an actual regulatory
 * 	band edge.
 * @NL80211_ATTR_FREQ_RANGE_END: ending frequency for the regulatory rule
 * 	in KHz. This is not a center a frequency but an actual regulatory
 * 	band edge.
 * @NL80211_ATTR_FREQ_RANGE_MAX_BW: maximum allowed bandwidth for this
 * 	frequency range, in KHz.
 * @NL80211_ATTR_POWER_RULE_MAX_ANT_GAIN: the maximum allowed antenna gain
 * 	for a given frequency range. The value is in mBi (100 * dBi).
 * 	If you don't have one then don't send this.
 * @NL80211_ATTR_POWER_RULE_MAX_EIRP: the maximum allowed EIRP for
 * 	a given frequency range. The value is in mBm (100 * dBm).
 * @NL80211_REG_RULE_ATTR_MAX: highest regulatory rule attribute number
 *	currently defined
 * @__NL80211_REG_RULE_ATTR_AFTER_LAST: internal use
 */
enum nl80211_reg_rule_attr {
	__NL80211_REG_RULE_ATTR_INVALID,
	NL80211_ATTR_REG_RULE_FLAGS,

	NL80211_ATTR_FREQ_RANGE_START,
	NL80211_ATTR_FREQ_RANGE_END,
	NL80211_ATTR_FREQ_RANGE_MAX_BW,

	NL80211_ATTR_POWER_RULE_MAX_ANT_GAIN,
	NL80211_ATTR_POWER_RULE_MAX_EIRP,

	/* keep last */
	__NL80211_REG_RULE_ATTR_AFTER_LAST,
	NL80211_REG_RULE_ATTR_MAX = __NL80211_REG_RULE_ATTR_AFTER_LAST - 1
};

/**
 * enum nl80211_sched_scan_match_attr - scheduled scan match attributes
 * @__NL80211_SCHED_SCAN_MATCH_ATTR_INVALID: attribute number 0 is reserved
 * @NL80211_SCHED_SCAN_MATCH_ATTR_SSID: SSID to be used for matching,
 * only report BSS with matching SSID.
 * @NL80211_SCHED_SCAN_MATCH_ATTR_RSSI: RSSI threshold (in dBm) for reporting a
 *	BSS in scan results. Filtering is turned off if not specified.
 * @NL80211_SCHED_SCAN_MATCH_ATTR_MAX: highest scheduled scan filter
 *	attribute number currently defined
 * @__NL80211_SCHED_SCAN_MATCH_ATTR_AFTER_LAST: internal use
 */
enum nl80211_sched_scan_match_attr {
	__NL80211_SCHED_SCAN_MATCH_ATTR_INVALID,

	NL80211_SCHED_SCAN_MATCH_ATTR_SSID,
	NL80211_SCHED_SCAN_MATCH_ATTR_RSSI,

	/* keep last */
	__NL80211_SCHED_SCAN_MATCH_ATTR_AFTER_LAST,
	NL80211_SCHED_SCAN_MATCH_ATTR_MAX =
		__NL80211_SCHED_SCAN_MATCH_ATTR_AFTER_LAST - 1
};

/* only for backward compatibility */
#define NL80211_ATTR_SCHED_SCAN_MATCH_SSID NL80211_SCHED_SCAN_MATCH_ATTR_SSID

/**
 * enum nl80211_reg_rule_flags - regulatory rule flags
 *
 * @NL80211_RRF_NO_OFDM: OFDM modulation not allowed
 * @NL80211_RRF_NO_CCK: CCK modulation not allowed
 * @NL80211_RRF_NO_INDOOR: indoor operation not allowed
 * @NL80211_RRF_NO_OUTDOOR: outdoor operation not allowed
 * @NL80211_RRF_DFS: DFS support is required to be used
 * @NL80211_RRF_PTP_ONLY: this is only for Point To Point links
 * @NL80211_RRF_PTMP_ONLY: this is only for Point To Multi Point links
 * @NL80211_RRF_PASSIVE_SCAN: passive scan is required
 * @NL80211_RRF_NO_IBSS: no IBSS is allowed
 */
enum nl80211_reg_rule_flags {
	NL80211_RRF_NO_OFDM		= 1<<0,
	NL80211_RRF_NO_CCK		= 1<<1,
	NL80211_RRF_NO_INDOOR		= 1<<2,
	NL80211_RRF_NO_OUTDOOR		= 1<<3,
	NL80211_RRF_DFS			= 1<<4,
	NL80211_RRF_PTP_ONLY		= 1<<5,
	NL80211_RRF_PTMP_ONLY		= 1<<6,
	NL80211_RRF_PASSIVE_SCAN	= 1<<7,
	NL80211_RRF_NO_IBSS		= 1<<8,
};

/**
 * enum nl80211_dfs_regions - regulatory DFS regions
 *
 * @NL80211_DFS_UNSET: Country has no DFS master region specified
 * @NL80211_DFS_FCC: Country follows DFS master rules from FCC
 * @NL80211_DFS_ETSI: Country follows DFS master rules from ETSI
 * @NL80211_DFS_JP: Country follows DFS master rules from JP/MKK/Telec
 */
enum nl80211_dfs_regions {
	NL80211_DFS_UNSET	= 0,
	NL80211_DFS_FCC		= 1,
	NL80211_DFS_ETSI	= 2,
	NL80211_DFS_JP		= 3,
};

/**
 * enum nl80211_user_reg_hint_type - type of user regulatory hint
 *
 * @NL80211_USER_REG_HINT_USER: a user sent the hint. This is always
 *	assumed if the attribute is not set.
 * @NL80211_USER_REG_HINT_CELL_BASE: the hint comes from a cellular
 *	base station. Device drivers that have been tested to work
 *	properly to support this type of hint can enable these hints
 *	by setting the NL80211_FEATURE_CELL_BASE_REG_HINTS feature
 *	capability on the struct wiphy. The wireless core will
 *	ignore all cell base station hints until at least one device
 *	present has been registered with the wireless core that
 *	has listed NL80211_FEATURE_CELL_BASE_REG_HINTS as a
 *	supported feature.
 */
enum nl80211_user_reg_hint_type {
	NL80211_USER_REG_HINT_USER	= 0,
	NL80211_USER_REG_HINT_CELL_BASE = 1,
};

/**
 * enum nl80211_survey_info - survey information
 *
 * These attribute types are used with %NL80211_ATTR_SURVEY_INFO
 * when getting information about a survey.
 *
 * @__NL80211_SURVEY_INFO_INVALID: attribute number 0 is reserved
 * @NL80211_SURVEY_INFO_FREQUENCY: center frequency of channel
 * @NL80211_SURVEY_INFO_NOISE: noise level of channel (u8, dBm)
 * @NL80211_SURVEY_INFO_IN_USE: channel is currently being used
 * @NL80211_SURVEY_INFO_CHANNEL_TIME: amount of time (in ms) that the radio
 *	spent on this channel
 * @NL80211_SURVEY_INFO_CHANNEL_TIME_BUSY: amount of the time the primary
 *	channel was sensed busy (either due to activity or energy detect)
 * @NL80211_SURVEY_INFO_CHANNEL_TIME_EXT_BUSY: amount of time the extension
 *	channel was sensed busy
 * @NL80211_SURVEY_INFO_CHANNEL_TIME_RX: amount of time the radio spent
 *	receiving data
 * @NL80211_SURVEY_INFO_CHANNEL_TIME_TX: amount of time the radio spent
 *	transmitting data
 * @NL80211_SURVEY_INFO_MAX: highest survey info attribute number
 *	currently defined
 * @__NL80211_SURVEY_INFO_AFTER_LAST: internal use
 */
enum nl80211_survey_info {
	__NL80211_SURVEY_INFO_INVALID,
	NL80211_SURVEY_INFO_FREQUENCY,
	NL80211_SURVEY_INFO_NOISE,
	NL80211_SURVEY_INFO_IN_USE,
	NL80211_SURVEY_INFO_CHANNEL_TIME,
	NL80211_SURVEY_INFO_CHANNEL_TIME_BUSY,
	NL80211_SURVEY_INFO_CHANNEL_TIME_EXT_BUSY,
	NL80211_SURVEY_INFO_CHANNEL_TIME_RX,
	NL80211_SURVEY_INFO_CHANNEL_TIME_TX,

	/* keep last */
	__NL80211_SURVEY_INFO_AFTER_LAST,
	NL80211_SURVEY_INFO_MAX = __NL80211_SURVEY_INFO_AFTER_LAST - 1
};

/**
 * enum nl80211_mntr_flags - monitor configuration flags
 *
 * Monitor configuration flags.
 *
 * @__NL80211_MNTR_FLAG_INVALID: reserved
 *
 * @NL80211_MNTR_FLAG_FCSFAIL: pass frames with bad FCS
 * @NL80211_MNTR_FLAG_PLCPFAIL: pass frames with bad PLCP
 * @NL80211_MNTR_FLAG_CONTROL: pass control frames
 * @NL80211_MNTR_FLAG_OTHER_BSS: disable BSSID filtering
 * @NL80211_MNTR_FLAG_COOK_FRAMES: report frames after processing.
 *	overrides all other flags.
 *
 * @__NL80211_MNTR_FLAG_AFTER_LAST: internal use
 * @NL80211_MNTR_FLAG_MAX: highest possible monitor flag
 */
enum nl80211_mntr_flags {
	__NL80211_MNTR_FLAG_INVALID,
	NL80211_MNTR_FLAG_FCSFAIL,
	NL80211_MNTR_FLAG_PLCPFAIL,
	NL80211_MNTR_FLAG_CONTROL,
	NL80211_MNTR_FLAG_OTHER_BSS,
	NL80211_MNTR_FLAG_COOK_FRAMES,

	/* keep last */
	__NL80211_MNTR_FLAG_AFTER_LAST,
	NL80211_MNTR_FLAG_MAX = __NL80211_MNTR_FLAG_AFTER_LAST - 1
};

/**
 * enum nl80211_mesh_power_mode - mesh power save modes
 *
 * @NL80211_MESH_POWER_UNKNOWN: The mesh power mode of the mesh STA is
 *	not known or has not been set yet.
 * @NL80211_MESH_POWER_ACTIVE: Active mesh power mode. The mesh STA is
 *	in Awake state all the time.
 * @NL80211_MESH_POWER_LIGHT_SLEEP: Light sleep mode. The mesh STA will
 *	alternate between Active and Doze states, but will wake up for
 *	neighbor's beacons.
 * @NL80211_MESH_POWER_DEEP_SLEEP: Deep sleep mode. The mesh STA will
 *	alternate between Active and Doze states, but may not wake up
 *	for neighbor's beacons.
 *
 * @__NL80211_MESH_POWER_AFTER_LAST - internal use
 * @NL80211_MESH_POWER_MAX - highest possible power save level
 */

enum nl80211_mesh_power_mode {
	NL80211_MESH_POWER_UNKNOWN,
	NL80211_MESH_POWER_ACTIVE,
	NL80211_MESH_POWER_LIGHT_SLEEP,
	NL80211_MESH_POWER_DEEP_SLEEP,

	__NL80211_MESH_POWER_AFTER_LAST,
	NL80211_MESH_POWER_MAX = __NL80211_MESH_POWER_AFTER_LAST - 1
};

/**
 * enum nl80211_meshconf_params - mesh configuration parameters
 *
 * Mesh configuration parameters. These can be changed while the mesh is
 * active.
 *
 * @__NL80211_MESHCONF_INVALID: internal use
 *
 * @NL80211_MESHCONF_RETRY_TIMEOUT: specifies the initial retry timeout in
 *	millisecond units, used by the Peer Link Open message
 *
 * @NL80211_MESHCONF_CONFIRM_TIMEOUT: specifies the initial confirm timeout, in
 *	millisecond units, used by the peer link management to close a peer link
 *
 * @NL80211_MESHCONF_HOLDING_TIMEOUT: specifies the holding timeout, in
 *	millisecond units
 *
 * @NL80211_MESHCONF_MAX_PEER_LINKS: maximum number of peer links allowed
 *	on this mesh interface
 *
 * @NL80211_MESHCONF_MAX_RETRIES: specifies the maximum number of peer link
 *	open retries that can be sent to establish a new peer link instance in a
 *	mesh
 *
 * @NL80211_MESHCONF_TTL: specifies the value of TTL field set at a source mesh
 *	point.
 *
 * @NL80211_MESHCONF_AUTO_OPEN_PLINKS: whether we should automatically open
 *	peer links when we detect compatible mesh peers. Disabled if
 *	@NL80211_MESH_SETUP_USERSPACE_MPM or @NL80211_MESH_SETUP_USERSPACE_AMPE are
 *	set.
 *
 * @NL80211_MESHCONF_HWMP_MAX_PREQ_RETRIES: the number of action frames
 *	containing a PREQ that an MP can send to a particular destination (path
 *	target)
 *
 * @NL80211_MESHCONF_PATH_REFRESH_TIME: how frequently to refresh mesh paths
 *	(in milliseconds)
 *
 * @NL80211_MESHCONF_MIN_DISCOVERY_TIMEOUT: minimum length of time to wait
 *	until giving up on a path discovery (in milliseconds)
 *
 * @NL80211_MESHCONF_HWMP_ACTIVE_PATH_TIMEOUT: The time (in TUs) for which mesh
 *	points receiving a PREQ shall consider the forwarding information from
 *	the root to be valid. (TU = time unit)
 *
 * @NL80211_MESHCONF_HWMP_PREQ_MIN_INTERVAL: The minimum interval of time (in
 *	TUs) during which an MP can send only one action frame containing a PREQ
 *	reference element
 *
 * @NL80211_MESHCONF_HWMP_NET_DIAM_TRVS_TIME: The interval of time (in TUs)
 *	that it takes for an HWMP information element to propagate across the
 *	mesh
 *
 * @NL80211_MESHCONF_HWMP_ROOTMODE: whether root mode is enabled or not
 *
 * @NL80211_MESHCONF_ELEMENT_TTL: specifies the value of TTL field set at a
 *	source mesh point for path selection elements.
 *
 * @NL80211_MESHCONF_HWMP_RANN_INTERVAL:  The interval of time (in TUs) between
 *	root announcements are transmitted.
 *
 * @NL80211_MESHCONF_GATE_ANNOUNCEMENTS: Advertise that this mesh station has
 *	access to a broader network beyond the MBSS.  This is done via Root
 *	Announcement frames.
 *
 * @NL80211_MESHCONF_HWMP_PERR_MIN_INTERVAL: The minimum interval of time (in
 *	TUs) during which a mesh STA can send only one Action frame containing a
 *	PERR element.
 *
 * @NL80211_MESHCONF_FORWARDING: set Mesh STA as forwarding or non-forwarding
 *	or forwarding entity (default is TRUE - forwarding entity)
 *
 * @NL80211_MESHCONF_RSSI_THRESHOLD: RSSI threshold in dBm. This specifies the
 *	threshold for average signal strength of candidate station to establish
 *	a peer link.
 *
 * @NL80211_MESHCONF_SYNC_OFFSET_MAX_NEIGHBOR: maximum number of neighbors
 *	to synchronize to for 11s default synchronization method
 *	(see 11C.12.2.2)
 *
 * @NL80211_MESHCONF_HT_OPMODE: set mesh HT protection mode.
 *
 * @NL80211_MESHCONF_ATTR_MAX: highest possible mesh configuration attribute
 *
 * @NL80211_MESHCONF_HWMP_PATH_TO_ROOT_TIMEOUT: The time (in TUs) for
 *	which mesh STAs receiving a proactive PREQ shall consider the forwarding
 *	information to the root mesh STA to be valid.
 *
 * @NL80211_MESHCONF_HWMP_ROOT_INTERVAL: The interval of time (in TUs) between
 *	proactive PREQs are transmitted.
 *
 * @NL80211_MESHCONF_HWMP_CONFIRMATION_INTERVAL: The minimum interval of time
 *	(in TUs) during which a mesh STA can send only one Action frame
 *	containing a PREQ element for root path confirmation.
 *
 * @NL80211_MESHCONF_POWER_MODE: Default mesh power mode for new peer links.
 *	type &enum nl80211_mesh_power_mode (u32)
 *
 * @NL80211_MESHCONF_AWAKE_WINDOW: awake window duration (in TUs)
 *
 * @__NL80211_MESHCONF_ATTR_AFTER_LAST: internal use
 */
enum nl80211_meshconf_params {
	__NL80211_MESHCONF_INVALID,
	NL80211_MESHCONF_RETRY_TIMEOUT,
	NL80211_MESHCONF_CONFIRM_TIMEOUT,
	NL80211_MESHCONF_HOLDING_TIMEOUT,
	NL80211_MESHCONF_MAX_PEER_LINKS,
	NL80211_MESHCONF_MAX_RETRIES,
	NL80211_MESHCONF_TTL,
	NL80211_MESHCONF_AUTO_OPEN_PLINKS,
	NL80211_MESHCONF_HWMP_MAX_PREQ_RETRIES,
	NL80211_MESHCONF_PATH_REFRESH_TIME,
	NL80211_MESHCONF_MIN_DISCOVERY_TIMEOUT,
	NL80211_MESHCONF_HWMP_ACTIVE_PATH_TIMEOUT,
	NL80211_MESHCONF_HWMP_PREQ_MIN_INTERVAL,
	NL80211_MESHCONF_HWMP_NET_DIAM_TRVS_TIME,
	NL80211_MESHCONF_HWMP_ROOTMODE,
	NL80211_MESHCONF_ELEMENT_TTL,
	NL80211_MESHCONF_HWMP_RANN_INTERVAL,
	NL80211_MESHCONF_GATE_ANNOUNCEMENTS,
	NL80211_MESHCONF_HWMP_PERR_MIN_INTERVAL,
	NL80211_MESHCONF_FORWARDING,
	NL80211_MESHCONF_RSSI_THRESHOLD,
	NL80211_MESHCONF_SYNC_OFFSET_MAX_NEIGHBOR,
	NL80211_MESHCONF_HT_OPMODE,
	NL80211_MESHCONF_HWMP_PATH_TO_ROOT_TIMEOUT,
	NL80211_MESHCONF_HWMP_ROOT_INTERVAL,
	NL80211_MESHCONF_HWMP_CONFIRMATION_INTERVAL,
	NL80211_MESHCONF_POWER_MODE,
	NL80211_MESHCONF_AWAKE_WINDOW,

	/* keep last */
	__NL80211_MESHCONF_ATTR_AFTER_LAST,
	NL80211_MESHCONF_ATTR_MAX = __NL80211_MESHCONF_ATTR_AFTER_LAST - 1
};

/**
 * enum nl80211_mesh_setup_params - mesh setup parameters
 *
 * Mesh setup parameters.  These are used to start/join a mesh and cannot be
 * changed while the mesh is active.
 *
 * @__NL80211_MESH_SETUP_INVALID: Internal use
 *
 * @NL80211_MESH_SETUP_ENABLE_VENDOR_PATH_SEL: Enable this option to use a
 *	vendor specific path selection algorithm or disable it to use the
 *	default HWMP.
 *
 * @NL80211_MESH_SETUP_ENABLE_VENDOR_METRIC: Enable this option to use a
 *	vendor specific path metric or disable it to use the default Airtime
 *	metric.
 *
 * @NL80211_MESH_SETUP_IE: Information elements for this mesh, for instance, a
 *	robust security network ie, or a vendor specific information element
 *	that vendors will use to identify the path selection methods and
 *	metrics in use.
 *
 * @NL80211_MESH_SETUP_USERSPACE_AUTH: Enable this option if an authentication
 *	daemon will be authenticating mesh candidates.
 *
 * @NL80211_MESH_SETUP_USERSPACE_AMPE: Enable this option if an authentication
 *	daemon will be securing peer link frames.  AMPE is a secured version of
 *	Mesh Peering Management (MPM) and is implemented with the assistance of
 *	a userspace daemon.  When this flag is set, the kernel will send peer
 *	management frames to a userspace daemon that will implement AMPE
 *	functionality (security capabilities selection, key confirmation, and
 *	key management).  When the flag is unset (default), the kernel can
 *	autonomously complete (unsecured) mesh peering without the need of a
 *	userspace daemon.
 *
 * @NL80211_MESH_SETUP_ENABLE_VENDOR_SYNC: Enable this option to use a
 *	vendor specific synchronization method or disable it to use the default
 *	neighbor offset synchronization
 *
 * @NL80211_MESH_SETUP_USERSPACE_MPM: Enable this option if userspace will
 *	implement an MPM which handles peer allocation and state.
 *
 * @NL80211_MESH_SETUP_ATTR_MAX: highest possible mesh setup attribute number
 *
 * @__NL80211_MESH_SETUP_ATTR_AFTER_LAST: Internal use
 */
enum nl80211_mesh_setup_params {
	__NL80211_MESH_SETUP_INVALID,
	NL80211_MESH_SETUP_ENABLE_VENDOR_PATH_SEL,
	NL80211_MESH_SETUP_ENABLE_VENDOR_METRIC,
	NL80211_MESH_SETUP_IE,
	NL80211_MESH_SETUP_USERSPACE_AUTH,
	NL80211_MESH_SETUP_USERSPACE_AMPE,
	NL80211_MESH_SETUP_ENABLE_VENDOR_SYNC,
	NL80211_MESH_SETUP_USERSPACE_MPM,

	/* keep last */
	__NL80211_MESH_SETUP_ATTR_AFTER_LAST,
	NL80211_MESH_SETUP_ATTR_MAX = __NL80211_MESH_SETUP_ATTR_AFTER_LAST - 1
};

/**
 * enum nl80211_txq_attr - TX queue parameter attributes
 * @__NL80211_TXQ_ATTR_INVALID: Attribute number 0 is reserved
 * @NL80211_TXQ_ATTR_AC: AC identifier (NL80211_AC_*)
 * @NL80211_TXQ_ATTR_TXOP: Maximum burst time in units of 32 usecs, 0 meaning
 *	disabled
 * @NL80211_TXQ_ATTR_CWMIN: Minimum contention window [a value of the form
 *	2^n-1 in the range 1..32767]
 * @NL80211_TXQ_ATTR_CWMAX: Maximum contention window [a value of the form
 *	2^n-1 in the range 1..32767]
 * @NL80211_TXQ_ATTR_AIFS: Arbitration interframe space [0..255]
 * @__NL80211_TXQ_ATTR_AFTER_LAST: Internal
 * @NL80211_TXQ_ATTR_MAX: Maximum TXQ attribute number
 */
enum nl80211_txq_attr {
	__NL80211_TXQ_ATTR_INVALID,
	NL80211_TXQ_ATTR_AC,
	NL80211_TXQ_ATTR_TXOP,
	NL80211_TXQ_ATTR_CWMIN,
	NL80211_TXQ_ATTR_CWMAX,
	NL80211_TXQ_ATTR_AIFS,

	/* keep last */
	__NL80211_TXQ_ATTR_AFTER_LAST,
	NL80211_TXQ_ATTR_MAX = __NL80211_TXQ_ATTR_AFTER_LAST - 1
};

enum nl80211_ac {
	NL80211_AC_VO,
	NL80211_AC_VI,
	NL80211_AC_BE,
	NL80211_AC_BK,
	NL80211_NUM_ACS
};

/* backward compat */
#define NL80211_TXQ_ATTR_QUEUE	NL80211_TXQ_ATTR_AC
#define NL80211_TXQ_Q_VO	NL80211_AC_VO
#define NL80211_TXQ_Q_VI	NL80211_AC_VI
#define NL80211_TXQ_Q_BE	NL80211_AC_BE
#define NL80211_TXQ_Q_BK	NL80211_AC_BK

/**
 * enum nl80211_channel_type - channel type
 * @NL80211_CHAN_NO_HT: 20 MHz, non-HT channel
 * @NL80211_CHAN_HT20: 20 MHz HT channel
 * @NL80211_CHAN_HT40MINUS: HT40 channel, secondary channel
 *	below the control channel
 * @NL80211_CHAN_HT40PLUS: HT40 channel, secondary channel
 *	above the control channel
 */
enum nl80211_channel_type {
	NL80211_CHAN_NO_HT,
	NL80211_CHAN_HT20,
	NL80211_CHAN_HT40MINUS,
	NL80211_CHAN_HT40PLUS
};

/**
 * enum nl80211_chan_width - channel width definitions
 *
 * These values are used with the %NL80211_ATTR_CHANNEL_WIDTH
 * attribute.
 *
 * @NL80211_CHAN_WIDTH_20_NOHT: 20 MHz, non-HT channel
 * @NL80211_CHAN_WIDTH_20: 20 MHz HT channel
 * @NL80211_CHAN_WIDTH_40: 40 MHz channel, the %NL80211_ATTR_CENTER_FREQ1
 *	attribute must be provided as well
 * @NL80211_CHAN_WIDTH_80: 80 MHz channel, the %NL80211_ATTR_CENTER_FREQ1
 *	attribute must be provided as well
 * @NL80211_CHAN_WIDTH_80P80: 80+80 MHz channel, the %NL80211_ATTR_CENTER_FREQ1
 *	and %NL80211_ATTR_CENTER_FREQ2 attributes must be provided as well
 * @NL80211_CHAN_WIDTH_160: 160 MHz channel, the %NL80211_ATTR_CENTER_FREQ1
 *	attribute must be provided as well
 */
enum nl80211_chan_width {
	NL80211_CHAN_WIDTH_20_NOHT,
	NL80211_CHAN_WIDTH_20,
	NL80211_CHAN_WIDTH_40,
	NL80211_CHAN_WIDTH_80,
	NL80211_CHAN_WIDTH_80P80,
	NL80211_CHAN_WIDTH_160,
};

/**
 * enum nl80211_bss - netlink attributes for a BSS
 *
 * @__NL80211_BSS_INVALID: invalid
 * @NL80211_BSS_BSSID: BSSID of the BSS (6 octets)
 * @NL80211_BSS_FREQUENCY: frequency in MHz (u32)
 * @NL80211_BSS_TSF: TSF of the received probe response/beacon (u64)
 * @NL80211_BSS_BEACON_INTERVAL: beacon interval of the (I)BSS (u16)
 * @NL80211_BSS_CAPABILITY: capability field (CPU order, u16)
 * @NL80211_BSS_INFORMATION_ELEMENTS: binary attribute containing the
 *	raw information elements from the probe response/beacon (bin);
 *	if the %NL80211_BSS_BEACON_IES attribute is present, the IEs here are
 *	from a Probe Response frame; otherwise they are from a Beacon frame.
 *	However, if the driver does not indicate the source of the IEs, these
 *	IEs may be from either frame subtype.
 * @NL80211_BSS_SIGNAL_MBM: signal strength of probe response/beacon
 *	in mBm (100 * dBm) (s32)
 * @NL80211_BSS_SIGNAL_UNSPEC: signal strength of the probe response/beacon
 *	in unspecified units, scaled to 0..100 (u8)
 * @NL80211_BSS_STATUS: status, if this BSS is "used"
 * @NL80211_BSS_SEEN_MS_AGO: age of this BSS entry in ms
 * @NL80211_BSS_BEACON_IES: binary attribute containing the raw information
 *	elements from a Beacon frame (bin); not present if no Beacon frame has
 *	yet been received
 * @__NL80211_BSS_AFTER_LAST: internal
 * @NL80211_BSS_MAX: highest BSS attribute
 */
enum nl80211_bss {
	__NL80211_BSS_INVALID,
	NL80211_BSS_BSSID,
	NL80211_BSS_FREQUENCY,
	NL80211_BSS_TSF,
	NL80211_BSS_BEACON_INTERVAL,
	NL80211_BSS_CAPABILITY,
	NL80211_BSS_INFORMATION_ELEMENTS,
	NL80211_BSS_SIGNAL_MBM,
	NL80211_BSS_SIGNAL_UNSPEC,
	NL80211_BSS_STATUS,
	NL80211_BSS_SEEN_MS_AGO,
	NL80211_BSS_BEACON_IES,

	/* keep last */
	__NL80211_BSS_AFTER_LAST,
	NL80211_BSS_MAX = __NL80211_BSS_AFTER_LAST - 1
};

/**
 * enum nl80211_bss_status - BSS "status"
 * @NL80211_BSS_STATUS_AUTHENTICATED: Authenticated with this BSS.
 * @NL80211_BSS_STATUS_ASSOCIATED: Associated with this BSS.
 * @NL80211_BSS_STATUS_IBSS_JOINED: Joined to this IBSS.
 *
 * The BSS status is a BSS attribute in scan dumps, which
 * indicates the status the interface has wrt. this BSS.
 */
enum nl80211_bss_status {
	NL80211_BSS_STATUS_AUTHENTICATED,
	NL80211_BSS_STATUS_ASSOCIATED,
	NL80211_BSS_STATUS_IBSS_JOINED,
};

/**
 * enum nl80211_auth_type - AuthenticationType
 *
 * @NL80211_AUTHTYPE_OPEN_SYSTEM: Open System authentication
 * @NL80211_AUTHTYPE_SHARED_KEY: Shared Key authentication (WEP only)
 * @NL80211_AUTHTYPE_FT: Fast BSS Transition (IEEE 802.11r)
 * @NL80211_AUTHTYPE_NETWORK_EAP: Network EAP (some Cisco APs and mainly LEAP)
 * @NL80211_AUTHTYPE_SAE: Simultaneous authentication of equals
 * @__NL80211_AUTHTYPE_NUM: internal
 * @NL80211_AUTHTYPE_MAX: maximum valid auth algorithm
 * @NL80211_AUTHTYPE_AUTOMATIC: determine automatically (if necessary by
 *	trying multiple times); this is invalid in netlink -- leave out
 *	the attribute for this on CONNECT commands.
 */
enum nl80211_auth_type {
	NL80211_AUTHTYPE_OPEN_SYSTEM,
	NL80211_AUTHTYPE_SHARED_KEY,
	NL80211_AUTHTYPE_FT,
	NL80211_AUTHTYPE_NETWORK_EAP,
	NL80211_AUTHTYPE_SAE,

	/* keep last */
	__NL80211_AUTHTYPE_NUM,
	NL80211_AUTHTYPE_MAX = __NL80211_AUTHTYPE_NUM - 1,
	NL80211_AUTHTYPE_AUTOMATIC
};

/**
 * enum nl80211_key_type - Key Type
 * @NL80211_KEYTYPE_GROUP: Group (broadcast/multicast) key
 * @NL80211_KEYTYPE_PAIRWISE: Pairwise (unicast/individual) key
 * @NL80211_KEYTYPE_PEERKEY: PeerKey (DLS)
 * @NUM_NL80211_KEYTYPES: number of defined key types
 */
enum nl80211_key_type {
	NL80211_KEYTYPE_GROUP,
	NL80211_KEYTYPE_PAIRWISE,
	NL80211_KEYTYPE_PEERKEY,

	NUM_NL80211_KEYTYPES
};

/**
 * enum nl80211_mfp - Management frame protection state
 * @NL80211_MFP_NO: Management frame protection not used
 * @NL80211_MFP_REQUIRED: Management frame protection required
 */
enum nl80211_mfp {
	NL80211_MFP_NO,
	NL80211_MFP_REQUIRED,
};

enum nl80211_wpa_versions {
	NL80211_WPA_VERSION_1 = 1 << 0,
	NL80211_WPA_VERSION_2 = 1 << 1,
};

/**
 * enum nl80211_key_default_types - key default types
 * @__NL80211_KEY_DEFAULT_TYPE_INVALID: invalid
 * @NL80211_KEY_DEFAULT_TYPE_UNICAST: key should be used as default
 *	unicast key
 * @NL80211_KEY_DEFAULT_TYPE_MULTICAST: key should be used as default
 *	multicast key
 * @NUM_NL80211_KEY_DEFAULT_TYPES: number of default types
 */
enum nl80211_key_default_types {
	__NL80211_KEY_DEFAULT_TYPE_INVALID,
	NL80211_KEY_DEFAULT_TYPE_UNICAST,
	NL80211_KEY_DEFAULT_TYPE_MULTICAST,

	NUM_NL80211_KEY_DEFAULT_TYPES
};

/**
 * enum nl80211_key_attributes - key attributes
 * @__NL80211_KEY_INVALID: invalid
 * @NL80211_KEY_DATA: (temporal) key data; for TKIP this consists of
 *	16 bytes encryption key followed by 8 bytes each for TX and RX MIC
 *	keys
 * @NL80211_KEY_IDX: key ID (u8, 0-3)
 * @NL80211_KEY_CIPHER: key cipher suite (u32, as defined by IEEE 802.11
 *	section 7.3.2.25.1, e.g. 0x000FAC04)
 * @NL80211_KEY_SEQ: transmit key sequence number (IV/PN) for TKIP and
 *	CCMP keys, each six bytes in little endian
 * @NL80211_KEY_DEFAULT: flag indicating default key
 * @NL80211_KEY_DEFAULT_MGMT: flag indicating default management key
 * @NL80211_KEY_TYPE: the key type from enum nl80211_key_type, if not
 *	specified the default depends on whether a MAC address was
 *	given with the command using the key or not (u32)
 * @NL80211_KEY_DEFAULT_TYPES: A nested attribute containing flags
 *	attributes, specifying what a key should be set as default as.
 *	See &enum nl80211_key_default_types.
 * @__NL80211_KEY_AFTER_LAST: internal
 * @NL80211_KEY_MAX: highest key attribute
 */
enum nl80211_key_attributes {
	__NL80211_KEY_INVALID,
	NL80211_KEY_DATA,
	NL80211_KEY_IDX,
	NL80211_KEY_CIPHER,
	NL80211_KEY_SEQ,
	NL80211_KEY_DEFAULT,
	NL80211_KEY_DEFAULT_MGMT,
	NL80211_KEY_TYPE,
	NL80211_KEY_DEFAULT_TYPES,

	/* keep last */
	__NL80211_KEY_AFTER_LAST,
	NL80211_KEY_MAX = __NL80211_KEY_AFTER_LAST - 1
};

/**
 * enum nl80211_tx_rate_attributes - TX rate set attributes
 * @__NL80211_TXRATE_INVALID: invalid
 * @NL80211_TXRATE_LEGACY: Legacy (non-MCS) rates allowed for TX rate selection
 *	in an array of rates as defined in IEEE 802.11 7.3.2.2 (u8 values with
 *	1 = 500 kbps) but without the IE length restriction (at most
 *	%NL80211_MAX_SUPP_RATES in a single array).
 * @NL80211_TXRATE_MCS: HT (MCS) rates allowed for TX rate selection
 *	in an array of MCS numbers.
 * @__NL80211_TXRATE_AFTER_LAST: internal
 * @NL80211_TXRATE_MAX: highest TX rate attribute
 */
enum nl80211_tx_rate_attributes {
	__NL80211_TXRATE_INVALID,
	NL80211_TXRATE_LEGACY,
	NL80211_TXRATE_MCS,

	/* keep last */
	__NL80211_TXRATE_AFTER_LAST,
	NL80211_TXRATE_MAX = __NL80211_TXRATE_AFTER_LAST - 1
};

/**
 * enum nl80211_band - Frequency band
 * @NL80211_BAND_2GHZ: 2.4 GHz ISM band
 * @NL80211_BAND_5GHZ: around 5 GHz band (4.9 - 5.7 GHz)
 * @NL80211_BAND_60GHZ: around 60 GHz band (58.32 - 64.80 GHz)
 */
enum nl80211_band {
	NL80211_BAND_2GHZ,
	NL80211_BAND_5GHZ,
	NL80211_BAND_60GHZ,
};

/**
 * enum nl80211_ps_state - powersave state
 * @NL80211_PS_DISABLED: powersave is disabled
 * @NL80211_PS_ENABLED: powersave is enabled
 */
enum nl80211_ps_state {
	NL80211_PS_DISABLED,
	NL80211_PS_ENABLED,
};

/**
 * enum nl80211_attr_cqm - connection quality monitor attributes
 * @__NL80211_ATTR_CQM_INVALID: invalid
 * @NL80211_ATTR_CQM_RSSI_THOLD: RSSI threshold in dBm. This value specifies
 *	the threshold for the RSSI level at which an event will be sent. Zero
 *	to disable.
 * @NL80211_ATTR_CQM_RSSI_HYST: RSSI hysteresis in dBm. This value specifies
 *	the minimum amount the RSSI level must change after an event before a
 *	new event may be issued (to reduce effects of RSSI oscillation).
 * @NL80211_ATTR_CQM_RSSI_THRESHOLD_EVENT: RSSI threshold event
 * @NL80211_ATTR_CQM_PKT_LOSS_EVENT: a u32 value indicating that this many
 *	consecutive packets were not acknowledged by the peer
 * @NL80211_ATTR_CQM_TXE_RATE: TX error rate in %. Minimum % of TX failures
 *	during the given %NL80211_ATTR_CQM_TXE_INTVL before an
 *	%NL80211_CMD_NOTIFY_CQM with reported %NL80211_ATTR_CQM_TXE_RATE and
 *	%NL80211_ATTR_CQM_TXE_PKTS is generated.
 * @NL80211_ATTR_CQM_TXE_PKTS: number of attempted packets in a given
 *	%NL80211_ATTR_CQM_TXE_INTVL before %NL80211_ATTR_CQM_TXE_RATE is
 *	checked.
 * @NL80211_ATTR_CQM_TXE_INTVL: interval in seconds. Specifies the periodic
 *	interval in which %NL80211_ATTR_CQM_TXE_PKTS and
 *	%NL80211_ATTR_CQM_TXE_RATE must be satisfied before generating an
 *	%NL80211_CMD_NOTIFY_CQM. Set to 0 to turn off TX error reporting.
 * @__NL80211_ATTR_CQM_AFTER_LAST: internal
 * @NL80211_ATTR_CQM_MAX: highest key attribute
 */
enum nl80211_attr_cqm {
	__NL80211_ATTR_CQM_INVALID,
	NL80211_ATTR_CQM_RSSI_THOLD,
	NL80211_ATTR_CQM_RSSI_HYST,
	NL80211_ATTR_CQM_RSSI_THRESHOLD_EVENT,
	NL80211_ATTR_CQM_PKT_LOSS_EVENT,
	NL80211_ATTR_CQM_TXE_RATE,
	NL80211_ATTR_CQM_TXE_PKTS,
	NL80211_ATTR_CQM_TXE_INTVL,

	/* keep last */
	__NL80211_ATTR_CQM_AFTER_LAST,
	NL80211_ATTR_CQM_MAX = __NL80211_ATTR_CQM_AFTER_LAST - 1
};

/**
 * enum nl80211_cqm_rssi_threshold_event - RSSI threshold event
 * @NL80211_CQM_RSSI_THRESHOLD_EVENT_LOW: The RSSI level is lower than the
 *      configured threshold
 * @NL80211_CQM_RSSI_THRESHOLD_EVENT_HIGH: The RSSI is higher than the
 *      configured threshold
 * @NL80211_CQM_RSSI_BEACON_LOSS_EVENT: The device experienced beacon loss.
 *	(Note that deauth/disassoc will still follow if the AP is not
 *	available. This event might get used as roaming event, etc.)
 */
enum nl80211_cqm_rssi_threshold_event {
	NL80211_CQM_RSSI_THRESHOLD_EVENT_LOW,
	NL80211_CQM_RSSI_THRESHOLD_EVENT_HIGH,
	NL80211_CQM_RSSI_BEACON_LOSS_EVENT,
};


/**
 * enum nl80211_tx_power_setting - TX power adjustment
 * @NL80211_TX_POWER_AUTOMATIC: automatically determine transmit power
 * @NL80211_TX_POWER_LIMITED: limit TX power by the mBm parameter
 * @NL80211_TX_POWER_FIXED: fix TX power to the mBm parameter
 */
enum nl80211_tx_power_setting {
	NL80211_TX_POWER_AUTOMATIC,
	NL80211_TX_POWER_LIMITED,
	NL80211_TX_POWER_FIXED,
};

/**
 * enum nl80211_wowlan_packet_pattern_attr - WoWLAN packet pattern attribute
 * @__NL80211_WOWLAN_PKTPAT_INVALID: invalid number for nested attribute
 * @NL80211_WOWLAN_PKTPAT_PATTERN: the pattern, values where the mask has
 *	a zero bit are ignored
 * @NL80211_WOWLAN_PKTPAT_MASK: pattern mask, must be long enough to have
 *	a bit for each byte in the pattern. The lowest-order bit corresponds
 *	to the first byte of the pattern, but the bytes of the pattern are
 *	in a little-endian-like format, i.e. the 9th byte of the pattern
 *	corresponds to the lowest-order bit in the second byte of the mask.
 *	For example: The match 00:xx:00:00:xx:00:00:00:00:xx:xx:xx (where
 *	xx indicates "don't care") would be represented by a pattern of
 *	twelve zero bytes, and a mask of "0xed,0x01".
 *	Note that the pattern matching is done as though frames were not
 *	802.11 frames but 802.3 frames, i.e. the frame is fully unpacked
 *	first (including SNAP header unpacking) and then matched.
 * @NL80211_WOWLAN_PKTPAT_OFFSET: packet offset, pattern is matched after
 *	these fixed number of bytes of received packet
 * @NUM_NL80211_WOWLAN_PKTPAT: number of attributes
 * @MAX_NL80211_WOWLAN_PKTPAT: max attribute number
 */
enum nl80211_wowlan_packet_pattern_attr {
	__NL80211_WOWLAN_PKTPAT_INVALID,
	NL80211_WOWLAN_PKTPAT_MASK,
	NL80211_WOWLAN_PKTPAT_PATTERN,
	NL80211_WOWLAN_PKTPAT_OFFSET,

	NUM_NL80211_WOWLAN_PKTPAT,
	MAX_NL80211_WOWLAN_PKTPAT = NUM_NL80211_WOWLAN_PKTPAT - 1,
};

/**
 * struct nl80211_wowlan_pattern_support - pattern support information
 * @max_patterns: maximum number of patterns supported
 * @min_pattern_len: minimum length of each pattern
 * @max_pattern_len: maximum length of each pattern
 * @max_pkt_offset: maximum Rx packet offset
 *
 * This struct is carried in %NL80211_WOWLAN_TRIG_PKT_PATTERN when
 * that is part of %NL80211_ATTR_WOWLAN_TRIGGERS_SUPPORTED in the
 * capability information given by the kernel to userspace.
 */
struct nl80211_wowlan_pattern_support {
	__u32 max_patterns;
	__u32 min_pattern_len;
	__u32 max_pattern_len;
	__u32 max_pkt_offset;
} __attribute__((packed));

/**
 * enum nl80211_wowlan_triggers - WoWLAN trigger definitions
 * @__NL80211_WOWLAN_TRIG_INVALID: invalid number for nested attributes
 * @NL80211_WOWLAN_TRIG_ANY: wake up on any activity, do not really put
 *	the chip into a special state -- works best with chips that have
 *	support for low-power operation already (flag)
 * @NL80211_WOWLAN_TRIG_DISCONNECT: wake up on disconnect, the way disconnect
 *	is detected is implementation-specific (flag)
 * @NL80211_WOWLAN_TRIG_MAGIC_PKT: wake up on magic packet (6x 0xff, followed
 *	by 16 repetitions of MAC addr, anywhere in payload) (flag)
 * @NL80211_WOWLAN_TRIG_PKT_PATTERN: wake up on the specified packet patterns
 *	which are passed in an array of nested attributes, each nested attribute
 *	defining a with attributes from &struct nl80211_wowlan_trig_pkt_pattern.
 *	Each pattern defines a wakeup packet. Packet offset is associated with
 *	each pattern which is used while matching the pattern. The matching is
 *	done on the MSDU, i.e. as though the packet was an 802.3 packet, so the
 *	pattern matching is done after the packet is converted to the MSDU.
 *
 *	In %NL80211_ATTR_WOWLAN_TRIGGERS_SUPPORTED, it is a binary attribute
 *	carrying a &struct nl80211_wowlan_pattern_support.
 *
 *	When reporting wakeup. it is a u32 attribute containing the 0-based
 *	index of the pattern that caused the wakeup, in the patterns passed
 *	to the kernel when configuring.
 * @NL80211_WOWLAN_TRIG_GTK_REKEY_SUPPORTED: Not a real trigger, and cannot be
 *	used when setting, used only to indicate that GTK rekeying is supported
 *	by the device (flag)
 * @NL80211_WOWLAN_TRIG_GTK_REKEY_FAILURE: wake up on GTK rekey failure (if
 *	done by the device) (flag)
 * @NL80211_WOWLAN_TRIG_EAP_IDENT_REQUEST: wake up on EAP Identity Request
 *	packet (flag)
 * @NL80211_WOWLAN_TRIG_4WAY_HANDSHAKE: wake up on 4-way handshake (flag)
 * @NL80211_WOWLAN_TRIG_RFKILL_RELEASE: wake up when rfkill is released
 *	(on devices that have rfkill in the device) (flag)
 * @NL80211_WOWLAN_TRIG_WAKEUP_PKT_80211: For wakeup reporting only, contains
 *	the 802.11 packet that caused the wakeup, e.g. a deauth frame. The frame
 *	may be truncated, the @NL80211_WOWLAN_TRIG_WAKEUP_PKT_80211_LEN
 *	attribute contains the original length.
 * @NL80211_WOWLAN_TRIG_WAKEUP_PKT_80211_LEN: Original length of the 802.11
 *	packet, may be bigger than the @NL80211_WOWLAN_TRIG_WAKEUP_PKT_80211
 *	attribute if the packet was truncated somewhere.
 * @NL80211_WOWLAN_TRIG_WAKEUP_PKT_8023: For wakeup reporting only, contains the
 *	802.11 packet that caused the wakeup, e.g. a magic packet. The frame may
 *	be truncated, the @NL80211_WOWLAN_TRIG_WAKEUP_PKT_8023_LEN attribute
 *	contains the original length.
 * @NL80211_WOWLAN_TRIG_WAKEUP_PKT_8023_LEN: Original length of the 802.3
 *	packet, may be bigger than the @NL80211_WOWLAN_TRIG_WAKEUP_PKT_8023
 *	attribute if the packet was truncated somewhere.
 * @NL80211_WOWLAN_TRIG_TCP_CONNECTION: TCP connection wake, see DOC section
 *	"TCP connection wakeup" for more details. This is a nested attribute
 *	containing the exact information for establishing and keeping alive
 *	the TCP connection.
 * @NL80211_WOWLAN_TRIG_TCP_WAKEUP_MATCH: For wakeup reporting only, the
 *	wakeup packet was received on the TCP connection
 * @NL80211_WOWLAN_TRIG_WAKEUP_TCP_CONNLOST: For wakeup reporting only, the
 *	TCP connection was lost or failed to be established
 * @NL80211_WOWLAN_TRIG_WAKEUP_TCP_NOMORETOKENS: For wakeup reporting only,
 *	the TCP connection ran out of tokens to use for data to send to the
 *	service
 * @NUM_NL80211_WOWLAN_TRIG: number of wake on wireless triggers
 * @MAX_NL80211_WOWLAN_TRIG: highest wowlan trigger attribute number
 *
 * These nested attributes are used to configure the wakeup triggers and
 * to report the wakeup reason(s).
 */
enum nl80211_wowlan_triggers {
	__NL80211_WOWLAN_TRIG_INVALID,
	NL80211_WOWLAN_TRIG_ANY,
	NL80211_WOWLAN_TRIG_DISCONNECT,
	NL80211_WOWLAN_TRIG_MAGIC_PKT,
	NL80211_WOWLAN_TRIG_PKT_PATTERN,
	NL80211_WOWLAN_TRIG_GTK_REKEY_SUPPORTED,
	NL80211_WOWLAN_TRIG_GTK_REKEY_FAILURE,
	NL80211_WOWLAN_TRIG_EAP_IDENT_REQUEST,
	NL80211_WOWLAN_TRIG_4WAY_HANDSHAKE,
	NL80211_WOWLAN_TRIG_RFKILL_RELEASE,
	NL80211_WOWLAN_TRIG_WAKEUP_PKT_80211,
	NL80211_WOWLAN_TRIG_WAKEUP_PKT_80211_LEN,
	NL80211_WOWLAN_TRIG_WAKEUP_PKT_8023,
	NL80211_WOWLAN_TRIG_WAKEUP_PKT_8023_LEN,
	NL80211_WOWLAN_TRIG_TCP_CONNECTION,
	NL80211_WOWLAN_TRIG_WAKEUP_TCP_MATCH,
	NL80211_WOWLAN_TRIG_WAKEUP_TCP_CONNLOST,
	NL80211_WOWLAN_TRIG_WAKEUP_TCP_NOMORETOKENS,

	/* keep last */
	NUM_NL80211_WOWLAN_TRIG,
	MAX_NL80211_WOWLAN_TRIG = NUM_NL80211_WOWLAN_TRIG - 1
};

/**
 * DOC: TCP connection wakeup
 *
 * Some devices can establish a TCP connection in order to be woken up by a
 * packet coming in from outside their network segment, or behind NAT. If
 * configured, the device will establish a TCP connection to the given
 * service, and periodically send data to that service. The first data
 * packet is usually transmitted after SYN/ACK, also ACKing the SYN/ACK.
 * The data packets can optionally include a (little endian) sequence
 * number (in the TCP payload!) that is generated by the device, and, also
 * optionally, a token from a list of tokens. This serves as a keep-alive
 * with the service, and for NATed connections, etc.
 *
 * During this keep-alive period, the server doesn't send any data to the
 * client. When receiving data, it is compared against the wakeup pattern
 * (and mask) and if it matches, the host is woken up. Similarly, if the
 * connection breaks or cannot be established to start with, the host is
 * also woken up.
 *
 * Developer's note: ARP offload is required for this, otherwise TCP
 * response packets might not go through correctly.
 */

/**
 * struct nl80211_wowlan_tcp_data_seq - WoWLAN TCP data sequence
 * @start: starting value
 * @offset: offset of sequence number in packet
 * @len: length of the sequence value to write, 1 through 4
 *
 * Note: don't confuse with the TCP sequence number(s), this is for the
 * keepalive packet payload. The actual value is written into the packet
 * in little endian.
 */
struct nl80211_wowlan_tcp_data_seq {
	__u32 start, offset, len;
};

/**
 * struct nl80211_wowlan_tcp_data_token - WoWLAN TCP data token config
 * @offset: offset of token in packet
 * @len: length of each token
 * @token_stream: stream of data to be used for the tokens, the length must
 *	be a multiple of @len for this to make sense
 */
struct nl80211_wowlan_tcp_data_token {
	__u32 offset, len;
	__u8 token_stream[];
};

/**
 * struct nl80211_wowlan_tcp_data_token_feature - data token features
 * @min_len: minimum token length
 * @max_len: maximum token length
 * @bufsize: total available token buffer size (max size of @token_stream)
 */
struct nl80211_wowlan_tcp_data_token_feature {
	__u32 min_len, max_len, bufsize;
};

/**
 * enum nl80211_wowlan_tcp_attrs - WoWLAN TCP connection parameters
 * @__NL80211_WOWLAN_TCP_INVALID: invalid number for nested attributes
 * @NL80211_WOWLAN_TCP_SRC_IPV4: source IPv4 address (in network byte order)
 * @NL80211_WOWLAN_TCP_DST_IPV4: destination IPv4 address
 *	(in network byte order)
 * @NL80211_WOWLAN_TCP_DST_MAC: destination MAC address, this is given because
 *	route lookup when configured might be invalid by the time we suspend,
 *	and doing a route lookup when suspending is no longer possible as it
 *	might require ARP querying.
 * @NL80211_WOWLAN_TCP_SRC_PORT: source port (u16); optional, if not given a
 *	socket and port will be allocated
 * @NL80211_WOWLAN_TCP_DST_PORT: destination port (u16)
 * @NL80211_WOWLAN_TCP_DATA_PAYLOAD: data packet payload, at least one byte.
 *	For feature advertising, a u32 attribute holding the maximum length
 *	of the data payload.
 * @NL80211_WOWLAN_TCP_DATA_PAYLOAD_SEQ: data packet sequence configuration
 *	(if desired), a &struct nl80211_wowlan_tcp_data_seq. For feature
 *	advertising it is just a flag
 * @NL80211_WOWLAN_TCP_DATA_PAYLOAD_TOKEN: data packet token configuration,
 *	see &struct nl80211_wowlan_tcp_data_token and for advertising see
 *	&struct nl80211_wowlan_tcp_data_token_feature.
 * @NL80211_WOWLAN_TCP_DATA_INTERVAL: data interval in seconds, maximum
 *	interval in feature advertising (u32)
 * @NL80211_WOWLAN_TCP_WAKE_PAYLOAD: wake packet payload, for advertising a
 *	u32 attribute holding the maximum length
 * @NL80211_WOWLAN_TCP_WAKE_MASK: Wake packet payload mask, not used for
 *	feature advertising. The mask works like @NL80211_WOWLAN_PKTPAT_MASK
 *	but on the TCP payload only.
 * @NUM_NL80211_WOWLAN_TCP: number of TCP attributes
 * @MAX_NL80211_WOWLAN_TCP: highest attribute number
 */
enum nl80211_wowlan_tcp_attrs {
	__NL80211_WOWLAN_TCP_INVALID,
	NL80211_WOWLAN_TCP_SRC_IPV4,
	NL80211_WOWLAN_TCP_DST_IPV4,
	NL80211_WOWLAN_TCP_DST_MAC,
	NL80211_WOWLAN_TCP_SRC_PORT,
	NL80211_WOWLAN_TCP_DST_PORT,
	NL80211_WOWLAN_TCP_DATA_PAYLOAD,
	NL80211_WOWLAN_TCP_DATA_PAYLOAD_SEQ,
	NL80211_WOWLAN_TCP_DATA_PAYLOAD_TOKEN,
	NL80211_WOWLAN_TCP_DATA_INTERVAL,
	NL80211_WOWLAN_TCP_WAKE_PAYLOAD,
	NL80211_WOWLAN_TCP_WAKE_MASK,

	/* keep last */
	NUM_NL80211_WOWLAN_TCP,
	MAX_NL80211_WOWLAN_TCP = NUM_NL80211_WOWLAN_TCP - 1
};

/**
 * enum nl80211_iface_limit_attrs - limit attributes
 * @NL80211_IFACE_LIMIT_UNSPEC: (reserved)
 * @NL80211_IFACE_LIMIT_MAX: maximum number of interfaces that
 *	can be chosen from this set of interface types (u32)
 * @NL80211_IFACE_LIMIT_TYPES: nested attribute containing a
 *	flag attribute for each interface type in this set
 * @NUM_NL80211_IFACE_LIMIT: number of attributes
 * @MAX_NL80211_IFACE_LIMIT: highest attribute number
 */
enum nl80211_iface_limit_attrs {
	NL80211_IFACE_LIMIT_UNSPEC,
	NL80211_IFACE_LIMIT_MAX,
	NL80211_IFACE_LIMIT_TYPES,

	/* keep last */
	NUM_NL80211_IFACE_LIMIT,
	MAX_NL80211_IFACE_LIMIT = NUM_NL80211_IFACE_LIMIT - 1
};

/**
 * enum nl80211_if_combination_attrs -- interface combination attributes
 *
 * @NL80211_IFACE_COMB_UNSPEC: (reserved)
 * @NL80211_IFACE_COMB_LIMITS: Nested attributes containing the limits
 *	for given interface types, see &enum nl80211_iface_limit_attrs.
 * @NL80211_IFACE_COMB_MAXNUM: u32 attribute giving the total number of
 *	interfaces that can be created in this group. This number doesn't
 *	apply to interfaces purely managed in software, which are listed
 *	in a separate attribute %NL80211_ATTR_INTERFACES_SOFTWARE.
 * @NL80211_IFACE_COMB_STA_AP_BI_MATCH: flag attribute specifying that
 *	beacon intervals within this group must be all the same even for
 *	infrastructure and AP/GO combinations, i.e. the GO(s) must adopt
 *	the infrastructure network's beacon interval.
 * @NL80211_IFACE_COMB_NUM_CHANNELS: u32 attribute specifying how many
 *	different channels may be used within this group.
 * @NL80211_IFACE_COMB_RADAR_DETECT_WIDTHS: u32 attribute containing the bitmap
 *	of supported channel widths for radar detection.
 * @NUM_NL80211_IFACE_COMB: number of attributes
 * @MAX_NL80211_IFACE_COMB: highest attribute number
 *
 * Examples:
 *	limits = [ #{STA} <= 1, #{AP} <= 1 ], matching BI, channels = 1, max = 2
 *	=> allows an AP and a STA that must match BIs
 *
 *	numbers = [ #{AP, P2P-GO} <= 8 ], channels = 1, max = 8
 *	=> allows 8 of AP/GO
 *
 *	numbers = [ #{STA} <= 2 ], channels = 2, max = 2
 *	=> allows two STAs on different channels
 *
 *	numbers = [ #{STA} <= 1, #{P2P-client,P2P-GO} <= 3 ], max = 4
 *	=> allows a STA plus three P2P interfaces
 *
 * The list of these four possiblities could completely be contained
 * within the %NL80211_ATTR_INTERFACE_COMBINATIONS attribute to indicate
 * that any of these groups must match.
 *
 * "Combinations" of just a single interface will not be listed here,
 * a single interface of any valid interface type is assumed to always
 * be possible by itself. This means that implicitly, for each valid
 * interface type, the following group always exists:
 *	numbers = [ #{<type>} <= 1 ], channels = 1, max = 1
 */
enum nl80211_if_combination_attrs {
	NL80211_IFACE_COMB_UNSPEC,
	NL80211_IFACE_COMB_LIMITS,
	NL80211_IFACE_COMB_MAXNUM,
	NL80211_IFACE_COMB_STA_AP_BI_MATCH,
	NL80211_IFACE_COMB_NUM_CHANNELS,
	NL80211_IFACE_COMB_RADAR_DETECT_WIDTHS,

	/* keep last */
	NUM_NL80211_IFACE_COMB,
	MAX_NL80211_IFACE_COMB = NUM_NL80211_IFACE_COMB - 1
};


/**
 * enum nl80211_plink_state - state of a mesh peer link finite state machine
 *
 * @NL80211_PLINK_LISTEN: initial state, considered the implicit
 *	state of non existant mesh peer links
 * @NL80211_PLINK_OPN_SNT: mesh plink open frame has been sent to
 *	this mesh peer
 * @NL80211_PLINK_OPN_RCVD: mesh plink open frame has been received
 *	from this mesh peer
 * @NL80211_PLINK_CNF_RCVD: mesh plink confirm frame has been
 *	received from this mesh peer
 * @NL80211_PLINK_ESTAB: mesh peer link is established
 * @NL80211_PLINK_HOLDING: mesh peer link is being closed or cancelled
 * @NL80211_PLINK_BLOCKED: all frames transmitted from this mesh
 *	plink are discarded
 * @NUM_NL80211_PLINK_STATES: number of peer link states
 * @MAX_NL80211_PLINK_STATES: highest numerical value of plink states
 */
enum nl80211_plink_state {
	NL80211_PLINK_LISTEN,
	NL80211_PLINK_OPN_SNT,
	NL80211_PLINK_OPN_RCVD,
	NL80211_PLINK_CNF_RCVD,
	NL80211_PLINK_ESTAB,
	NL80211_PLINK_HOLDING,
	NL80211_PLINK_BLOCKED,

	/* keep last */
	NUM_NL80211_PLINK_STATES,
	MAX_NL80211_PLINK_STATES = NUM_NL80211_PLINK_STATES - 1
};

/**
 * enum nl80211_plink_action - actions to perform in mesh peers
 *
 * @NL80211_PLINK_ACTION_NO_ACTION: perform no action
 * @NL80211_PLINK_ACTION_OPEN: start mesh peer link establishment
 * @NL80211_PLINK_ACTION_BLOCK: block traffic from this mesh peer
 * @NUM_NL80211_PLINK_ACTIONS: number of possible actions
 */
enum plink_actions {
	NL80211_PLINK_ACTION_NO_ACTION,
	NL80211_PLINK_ACTION_OPEN,
	NL80211_PLINK_ACTION_BLOCK,

	NUM_NL80211_PLINK_ACTIONS,
};


#define NL80211_KCK_LEN			16
#define NL80211_KEK_LEN			16
#define NL80211_REPLAY_CTR_LEN		8

/**
 * enum nl80211_rekey_data - attributes for GTK rekey offload
 * @__NL80211_REKEY_DATA_INVALID: invalid number for nested attributes
 * @NL80211_REKEY_DATA_KEK: key encryption key (binary)
 * @NL80211_REKEY_DATA_KCK: key confirmation key (binary)
 * @NL80211_REKEY_DATA_REPLAY_CTR: replay counter (binary)
 * @NUM_NL80211_REKEY_DATA: number of rekey attributes (internal)
 * @MAX_NL80211_REKEY_DATA: highest rekey attribute (internal)
 */
enum nl80211_rekey_data {
	__NL80211_REKEY_DATA_INVALID,
	NL80211_REKEY_DATA_KEK,
	NL80211_REKEY_DATA_KCK,
	NL80211_REKEY_DATA_REPLAY_CTR,

	/* keep last */
	NUM_NL80211_REKEY_DATA,
	MAX_NL80211_REKEY_DATA = NUM_NL80211_REKEY_DATA - 1
};

/**
 * enum nl80211_hidden_ssid - values for %NL80211_ATTR_HIDDEN_SSID
 * @NL80211_HIDDEN_SSID_NOT_IN_USE: do not hide SSID (i.e., broadcast it in
 *	Beacon frames)
 * @NL80211_HIDDEN_SSID_ZERO_LEN: hide SSID by using zero-length SSID element
 *	in Beacon frames
 * @NL80211_HIDDEN_SSID_ZERO_CONTENTS: hide SSID by using correct length of SSID
 *	element in Beacon frames but zero out each byte in the SSID
 */
enum nl80211_hidden_ssid {
	NL80211_HIDDEN_SSID_NOT_IN_USE,
	NL80211_HIDDEN_SSID_ZERO_LEN,
	NL80211_HIDDEN_SSID_ZERO_CONTENTS
};

/**
 * enum nl80211_sta_wme_attr - station WME attributes
 * @__NL80211_STA_WME_INVALID: invalid number for nested attribute
 * @NL80211_STA_WME_UAPSD_QUEUES: bitmap of uapsd queues. the format
 *	is the same as the AC bitmap in the QoS info field.
 * @NL80211_STA_WME_MAX_SP: max service period. the format is the same
 *	as the MAX_SP field in the QoS info field (but already shifted down).
 * @__NL80211_STA_WME_AFTER_LAST: internal
 * @NL80211_STA_WME_MAX: highest station WME attribute
 */
enum nl80211_sta_wme_attr {
	__NL80211_STA_WME_INVALID,
	NL80211_STA_WME_UAPSD_QUEUES,
	NL80211_STA_WME_MAX_SP,

	/* keep last */
	__NL80211_STA_WME_AFTER_LAST,
	NL80211_STA_WME_MAX = __NL80211_STA_WME_AFTER_LAST - 1
};

/**
 * enum nl80211_pmksa_candidate_attr - attributes for PMKSA caching candidates
 * @__NL80211_PMKSA_CANDIDATE_INVALID: invalid number for nested attributes
 * @NL80211_PMKSA_CANDIDATE_INDEX: candidate index (u32; the smaller, the higher
 *	priority)
 * @NL80211_PMKSA_CANDIDATE_BSSID: candidate BSSID (6 octets)
 * @NL80211_PMKSA_CANDIDATE_PREAUTH: RSN pre-authentication supported (flag)
 * @NUM_NL80211_PMKSA_CANDIDATE: number of PMKSA caching candidate attributes
 *	(internal)
 * @MAX_NL80211_PMKSA_CANDIDATE: highest PMKSA caching candidate attribute
 *	(internal)
 */
enum nl80211_pmksa_candidate_attr {
	__NL80211_PMKSA_CANDIDATE_INVALID,
	NL80211_PMKSA_CANDIDATE_INDEX,
	NL80211_PMKSA_CANDIDATE_BSSID,
	NL80211_PMKSA_CANDIDATE_PREAUTH,

	/* keep last */
	NUM_NL80211_PMKSA_CANDIDATE,
	MAX_NL80211_PMKSA_CANDIDATE = NUM_NL80211_PMKSA_CANDIDATE - 1
};

/**
 * enum nl80211_tdls_operation - values for %NL80211_ATTR_TDLS_OPERATION
 * @NL80211_TDLS_DISCOVERY_REQ: Send a TDLS discovery request
 * @NL80211_TDLS_SETUP: Setup TDLS link
 * @NL80211_TDLS_TEARDOWN: Teardown a TDLS link which is already established
 * @NL80211_TDLS_ENABLE_LINK: Enable TDLS link
 * @NL80211_TDLS_DISABLE_LINK: Disable TDLS link
 */
enum nl80211_tdls_operation {
	NL80211_TDLS_DISCOVERY_REQ,
	NL80211_TDLS_SETUP,
	NL80211_TDLS_TEARDOWN,
	NL80211_TDLS_ENABLE_LINK,
	NL80211_TDLS_DISABLE_LINK,
};

/*
 * enum nl80211_ap_sme_features - device-integrated AP features
 * Reserved for future use, no bits are defined in
 * NL80211_ATTR_DEVICE_AP_SME yet.
enum nl80211_ap_sme_features {
};
 */

/**
 * enum nl80211_feature_flags - device/driver features
 * @NL80211_FEATURE_SK_TX_STATUS: This driver supports reflecting back
 *	TX status to the socket error queue when requested with the
 *	socket option.
 * @NL80211_FEATURE_HT_IBSS: This driver supports IBSS with HT datarates.
 * @NL80211_FEATURE_INACTIVITY_TIMER: This driver takes care of freeing up
 *	the connected inactive stations in AP mode.
 * @NL80211_FEATURE_CELL_BASE_REG_HINTS: This driver has been tested
 *	to work properly to suppport receiving regulatory hints from
 *	cellular base stations.
 * @NL80211_FEATURE_P2P_DEVICE_NEEDS_CHANNEL: If this is set, an active
 *	P2P Device (%NL80211_IFTYPE_P2P_DEVICE) requires its own channel
 *	in the interface combinations, even when it's only used for scan
 *	and remain-on-channel. This could be due to, for example, the
 *	remain-on-channel implementation requiring a channel context.
 * @NL80211_FEATURE_SAE: This driver supports simultaneous authentication of
 *	equals (SAE) with user space SME (NL80211_CMD_AUTHENTICATE) in station
 *	mode
 * @NL80211_FEATURE_LOW_PRIORITY_SCAN: This driver supports low priority scan
 * @NL80211_FEATURE_SCAN_FLUSH: Scan flush is supported
 * @NL80211_FEATURE_AP_SCAN: Support scanning using an AP vif
 * @NL80211_FEATURE_VIF_TXPOWER: The driver supports per-vif TX power setting
 * @NL80211_FEATURE_NEED_OBSS_SCAN: The driver expects userspace to perform
 *	OBSS scans and generate 20/40 BSS coex reports. This flag is used only
 *	for drivers implementing the CONNECT API, for AUTH/ASSOC it is implied.
 * @NL80211_FEATURE_P2P_GO_CTWIN: P2P GO implementation supports CT Window
 *	setting
 * @NL80211_FEATURE_P2P_GO_OPPPS: P2P GO implementation supports opportunistic
 *	powersave
 * @NL80211_FEATURE_FULL_AP_CLIENT_STATE: The driver supports full state
 *	transitions for AP clients. Without this flag (and if the driver
 *	doesn't have the AP SME in the device) the driver supports adding
 *	stations only when they're associated and adds them in associated
 *	state (to later be transitioned into authorized), with this flag
 *	they should be added before even sending the authentication reply
 *	and then transitioned into authenticated, associated and authorized
 *	states using station flags.
 *	Note that even for drivers that support this, the default is to add
 *	stations in authenticated/associated state, so to add unauthenticated
 *	stations the authenticated/associated bits have to be set in the mask.
 * @NL80211_FEATURE_ADVERTISE_CHAN_LIMITS: cfg80211 advertises channel limits
 *	(HT40, VHT 80/160 MHz) if this flag is set
 * @NL80211_FEATURE_USERSPACE_MPM: This driver supports a userspace Mesh
 *	Peering Management entity which may be implemented by registering for
 *	beacons or NL80211_CMD_NEW_PEER_CANDIDATE events. The mesh beacon is
 *	still generated by the driver.
 */
enum nl80211_feature_flags {
	NL80211_FEATURE_SK_TX_STATUS			= 1 << 0,
	NL80211_FEATURE_HT_IBSS				= 1 << 1,
	NL80211_FEATURE_INACTIVITY_TIMER		= 1 << 2,
	NL80211_FEATURE_CELL_BASE_REG_HINTS		= 1 << 3,
	NL80211_FEATURE_P2P_DEVICE_NEEDS_CHANNEL	= 1 << 4,
	NL80211_FEATURE_SAE				= 1 << 5,
	NL80211_FEATURE_LOW_PRIORITY_SCAN		= 1 << 6,
	NL80211_FEATURE_SCAN_FLUSH			= 1 << 7,
	NL80211_FEATURE_AP_SCAN				= 1 << 8,
	NL80211_FEATURE_VIF_TXPOWER			= 1 << 9,
	NL80211_FEATURE_NEED_OBSS_SCAN			= 1 << 10,
	NL80211_FEATURE_P2P_GO_CTWIN			= 1 << 11,
	NL80211_FEATURE_P2P_GO_OPPPS			= 1 << 12,
	/* bit 13 is reserved */
	NL80211_FEATURE_ADVERTISE_CHAN_LIMITS		= 1 << 14,
	NL80211_FEATURE_FULL_AP_CLIENT_STATE		= 1 << 15,
	NL80211_FEATURE_USERSPACE_MPM			= 1 << 16,
};

/**
 * enum nl80211_probe_resp_offload_support_attr - optional supported
 *	protocols for probe-response offloading by the driver/FW.
 *	To be used with the %NL80211_ATTR_PROBE_RESP_OFFLOAD attribute.
 *	Each enum value represents a bit in the bitmap of supported
 *	protocols. Typically a subset of probe-requests belonging to a
 *	supported protocol will be excluded from offload and uploaded
 *	to the host.
 *
 * @NL80211_PROBE_RESP_OFFLOAD_SUPPORT_WPS: Support for WPS ver. 1
 * @NL80211_PROBE_RESP_OFFLOAD_SUPPORT_WPS2: Support for WPS ver. 2
 * @NL80211_PROBE_RESP_OFFLOAD_SUPPORT_P2P: Support for P2P
 * @NL80211_PROBE_RESP_OFFLOAD_SUPPORT_80211U: Support for 802.11u
 */
enum nl80211_probe_resp_offload_support_attr {
	NL80211_PROBE_RESP_OFFLOAD_SUPPORT_WPS =	1<<0,
	NL80211_PROBE_RESP_OFFLOAD_SUPPORT_WPS2 =	1<<1,
	NL80211_PROBE_RESP_OFFLOAD_SUPPORT_P2P =	1<<2,
	NL80211_PROBE_RESP_OFFLOAD_SUPPORT_80211U =	1<<3,
};

/**
 * enum nl80211_connect_failed_reason - connection request failed reasons
 * @NL80211_CONN_FAIL_MAX_CLIENTS: Maximum number of clients that can be
 *	handled by the AP is reached.
 * @NL80211_CONN_FAIL_BLOCKED_CLIENT: Connection request is rejected due to ACL.
 */
enum nl80211_connect_failed_reason {
	NL80211_CONN_FAIL_MAX_CLIENTS,
	NL80211_CONN_FAIL_BLOCKED_CLIENT,
};

/**
 * enum nl80211_scan_flags -  scan request control flags
 *
 * Scan request control flags are used to control the handling
 * of NL80211_CMD_TRIGGER_SCAN and NL80211_CMD_START_SCHED_SCAN
 * requests.
 *
 * @NL80211_SCAN_FLAG_LOW_PRIORITY: scan request has low priority
 * @NL80211_SCAN_FLAG_FLUSH: flush cache before scanning
 * @NL80211_SCAN_FLAG_AP: force a scan even if the interface is configured
 *	as AP and the beaconing has already been configured. This attribute is
 *	dangerous because will destroy stations performance as a lot of frames
 *	will be lost while scanning off-channel, therefore it must be used only
 *	when really needed
 */
enum nl80211_scan_flags {
	NL80211_SCAN_FLAG_LOW_PRIORITY			= 1<<0,
	NL80211_SCAN_FLAG_FLUSH				= 1<<1,
	NL80211_SCAN_FLAG_AP				= 1<<2,
};

/**
 * enum nl80211_acl_policy - access control policy
 *
 * Access control policy is applied on a MAC list set by
 * %NL80211_CMD_START_AP and %NL80211_CMD_SET_MAC_ACL, to
 * be used with %NL80211_ATTR_ACL_POLICY.
 *
 * @NL80211_ACL_POLICY_ACCEPT_UNLESS_LISTED: Deny stations which are
 *	listed in ACL, i.e. allow all the stations which are not listed
 *	in ACL to authenticate.
 * @NL80211_ACL_POLICY_DENY_UNLESS_LISTED: Allow the stations which are listed
 *	in ACL, i.e. deny all the stations which are not listed in ACL.
 */
enum nl80211_acl_policy {
	NL80211_ACL_POLICY_ACCEPT_UNLESS_LISTED,
	NL80211_ACL_POLICY_DENY_UNLESS_LISTED,
};

/**
 * enum nl80211_radar_event - type of radar event for DFS operation
 *
 * Type of event to be used with NL80211_ATTR_RADAR_EVENT to inform userspace
 * about detected radars or success of the channel available check (CAC)
 *
 * @NL80211_RADAR_DETECTED: A radar pattern has been detected. The channel is
 *	now unusable.
 * @NL80211_RADAR_CAC_FINISHED: Channel Availability Check has been finished,
 *	the channel is now available.
 * @NL80211_RADAR_CAC_ABORTED: Channel Availability Check has been aborted, no
 *	change to the channel status.
 * @NL80211_RADAR_NOP_FINISHED: The Non-Occupancy Period for this channel is
 *	over, channel becomes usable.
 */
enum nl80211_radar_event {
	NL80211_RADAR_DETECTED,
	NL80211_RADAR_CAC_FINISHED,
	NL80211_RADAR_CAC_ABORTED,
	NL80211_RADAR_NOP_FINISHED,
};

/**
 * enum nl80211_dfs_state - DFS states for channels
 *
 * Channel states used by the DFS code.
 *
 * @IEEE80211_DFS_USABLE: The channel can be used, but channel availability
 *	check (CAC) must be performed before using it for AP or IBSS.
 * @IEEE80211_DFS_UNAVAILABLE: A radar has been detected on this channel, it
 *	is therefore marked as not available.
 * @IEEE80211_DFS_AVAILABLE: The channel has been CAC checked and is available.
 */

enum nl80211_dfs_state {
	NL80211_DFS_USABLE,
	NL80211_DFS_UNAVAILABLE,
	NL80211_DFS_AVAILABLE,
};

/**
 * enum enum nl80211_protocol_features - nl80211 protocol features
 * @NL80211_PROTOCOL_FEATURE_SPLIT_WIPHY_DUMP: nl80211 supports splitting
 *	wiphy dumps (if requested by the application with the attribute
 *	%NL80211_ATTR_SPLIT_WIPHY_DUMP. Also supported is filtering the
 *	wiphy dump by %NL80211_ATTR_WIPHY, %NL80211_ATTR_IFINDEX or
 *	%NL80211_ATTR_WDEV.
 */
enum nl80211_protocol_features {
	NL80211_PROTOCOL_FEATURE_SPLIT_WIPHY_DUMP =	1 << 0,
};

<<<<<<< HEAD
=======
/**
 * enum nl80211_crit_proto_id - nl80211 critical protocol identifiers
 *
 * @NL80211_CRIT_PROTO_UNSPEC: protocol unspecified.
 * @NL80211_CRIT_PROTO_DHCP: BOOTP or DHCPv6 protocol.
 * @NL80211_CRIT_PROTO_EAPOL: EAPOL protocol.
 * @NL80211_CRIT_PROTO_APIPA: APIPA protocol.
 * @NUM_NL80211_CRIT_PROTO: must be kept last.
 */
enum nl80211_crit_proto_id {
	NL80211_CRIT_PROTO_UNSPEC,
	NL80211_CRIT_PROTO_DHCP,
	NL80211_CRIT_PROTO_EAPOL,
	NL80211_CRIT_PROTO_APIPA,
	/* add other protocols before this one */
	NUM_NL80211_CRIT_PROTO
};

/* maximum duration for critical protocol measures */
#define NL80211_CRIT_PROTO_MAX_DURATION		5000 /* msec */

>>>>>>> b006ed54
#endif /* __LINUX_NL80211_H */<|MERGE_RESOLUTION|>--- conflicted
+++ resolved
@@ -639,8 +639,6 @@
  *	with the relevant Information Elements. This event is used to report
  *	received FT IEs (MDIE, FTIE, RSN IE, TIE, RICIE).
  *
-<<<<<<< HEAD
-=======
  * @NL80211_CMD_CRIT_PROTOCOL_START: Indicates user-space will start running
  *	a critical protocol that needs more reliability in the connection to
  *	complete.
@@ -648,7 +646,6 @@
  * @NL80211_CMD_CRIT_PROTOCOL_STOP: Indicates the connection reliability can
  *	return back to normal.
  *
->>>>>>> b006ed54
  * @NL80211_CMD_MAX: highest used command number
  * @__NL80211_CMD_AFTER_LAST: internal use
  */
@@ -808,12 +805,9 @@
 	NL80211_CMD_UPDATE_FT_IES,
 	NL80211_CMD_FT_EVENT,
 
-<<<<<<< HEAD
-=======
 	NL80211_CMD_CRIT_PROTOCOL_START,
 	NL80211_CMD_CRIT_PROTOCOL_STOP,
 
->>>>>>> b006ed54
 	/* add new commands above here */
 
 	/* used to define NL80211_CMD_MAX below */
@@ -1430,14 +1424,11 @@
  * @NL80211_ATTR_IE_RIC: Resource Information Container Information
  *	Element
  *
-<<<<<<< HEAD
-=======
  * @NL80211_ATTR_CRIT_PROT_ID: critical protocol identifier requiring increased
  *	reliability, see &enum nl80211_crit_proto_id (u16).
  * @NL80211_ATTR_MAX_CRIT_PROT_DURATION: duration in milliseconds in which
  *      the connection should have increased reliability (u16).
  *
->>>>>>> b006ed54
  * @NL80211_ATTR_MAX: highest attribute number currently defined
  * @__NL80211_ATTR_AFTER_LAST: internal use
  */
@@ -1733,12 +1724,9 @@
 	NL80211_ATTR_MDID,
 	NL80211_ATTR_IE_RIC,
 
-<<<<<<< HEAD
-=======
 	NL80211_ATTR_CRIT_PROT_ID,
 	NL80211_ATTR_MAX_CRIT_PROT_DURATION,
 
->>>>>>> b006ed54
 	/* add attributes here, update the policy in nl80211.c */
 
 	__NL80211_ATTR_AFTER_LAST,
@@ -3712,8 +3700,6 @@
 	NL80211_PROTOCOL_FEATURE_SPLIT_WIPHY_DUMP =	1 << 0,
 };
 
-<<<<<<< HEAD
-=======
 /**
  * enum nl80211_crit_proto_id - nl80211 critical protocol identifiers
  *
@@ -3735,5 +3721,4 @@
 /* maximum duration for critical protocol measures */
 #define NL80211_CRIT_PROTO_MAX_DURATION		5000 /* msec */
 
->>>>>>> b006ed54
 #endif /* __LINUX_NL80211_H */